--- conflicted
+++ resolved
@@ -12,13 +12,8 @@
 msgstr ""
 "Project-Id-Version: linphone-gtk\n"
 "Report-Msgid-Bugs-To: \n"
-<<<<<<< HEAD
-"POT-Creation-Date: 2015-03-20 17:05+0100\n"
-"PO-Revision-Date: 2015-02-17 14:38+0000\n"
-=======
 "POT-Creation-Date: 2015-03-23 16:57+0100\n"
 "PO-Revision-Date: 2015-03-23 16:00+0000\n"
->>>>>>> e57b0da0
 "Last-Translator: Belledonne Communications <support@belledonne-"
 "communications.com>\n"
 "Language-Team: French (http://www.transifex.com/projects/p/linphone-gtk/"
@@ -172,11 +167,7 @@
 msgid "Call error"
 msgstr "Erreur lors de l'appel"
 
-<<<<<<< HEAD
-#: ../gtk/main.c:1262 ../coreapi/linphonecore.c:3827
-=======
 #: ../gtk/main.c:1260 ../coreapi/linphonecore.c:3826
->>>>>>> e57b0da0
 msgid "Call ended"
 msgstr "Appel terminé."
 
@@ -219,11 +210,7 @@
 msgid "%s (Default)"
 msgstr "%s (par défaut)"
 
-<<<<<<< HEAD
-#: ../gtk/main.c:1980 ../coreapi/callbacks.c:1050
-=======
 #: ../gtk/main.c:1978 ../coreapi/callbacks.c:1048
->>>>>>> e57b0da0
 #, c-format
 msgid "We are transferred to %s"
 msgstr "Transfert vers %s"
@@ -236,18 +223,9 @@
 "Aucune carte son n'a été détectée sur cet ordinateur.\n"
 "Vous ne pourrez pas effectuer d'appels audio."
 
-<<<<<<< HEAD
-#: ../gtk/main.c:2138
-=======
 #: ../gtk/main.c:2136
->>>>>>> e57b0da0
 msgid "A free SIP video-phone"
 msgstr "Un visiophone libre"
-
-#: ../gtk/main.c:2243
-#, c-format
-msgid "Hello\n"
-msgstr "Bonjour\n"
 
 #: ../gtk/friendlist.c:505
 msgid "Add to addressbook"
@@ -1821,21 +1799,6 @@
 msgid "Modifying call parameters..."
 msgstr "Modifications des paramètres d'appels..."
 
-<<<<<<< HEAD
-#: ../coreapi/linphonecore.c:3783
-msgid "Connected."
-msgstr "En ligne."
-
-#: ../coreapi/linphonecore.c:3808
-msgid "Call aborted"
-msgstr "Appel abandonné"
-
-#: ../coreapi/linphonecore.c:3998
-msgid "Could not pause the call"
-msgstr "La mise en attente a échoué"
-
-#: ../coreapi/linphonecore.c:4001
-=======
 #: ../coreapi/linphonecore.c:3782
 msgid "Connected."
 msgstr "En ligne."
@@ -1849,7 +1812,6 @@
 msgstr "La mise en attente a échoué"
 
 #: ../coreapi/linphonecore.c:4000
->>>>>>> e57b0da0
 msgid "Pausing the current call..."
 msgstr "Mise en attente de l'appel..."
 
@@ -1947,52 +1909,25 @@
 msgid "Early media."
 msgstr "Prise d'appel anticipée."
 
-<<<<<<< HEAD
-#: ../coreapi/callbacks.c:526
-=======
 #: ../coreapi/callbacks.c:524
->>>>>>> e57b0da0
 #, c-format
 msgid "Call with %s is paused."
 msgstr "%s est maintenant en attente."
 
-<<<<<<< HEAD
-#: ../coreapi/callbacks.c:539
-=======
 #: ../coreapi/callbacks.c:537
->>>>>>> e57b0da0
 #, c-format
 msgid "Call answered by %s - on hold."
 msgstr "Appel répondu par %s - en attente"
 
-<<<<<<< HEAD
-#: ../coreapi/callbacks.c:549
-msgid "Call resumed."
-msgstr "Appel repris."
-
-#: ../coreapi/callbacks.c:553
-=======
 #: ../coreapi/callbacks.c:547
 msgid "Call resumed."
 msgstr "Appel repris."
 
 #: ../coreapi/callbacks.c:551
->>>>>>> e57b0da0
 #, c-format
 msgid "Call answered by %s."
 msgstr "Appel répondu par %s."
 
-<<<<<<< HEAD
-#: ../coreapi/callbacks.c:576
-msgid "Incompatible, check codecs or security settings..."
-msgstr "Incompatible, vérfiez les codecs ou les paramètres de sécurité..."
-
-#: ../coreapi/callbacks.c:581 ../coreapi/callbacks.c:893
-msgid "Incompatible media parameters."
-msgstr "Paramètres media incompatibles."
-
-#: ../coreapi/callbacks.c:611
-=======
 #: ../coreapi/callbacks.c:574
 msgid "Incompatible, check codecs or security settings..."
 msgstr "Incompatible, vérfiez les codecs ou les paramètres de sécurité..."
@@ -2002,35 +1937,15 @@
 msgstr "Paramètres media incompatibles."
 
 #: ../coreapi/callbacks.c:609
->>>>>>> e57b0da0
 msgid "We have been resumed."
 msgstr "Appel repris."
 
 #. we are being paused
-<<<<<<< HEAD
-#: ../coreapi/callbacks.c:619
-=======
 #: ../coreapi/callbacks.c:617
->>>>>>> e57b0da0
 msgid "We are paused by other party."
 msgstr "L'appel a été mis en attente."
 
 #. reINVITE and in-dialogs UPDATE go here
-<<<<<<< HEAD
-#: ../coreapi/callbacks.c:653
-msgid "Call is updated by remote."
-msgstr "L'appel est modifié par la partie distante."
-
-#: ../coreapi/callbacks.c:769
-msgid "Call terminated."
-msgstr "Appel terminé."
-
-#: ../coreapi/callbacks.c:797
-msgid "User is busy."
-msgstr "Occupé..."
-
-#: ../coreapi/callbacks.c:798
-=======
 #: ../coreapi/callbacks.c:651
 msgid "Call is updated by remote."
 msgstr "L'appel est modifié par la partie distante."
@@ -2044,34 +1959,10 @@
 msgstr "Occupé..."
 
 #: ../coreapi/callbacks.c:796
->>>>>>> e57b0da0
 msgid "User is temporarily unavailable."
 msgstr "L'usager est temporairement indisponible."
 
 #. char *retrymsg=_("%s. Retry after %i minute(s).");
-<<<<<<< HEAD
-#: ../coreapi/callbacks.c:800
-msgid "User does not want to be disturbed."
-msgstr "L'usager ne souhaite pas être dérangé"
-
-#: ../coreapi/callbacks.c:801
-msgid "Call declined."
-msgstr "Appel décliné."
-
-#: ../coreapi/callbacks.c:816
-msgid "Request timeout."
-msgstr "Délai d'attente de la requête dépassé."
-
-#: ../coreapi/callbacks.c:847
-msgid "Redirected"
-msgstr "Redirection"
-
-#: ../coreapi/callbacks.c:902
-msgid "Call failed."
-msgstr "L'appel a échoué."
-
-#: ../coreapi/callbacks.c:980
-=======
 #: ../coreapi/callbacks.c:798
 msgid "User does not want to be disturbed."
 msgstr "L'usager ne souhaite pas être dérangé"
@@ -2093,42 +1984,25 @@
 msgstr "L'appel a échoué."
 
 #: ../coreapi/callbacks.c:978
->>>>>>> e57b0da0
 #, c-format
 msgid "Registration on %s successful."
 msgstr "Enregistrement sur %s effectué."
 
-<<<<<<< HEAD
-#: ../coreapi/callbacks.c:981
-=======
 #: ../coreapi/callbacks.c:979
->>>>>>> e57b0da0
 #, c-format
 msgid "Unregistration on %s done."
 msgstr "Désenregistrement sur %s effectué."
 
-<<<<<<< HEAD
-#: ../coreapi/callbacks.c:999
-msgid "no response timeout"
-msgstr "Pas de réponse"
-
-#: ../coreapi/callbacks.c:1002
-=======
 #: ../coreapi/callbacks.c:997
 msgid "no response timeout"
 msgstr "Pas de réponse"
 
 #: ../coreapi/callbacks.c:1000
->>>>>>> e57b0da0
 #, c-format
 msgid "Registration on %s failed: %s"
 msgstr "Echec de l'enregistrement sur %s: %s"
 
-<<<<<<< HEAD
-#: ../coreapi/callbacks.c:1009
-=======
 #: ../coreapi/callbacks.c:1007
->>>>>>> e57b0da0
 msgid "Service unavailable, retrying"
 msgstr "Service indisponible, nouvelle tentative"
 
@@ -2138,15 +2012,11 @@
 msgid "Authentication token is %s"
 msgstr "Le jeton d'authentification est %s"
 
-<<<<<<< HEAD
-#: ../coreapi/linphonecall.c:3601
-=======
 #: ../coreapi/linphonecall.c:1301
 msgid "Call parameters were successfully modified."
 msgstr "Les paramètres d'appel ont été modifiés avec succès."
 
 #: ../coreapi/linphonecall.c:3645
->>>>>>> e57b0da0
 #, c-format
 msgid "You have missed %i call."
 msgid_plural "You have missed %i calls."
