# Makefile for program source directory in GNU NLS utilities package.
# Copyright (C) 1995, 1996, 1997 by Ulrich Drepper <drepper@gnu.ai.mit.edu>
# Copyright (C) 2004-2008 Rodney Dawes <dobey.pwns@gmail.com>
#
# This file may be copied and used freely without restrictions.  It may
# be used in projects which are not available under a GNU Public License,
# but which still want to provide support for the GNU gettext functionality.
#
# - Modified by Owen Taylor <otaylor@redhat.com> to use GETTEXT_PACKAGE
#   instead of PACKAGE and to look for po2tbl in ./ not in intl/
#
# - Modified by jacob berkman <jacob@ximian.com> to install
#   Makefile.in.in and po2tbl.sed.in for use with glib-gettextize
#
# - Modified by Rodney Dawes <dobey.pwns@gmail.com> for use with intltool
#
# We have the following line for use by intltoolize:
# INTLTOOL_MAKEFILE

GETTEXT_PACKAGE = @GETTEXT_PACKAGE@
PACKAGE = @PACKAGE@
VERSION = @VERSION@

SHELL = /bin/sh

srcdir = @srcdir@
top_srcdir = @top_srcdir@
top_builddir = @top_builddir@
VPATH = @srcdir@

prefix = @prefix@
exec_prefix = @exec_prefix@
datadir = @datadir@
datarootdir = @datarootdir@
libdir = @libdir@
DATADIRNAME = @DATADIRNAME@
itlocaledir = $(prefix)/$(DATADIRNAME)/locale
subdir = po
install_sh = @install_sh@
# Automake >= 1.8 provides @mkdir_p@.
# Until it can be supposed, use the safe fallback:
mkdir_p = $(install_sh) -d

INSTALL = @INSTALL@
INSTALL_DATA = @INSTALL_DATA@

GMSGFMT = @GMSGFMT@
MSGFMT = @MSGFMT@
XGETTEXT = @XGETTEXT@
INTLTOOL_UPDATE = @INTLTOOL_UPDATE@
INTLTOOL_EXTRACT = @INTLTOOL_EXTRACT@
MSGMERGE = INTLTOOL_EXTRACT=$(INTLTOOL_EXTRACT) srcdir=$(srcdir) $(INTLTOOL_UPDATE) --gettext-package $(GETTEXT_PACKAGE) --dist
GENPOT   = INTLTOOL_EXTRACT=$(INTLTOOL_EXTRACT) srcdir=$(srcdir) $(INTLTOOL_UPDATE) --gettext-package $(GETTEXT_PACKAGE) --pot

ALL_LINGUAS = @ALL_LINGUAS@

PO_LINGUAS=$(shell if test -r $(srcdir)/LINGUAS; then grep -v "^\#" $(srcdir)/LINGUAS; else echo "$(ALL_LINGUAS)"; fi)

<<<<<<< HEAD
USER_LINGUAS=$(shell if test -n "$(LINGUAS)"; then LLINGUAS="$(LINGUAS)"; ALINGUAS="$(ALL_LINGUAS)"; for lang in $$LLINGUAS; do if test -n "`grep '^$$lang$$' $(srcdir)/LINGUAS 2>/dev/null`" -o -n "`echo $$ALINGUAS|tr ' ' '\n'|grep '^$$lang$$'`"; then printf "$$lang "; fi; done; fi)
=======
USER_LINGUAS=$(shell if test -n "$(LINGUAS)"; then LLINGUAS="$(LINGUAS)"; ALINGUAS="$(ALL_LINGUAS)"; for lang in $$LLINGUAS; do if test -n "`grep ^$$lang$$ $(srcdir)/LINGUAS 2>/dev/null`" -o -n "`echo $$ALINGUAS|tr ' ' '\n'|grep ^$$lang$$`"; then printf "$$lang "; fi; done; fi)
>>>>>>> 026bfdd0

USE_LINGUAS=$(shell if test -n "$(USER_LINGUAS)" -o -n "$(LINGUAS)"; then LLINGUAS="$(USER_LINGUAS)"; else if test -n "$(PO_LINGUAS)"; then LLINGUAS="$(PO_LINGUAS)"; else LLINGUAS="$(ALL_LINGUAS)"; fi; fi; for lang in $$LLINGUAS; do printf "$$lang "; done)

POFILES=$(shell LINGUAS="$(PO_LINGUAS)"; for lang in $$LINGUAS; do printf "$$lang.po "; done)

DISTFILES = Makefile.in.in POTFILES.in $(POFILES)
EXTRA_DISTFILES = ChangeLog POTFILES.skip Makevars LINGUAS

POTFILES = \
# This comment gets stripped out

CATALOGS=$(shell LINGUAS="$(USE_LINGUAS)"; for lang in $$LINGUAS; do printf "$$lang.gmo "; done)

.SUFFIXES:
.SUFFIXES: .po .pox .gmo .mo .msg .cat

.po.pox:
	$(MAKE) $(GETTEXT_PACKAGE).pot
	$(MSGMERGE) $< $(GETTEXT_PACKAGE).pot -o $*.pox

.po.mo:
	$(MSGFMT) -o $@ $<

.po.gmo:
	file=`echo $* | sed 's,.*/,,'`.gmo \
	  && rm -f $$file && $(GMSGFMT) -o $$file $<

.po.cat:
	sed -f ../intl/po2msg.sed < $< > $*.msg \
	  && rm -f $@ && gencat $@ $*.msg


all: all-@USE_NLS@

all-yes: $(CATALOGS)
all-no:

$(GETTEXT_PACKAGE).pot: $(POTFILES)
	$(GENPOT)

install: install-data
install-data: install-data-@USE_NLS@
install-data-no: all
install-data-yes: all
	linguas="$(USE_LINGUAS)"; \
	for lang in $$linguas; do \
	  dir=$(DESTDIR)$(itlocaledir)/$$lang/LC_MESSAGES; \
	  $(mkdir_p) $$dir; \
	  if test -r $$lang.gmo; then \
	    $(INSTALL_DATA) $$lang.gmo $$dir/$(GETTEXT_PACKAGE).mo; \
	    echo "installing $$lang.gmo as $$dir/$(GETTEXT_PACKAGE).mo"; \
	  else \
	    $(INSTALL_DATA) $(srcdir)/$$lang.gmo $$dir/$(GETTEXT_PACKAGE).mo; \
	    echo "installing $(srcdir)/$$lang.gmo as" \
		 "$$dir/$(GETTEXT_PACKAGE).mo"; \
	  fi; \
	  if test -r $$lang.gmo.m; then \
	    $(INSTALL_DATA) $$lang.gmo.m $$dir/$(GETTEXT_PACKAGE).mo.m; \
	    echo "installing $$lang.gmo.m as $$dir/$(GETTEXT_PACKAGE).mo.m"; \
	  else \
	    if test -r $(srcdir)/$$lang.gmo.m ; then \
	      $(INSTALL_DATA) $(srcdir)/$$lang.gmo.m \
		$$dir/$(GETTEXT_PACKAGE).mo.m; \
	      echo "installing $(srcdir)/$$lang.gmo.m as" \
		   "$$dir/$(GETTEXT_PACKAGE).mo.m"; \
	    else \
	      true; \
	    fi; \
	  fi; \
	done

# Empty stubs to satisfy archaic automake needs
dvi info tags TAGS ID:

# Define this as empty until I found a useful application.
install-exec installcheck:

uninstall:
	linguas="$(USE_LINGUAS)"; \
	for lang in $$linguas; do \
	  rm -f $(DESTDIR)$(itlocaledir)/$$lang/LC_MESSAGES/$(GETTEXT_PACKAGE).mo; \
	  rm -f $(DESTDIR)$(itlocaledir)/$$lang/LC_MESSAGES/$(GETTEXT_PACKAGE).mo.m; \
	done

check: all $(GETTEXT_PACKAGE).pot
	rm -f missing notexist
	srcdir=$(srcdir) $(INTLTOOL_UPDATE) -m
	if [ -r missing -o -r notexist ]; then \
	  exit 1; \
	fi

mostlyclean:
	rm -f *.pox $(GETTEXT_PACKAGE).pot *.old.po cat-id-tbl.tmp
	rm -f .intltool-merge-cache

clean: mostlyclean

distclean: clean
	rm -f Makefile Makefile.in POTFILES stamp-it
	rm -f *.mo *.msg *.cat *.cat.m *.gmo

maintainer-clean: distclean
	@echo "This command is intended for maintainers to use;"
	@echo "it deletes files that may require special tools to rebuild."
	rm -f Makefile.in.in

distdir = ../$(PACKAGE)-$(VERSION)/$(subdir)
dist distdir: $(DISTFILES)
	dists="$(DISTFILES)"; \
	extra_dists="$(EXTRA_DISTFILES)"; \
	for file in $$extra_dists; do \
	  test -f $(srcdir)/$$file && dists="$$dists $(srcdir)/$$file"; \
	done; \
	for file in $$dists; do \
	  test -f $$file || file="$(srcdir)/$$file"; \
	  ln $$file $(distdir) 2> /dev/null \
	    || cp -p $$file $(distdir); \
	done

update-po: Makefile
	$(MAKE) $(GETTEXT_PACKAGE).pot
	tmpdir=`pwd`; \
	linguas="$(USE_LINGUAS)"; \
	for lang in $$linguas; do \
	  echo "$$lang:"; \
	  result="`$(MSGMERGE) -o $$tmpdir/$$lang.new.po $$lang`"; \
	  if $$result; then \
	    if cmp $(srcdir)/$$lang.po $$tmpdir/$$lang.new.po >/dev/null 2>&1; then \
	      rm -f $$tmpdir/$$lang.new.po; \
            else \
	      if mv -f $$tmpdir/$$lang.new.po $$lang.po; then \
	        :; \
	      else \
	        echo "msgmerge for $$lang.po failed: cannot move $$tmpdir/$$lang.new.po to $$lang.po" 1>&2; \
	        rm -f $$tmpdir/$$lang.new.po; \
	        exit 1; \
	      fi; \
	    fi; \
	  else \
	    echo "msgmerge for $$lang.gmo failed!"; \
	    rm -f $$tmpdir/$$lang.new.po; \
	  fi; \
	done

Makefile POTFILES: stamp-it
	@if test ! -f $@; then \
	  rm -f stamp-it; \
	  $(MAKE) stamp-it; \
	fi

stamp-it: Makefile.in.in $(top_builddir)/config.status POTFILES.in
	cd $(top_builddir) \
	  && CONFIG_FILES=$(subdir)/Makefile.in CONFIG_HEADERS= CONFIG_LINKS= \
	       $(SHELL) ./config.status

# Tell versions [3.59,3.63) of GNU make not to export all variables.
# Otherwise a system limit (for SysV at least) may be exceeded.
.NOEXPORT:<|MERGE_RESOLUTION|>--- conflicted
+++ resolved
@@ -56,11 +56,7 @@
 
 PO_LINGUAS=$(shell if test -r $(srcdir)/LINGUAS; then grep -v "^\#" $(srcdir)/LINGUAS; else echo "$(ALL_LINGUAS)"; fi)
 
-<<<<<<< HEAD
-USER_LINGUAS=$(shell if test -n "$(LINGUAS)"; then LLINGUAS="$(LINGUAS)"; ALINGUAS="$(ALL_LINGUAS)"; for lang in $$LLINGUAS; do if test -n "`grep '^$$lang$$' $(srcdir)/LINGUAS 2>/dev/null`" -o -n "`echo $$ALINGUAS|tr ' ' '\n'|grep '^$$lang$$'`"; then printf "$$lang "; fi; done; fi)
-=======
 USER_LINGUAS=$(shell if test -n "$(LINGUAS)"; then LLINGUAS="$(LINGUAS)"; ALINGUAS="$(ALL_LINGUAS)"; for lang in $$LLINGUAS; do if test -n "`grep ^$$lang$$ $(srcdir)/LINGUAS 2>/dev/null`" -o -n "`echo $$ALINGUAS|tr ' ' '\n'|grep ^$$lang$$`"; then printf "$$lang "; fi; done; fi)
->>>>>>> 026bfdd0
 
 USE_LINGUAS=$(shell if test -n "$(USER_LINGUAS)" -o -n "$(LINGUAS)"; then LLINGUAS="$(USER_LINGUAS)"; else if test -n "$(PO_LINGUAS)"; then LLINGUAS="$(PO_LINGUAS)"; else LLINGUAS="$(ALL_LINGUAS)"; fi; fi; for lang in $$LLINGUAS; do printf "$$lang "; done)
 
