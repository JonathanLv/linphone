## Process this file with automake to produce Makefile.in

# let make re-run automake upon need
ACLOCAL_AMFLAGS = -I m4 $(ACLOCAL_MACOS_FLAGS)

if EXTERNAL_ORTP
ORTP_DIR =
else
ORTP_DIR = oRTP
endif

SUBDIRS = m4 pixmaps po $(ORTP_DIR) mediastreamer2\
		coreapi console gtk-glade share scripts



ACLOCAL_FLAGS=-I$(top_srcdir)/m4


INSTALLDIR=$(shell cd $(top_builddir) && pwd)/linphone-install
INSTALLDIR_WITH_PREFIX=$(INSTALLDIR)/$(prefix)
ZIPFILE=$(shell cd $(top_builddir) && pwd)/$(PACKAGE)-win32-$(VERSION).zip
ZIP_EXCLUDED=include lib \
		share/sounds/linphone/rings/synth.wav \
		share/sounds/linphone/rings/tapping.wav \
		share/sounds/linphone/rings/orig.wav \
		share/sounds/linphone/rings/sweet.wav \
		share/sounds/linphone/rings/rock.wav


GTK_PREFIX=/usr
GTK_FILELIST=gtk+-2.16.2.filelist
GTK_FILELIST_PATH=$(shell cd $(top_srcdir) && pwd)/$(GTK_FILELIST)
LINPHONEDEPS_FILELIST=linphone-deps.filelist
WINBINDIST_FILES=$(shell cat $(top_srcdir)/$(LINPHONEDEPS_FILELIST))
ISS_SCRIPT=linphone.iss
ISS_SCRIPT_PATH=$(shell cd $(top_srcdir) && pwd)/$(ISS_SCRIPT)
#path to Inno Setup 5 compiler
ISCC=/c/Program\ Files/Inno\ Setup\ 5/ISCC.exe
PACKAGE_WIN32_FILELIST=$(PACKAGE)-win32.filelist

EXTRA_DIST = config.rpath  BUGS linphone.kdevelop  \
				intltool-extract.in	\
				intltool-merge.in	\
				intltool-update.in \
				README.arm \
				README.mingw \
				README.macos \
				autogen.sh \
				linphone.spec.in \
				$(GTK_FILELIST) \
				gen-gtkfilelist.sh \
				$(LINPHONEDEPS_FILELIST) \
				$(ISS_SCRIPT).in

DISTCLEANFILES= intltool-extract intltool-merge intltool-update po/stamp-it po/.intltool-merge-cache $(ISS_SCRIPT) $(PACKAGE_WIN32_FILELIST)

CLEANFILES=Portfile Portfile-devel

# `make rpm'

all-local: linphone.spec linphone.iss

linphone.spec: linphone.spec.in

.phony: rpm
rpm:
	$(MAKE) dist
# Create "Specfile" at the same level as the tarball content
	-rm -f $(PACKAGE)-$(VERSION).tar
	gunzip $(PACKAGE)-$(VERSION).tar.gz
	cp $(PACKAGE).spec Specfile
	tar --append --file=$(PACKAGE)-$(VERSION).tar Specfile
	gzip $(PACKAGE)-$(VERSION).tar
# <https://bugzilla.redhat.com/bugzilla/show_bug.cgi?id=2068410>
	TAR_OPTIONS=--wildcards rpmbuild -ta --clean --rmsource --rmspec $(PACKAGE)-$(VERSION).tar.gz

#a zip containing win32 binaries, suitable to generate an installer

other-cherrypick:
	cd $(GTK_PREFIX) && \
	for file in $(WINBINDIST_FILES) ; do \
		if test -d $$file; then \
			mkdir -p $(INSTALLDIR_WITH_PREFIX)/$$file ;\
		else \
			cp $$file $(INSTALLDIR_WITH_PREFIX)/$$file ;\
		fi \
	done
	cp /mingw/bin/libgcc_s*.dll $(INSTALLDIR_WITH_PREFIX)/bin/.


gtk-cherrypick:
	cd $(GTK_PREFIX) && \
	for file in `cat $(GTK_FILELIST_PATH)` ; do \
		if test -d $$file; then \
			mkdir -p $(INSTALLDIR_WITH_PREFIX)/$$file ;\
		else \
			cp $$file $(INSTALLDIR_WITH_PREFIX)/$$file ;\
		fi \
	done && \
	cp -rf share/themes $(INSTALLDIR_WITH_PREFIX)/share/.

zip:
	rm -f $(ZIPFILE)
	rm -rf $(INSTALLDIR)
	mkdir -p $(INSTALLDIR)
	make install DESTDIR=$(INSTALLDIR)
#remove unwanted linphone stuff
	cd $(INSTALLDIR_WITH_PREFIX) && rm -rf $(ZIP_EXCLUDED)
#add gtk dlls and files
	make gtk-cherrypick
	make other-cherrypick
	cp -f $(top_srcdir)/gtk-glade/gtkrc $(INSTALLDIR_WITH_PREFIX)/.
	cp -f $(top_srcdir)/README $(INSTALLDIR_WITH_PREFIX)/.
	cp -f $(top_srcdir)/COPYING $(INSTALLDIR_WITH_PREFIX)/.
	cd $(INSTALLDIR_WITH_PREFIX) && zip -r $(ZIPFILE) *

filelist: zip
	cd $(INSTALLDIR_WITH_PREFIX) && \
	rm -f $(PACKAGE_WIN32_FILELIST) && \
	for file in `find` ; do \
		if ! test -d $$file ; then \
			echo "Source: $$file; Destdir: {app}\\`dirname $$file`; Flags: ignoreversion" \
			>> $(PACKAGE_WIN32_FILELIST) ;\
		fi \
	done

setup.exe: filelist
	cp $(ISS_SCRIPT) $(INSTALLDIR_WITH_PREFIX)/.
	cd $(INSTALLDIR_WITH_PREFIX) && \
	$(ISCC) $(ISS_SCRIPT) 
	mv $(INSTALLDIR_WITH_PREFIX)/Output/setup.exe $(PACKAGE)-$(VERSION)-setup.exe
	rm -rf $(INSTALLDIR_WITH_PREFIX)/Output
	rm -f $(INSTALLDIR_WITH_PREFIX)/$(PACKAGE_WIN32_FILELIST)
	rm -f $(INSTALLDIR_WITH_PREFIX)/$(ISS_SCRIPT)

newdate:
	cd gtk-glade && $(MAKE) newdate


Portfile:	$(top_srcdir)/scripts/Portfile.tmpl dist
	sed -e 's/\@VERSION\@/$(LINPHONE_VERSION)/g' \
	  -e 's/\@LINPHONE_MD5\@/$(shell md5sum linphone-$(VERSION).tar.gz | awk {'print $$1'})/' < $< > $@

<<<<<<< HEAD
get-dependencies: 
	wget http://downloads.xiph.org/releases/speex/speex-1.2rc1.tar.gz && tar xvzf speex-1.2rc1.tar.gz && rm -f speex-1.2rc1.tar.gz
	wget http://ftp.gnu.org/gnu/osip/libosip2-3.3.0.tar.gz && tar xvzf libosip2-3.3.0.tar.gz && rm -rf libosip2-3.3.0.tar.gz
	wget http://nongnu.askapache.com/exosip/libeXosip2-3.3.0.tar.gz && tar xvzf libeXosip2-3.3.0.tar.gz && rm -rf libeXosip2-3.3.0.tar.gz
=======
Portfile-devel:	$(top_srcdir)/scripts/Portfile-devel.tmpl dist
	sed -e 's/\@VERSION\@/$(LINPHONE_VERSION)/g' \
	  -e 's/\@LINPHONE_MD5\@/$(shell md5sum linphone-$(VERSION).tar.gz | awk {'print $$1'})/' < $< > $@

>>>>>>> 026bfdd0
<|MERGE_RESOLUTION|>--- conflicted
+++ resolved
@@ -142,14 +142,8 @@
 	sed -e 's/\@VERSION\@/$(LINPHONE_VERSION)/g' \
 	  -e 's/\@LINPHONE_MD5\@/$(shell md5sum linphone-$(VERSION).tar.gz | awk {'print $$1'})/' < $< > $@
 
-<<<<<<< HEAD
-get-dependencies: 
-	wget http://downloads.xiph.org/releases/speex/speex-1.2rc1.tar.gz && tar xvzf speex-1.2rc1.tar.gz && rm -f speex-1.2rc1.tar.gz
-	wget http://ftp.gnu.org/gnu/osip/libosip2-3.3.0.tar.gz && tar xvzf libosip2-3.3.0.tar.gz && rm -rf libosip2-3.3.0.tar.gz
-	wget http://nongnu.askapache.com/exosip/libeXosip2-3.3.0.tar.gz && tar xvzf libeXosip2-3.3.0.tar.gz && rm -rf libeXosip2-3.3.0.tar.gz
-=======
 Portfile-devel:	$(top_srcdir)/scripts/Portfile-devel.tmpl dist
 	sed -e 's/\@VERSION\@/$(LINPHONE_VERSION)/g' \
 	  -e 's/\@LINPHONE_MD5\@/$(shell md5sum linphone-$(VERSION).tar.gz | awk {'print $$1'})/' < $< > $@
+	wget http://nongnu.askapache.com/exosip/libeXosip2-3.3.0.tar.gz && tar xvzf libeXosip2-3.3.0.tar.gz && rm -rf libeXosip2-3.3.0.tar.gz
 
->>>>>>> 026bfdd0
