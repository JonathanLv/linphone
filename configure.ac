dnl Process this file with autoconf to produce a configure script.

AC_INIT([linphone],[3.5.99.0],[linphone-developers@nongnu.org])
AC_CANONICAL_SYSTEM
AC_CONFIG_SRCDIR([coreapi/linphonecore.c])

dnl Source packaging numbers

LINPHONE_MAJOR_VERSION=$(echo $PACKAGE_VERSION | cut -d. -f1)
LINPHONE_MINOR_VERSION=$(echo $PACKAGE_VERSION | cut -d. -f2)
LINPHONE_MICRO_VERSION=$(echo $PACKAGE_VERSION | cut -d. -f3)
LINPHONE_EXTRA_VERSION=$(echo $PACKAGE_VERSION | cut -d. -f4)

dnl program extension
LINPHONE_VERSION=$LINPHONE_MAJOR_VERSION.$LINPHONE_MINOR_VERSION.${LINPHONE_MICRO_VERSION}
if test "$LINPHONE_EXTRA_VERSION" != "" ;then
	LINPHONE_VERSION=$LINPHONE_VERSION.${LINPHONE_EXTRA_VERSION}
fi

LIBLINPHONE_SO_CURRENT=5 dnl increment this number when you add/change/remove an interface
LIBLINPHONE_SO_REVISION=0 dnl increment this number when you change source code, without changing interfaces; set to 0 when incrementing CURRENT
LIBLINPHONE_SO_AGE=0 dnl increment this number when you add an interface, set to 0 if you remove an interface

LIBLINPHONE_SO_VERSION=$LIBLINPHONE_SO_CURRENT:$LIBLINPHONE_SO_REVISION:$LIBLINPHONE_SO_AGE

AC_SUBST(LIBLINPHONE_SO_VERSION, $LIBLINPHONE_SO_VERSION)
AC_SUBST(LINPHONE_VERSION)

AC_MSG_NOTICE([$PACKAGE_NAME-$PACKAGE_VERSION		A full featured audio/video sip phone.])
AC_MSG_NOTICE([licensed under the terms of the General Public License (GPL)])

AM_INIT_AUTOMAKE
AC_SUBST([LIBTOOL_DEPS])
m4_ifdef([AM_SILENT_RULES],[AM_SILENT_RULES([yes])],)
AC_SUBST([docdir], [${datadir}/doc])
AC_CONFIG_HEADERS(config.h)
AC_CONFIG_MACRO_DIR([m4])
AC_ISC_POSIX
AC_PROG_CC
AC_PROG_CXX
AC_C_INLINE
AC_HEADER_STDC
AM_PROG_CC_C_O
AC_CHECK_PROGS(MD5SUM,[md5sum md5])
AM_CONDITIONAL(HAVE_MD5SUM,test -n $MD5SUM)

case $target in
	*mingw32ce)
		CFLAGS="$CFLAGS -D_WIN32_WCE -DORTP_STATIC -D_WIN32_WINNT=0x0501"
		CXXFLAGS="$CXXFLAGS -DORTP_STATIC -D_WIN32_WINNT=0x0501"
		LIBS="$LIBS -lws2 -liphlpapi"
		mingw_found=yes
		mingwce_found=yes
	;;
	*mingw*)
		CFLAGS="$CFLAGS -DORTP_STATIC -D_WIN32_WINNT=0x0501 "
		CXXFLAGS="$CXXFLAGS -DORTP_STATIC -D_WIN32_WINNT=0x0501"
		LIBS="$LIBS -lws2_32"
		GUI_FLAGS="-mwindows"
		CONSOLE_FLAGS="-mconsole"
		mingw_found=yes
	;;
	armv6-apple-darwin|armv7-apple-darwin|i386-apple-darwin|armv7s-apple-darwin)
		CFLAGS="$CFLAGS -DTARGET_OS_IPHONE "
		build_tests=no
		ios_found=yes
	;;
	x86_64-apple-darwin*|i686-apple-darwin*)
		MSPLUGINS_CFLAGS=""
		dnl use macport installation
		ACLOCAL_MACOS_FLAGS="-I /opt/local/share/aclocal"
		build_macos=yes
	;;

esac

AC_SUBST(ACLOCAL_MACOS_FLAGS)
AC_SUBST(CONSOLE_FLAGS)
AC_SUBST(GUI_FLAGS)

dnl localization tools
IT_PROG_INTLTOOL([0.40], [no-xml])

AM_CONDITIONAL(BUILD_TESTS,test x$build_tests != xno)

dnl Initialize libtool
LT_INIT([win32-dll shared disable-static])

dnl Enable library dependencies linking
AC_ARG_ENABLE(deplibs-link,
	[AS_HELP_STRING([--disable-deplibs-link ], [Disable library dependencies linking (might break builds)])],
	[enable_deplibs_linking="$enableval"],
	[enable_deplibs_linking="yes"]
)
AC_MSG_NOTICE([Enable library dependencies linking: $enable_interlib_deps])
if test "${enable_deplibs_linking}" == "yes"; then
	link_all_deplibs=yes
	link_all_deplibs_CXX=yes
else
	link_all_deplibs=no
	link_all_deplibs_CXX=no
fi

AC_CONFIG_COMMANDS([libtool-hacking],
	[if test "$mingw_found" = "yes" ; then
		echo "Hacking libtool to work with mingw..."
		sed -e 's/\*\" \$a_deplib \"\*/\*/' < ./libtool > libtool.tmp
		cp -f ./libtool.tmp ./libtool
		rm -f ./libtool.tmp
	fi],
	[mingw_found=$mingw_found]
)

dnl Add the languages which your application supports here.
PKG_PROG_PKG_CONFIG
ALL_LINGUAS="fr it de ja es pl cs nl sv pt_BR hu ru zh_CN nb_NO zh_TW he sr"
AC_SUBST(ALL_LINGUAS)
AC_DEFINE_UNQUOTED(LINPHONE_ALL_LANGS, "$ALL_LINGUAS", [All supported languages])

if test "$mingw_found" != "yes" ; then
	dnl gettext macro does not work properly under mingw. And we want to use the one provided by GTK.
	
	dnl AM_GNU_GETTEXT pollutes CPPFLAGS: workaround this.
	CPPFLAGS_save=$CPPFLAGS
	AM_GNU_GETTEXT([external])
	AC_SUBST(INTLLIBS)
	CPPFLAGS=$CPPFLAGS_save
	LIBS="$LIBS $LIBINTL"
else
	AC_DEFINE(ENABLE_NLS,1,[Tells whether localisation is possible])
	AC_DEFINE(HAVE_GETTEXT,1,[Tells wheter localisation is possible])
	LIBS="$LIBS -lintl"
fi

GETTEXT_PACKAGE=linphone
AC_SUBST(GETTEXT_PACKAGE)
AC_DEFINE_UNQUOTED(GETTEXT_PACKAGE,"$GETTEXT_PACKAGE",[The name of the gettext package name])
dnl AC_CHECK_LIB(intl,libintl_gettext)

AC_CHECK_FUNCS([get_current_dir_name strndup stpcpy] )

AC_ARG_ENABLE(x11,
	[AS_HELP_STRING([--disable-x11], [Disable X11 support (default=no)])],
	[case "${enableval}" in
		yes)	enable_x11=true ;;
		no)	enable_x11=false ;;
		*)	AC_MSG_ERROR(bad value ${enableval} for --disable-x11) ;;
	esac],
	[enable_x11=true]
)

dnl conditionnal build of console interface.
AC_ARG_ENABLE(console_ui,
	[AS_HELP_STRING([--enable-console_ui=[yes/no]], [Turn on or off compilation of console interface (default=yes)])],
	[case "${enableval}" in
		yes)	console_ui=true ;;
		no)	console_ui=false ;;
		*)	AC_MSG_ERROR(bad value ${enableval} for --enable-console_ui) ;;
	esac],
	[console_ui=true]
)

dnl conditionnal build of tools.
AC_ARG_ENABLE(tools,
	[AS_HELP_STRING([--enable-tools=[yes/no]], [Turn on or off compilation of console interface (default=yes)])],
	[case "${enableval}" in
		yes)	build_tools=true ;;
		no)	build_tools=false ;;
		*)	AC_MSG_ERROR(bad value ${enableval} for --enable-tools) ;;
	esac],
	[build_tools=check]
)

dnl check for installed version of libupnp
AC_ARG_ENABLE(upnp,
	[AS_HELP_STRING([--disable-upnp], [Disable uPnP support])],
	[case "${enableval}" in
		yes)	build_upnp=true ;;
		no)	build_upnp=false ;;
		*)	AC_MSG_ERROR(bad value ${enableval} for --disable-upnp) ;;
	esac],
	[build_upnp=auto]
)

if test "$build_upnp" != "false" ; then
	PKG_CHECK_MODULES([LIBUPNP], [libupnp], [build_upnp=true],
		[if test "$build_upnp" == "true" ; then
			AC_MSG_ERROR([libupnp not found.])
		else
			build_upnp=false
		fi]
	)

fi

AM_CONDITIONAL(BUILD_UPNP, test x$build_upnp != xfalse)
if test "$build_upnp" != "false" ; then
	AC_DEFINE(BUILD_UPNP, 1, [Define if upnp enabled])
fi

dnl check libxml2 (needed for tools)
if test "$build_tools" != "false" ; then
	PKG_CHECK_MODULES(LIBXML2, [libxml-2.0],[],
		[if test "$build_tools" = "true" ; then
			AC_MSG_ERROR([Could not found libxml2, tools cannot be compiled.])
		else
			build_tools=false
		fi]
	)
fi

AM_CONDITIONAL(BUILD_TOOLS, test x$build_tools != xfalse)
if test "$build_tools" != "false" ; then
	build_tools=true
	AC_DEFINE(BUILD_TOOLS, 1, [Define if tools enabled] ) 
fi

dnl conditionnal build of gtk interface.
AC_ARG_ENABLE(gtk_ui,
	[AS_HELP_STRING([--enable-gtk_ui=[yes/no]], [Turn on or off compilation of gtk interface (default=yes)])],
	[case "${enableval}" in
		yes)	gtk_ui=true ;;
		no)	gtk_ui=false ;;
		*)	AC_MSG_ERROR(bad value ${enableval} for --enable-gtk_ui) ;;
	esac],
	[gtk_ui=true]
)

if test "$gtk_ui" = "true" ; then
	PKG_CHECK_MODULES(LIBGTK, gtk+-2.0 >= 2.18.0 gthread-2.0)
	if test "$enable_x11" = "false" ; then
		PKG_CHECK_MODULES(LIBGTKMAC,[gtk-mac-integration >= 2.0.1])
		AC_DEFINE([HAVE_GTK_OSX],[1],[Defined when gtk osx is used])
	fi
else
	echo "GTK interface compilation is disabled."
fi

AC_ARG_ENABLE(notify,
	[AS_HELP_STRING([--enable-notify=[yes/no]], [Enable libnotify support (default=yes)])],
	[case "${enableval}" in
		yes)	notify=true ;;
		no)	notify=false ;;
		*)	AC_MSG_ERROR(bad value ${enableval} for --enable-notify) ;;
	esac],
	[notify=true]
)

dnl conditionnal build of the notify library
if test "$gtk_ui" = "true" ; then
	if test "$notify" = "true"; then
		PKG_CHECK_MODULES([NOTIFY4], [libnotify >= 0.7.0 ], [found_notify4=yes], foo=bar)
		case "$found_notify4" in
			yes)
				AC_SUBST(NOTIFY4_CFLAGS)
				AC_SUBST(NOTIFY4_LIBS)
				AC_DEFINE([HAVE_NOTIFY4],[1],[NOTIFY4 support])
		esac

		PKG_CHECK_MODULES([NOTIFY1], [libnotify < 0.7.0], [found_notify1=yes], foo=bar)
		case "$found_notify1" in
			yes)
				AC_SUBST(NOTIFY1_CFLAGS)
				AC_SUBST(NOTIFY1_LIBS)
				AC_DEFINE([HAVE_NOTIFY1],[1],[NOTIFY1 support])
		esac
	else
		NotifyNotification *n;
		echo "Libnotify support is disabled."
	fi
fi

dnl os-specific problems not handled by existing macros.
case "$host_os" in
	*freebsd*)
		LDFLAGS="$LDFLAGS -pthread"
	;;
esac

case "$host_cpu" in
	*arm*)
		AC_DEFINE(__ARM__,1,[Defined if we are compiling for arm processor])
		use_arm_toolchain=yes
	;;
esac

AC_ARG_WITH(configdir,
	[AS_HELP_STRING([--with-configdir], [Set a APPDATA subdir where linphone is supposed to find its config (windows only)])],
	[ configdir=${withval}],[ configdir="Linphone" ])

AC_DEFINE_UNQUOTED(LINPHONE_CONFIG_DIR,"$configdir",[Windows appdata subdir where linphonerc can be found])

AC_ARG_ENABLE(relativeprefix,
	[AS_HELP_STRING([--enable-relativeprefix], [Build a linphone that finds its resources relatively to the directory where it is installed])],
	[case "${enableval}" in
		yes)	relativeprefix=yes ;;
		no)	relativeprefix=no ;;
		*)	AC_MSG_ERROR(bad value ${enableval} for --enable-relativeprefix) ;;
	esac],
	[relativeprefix=guess]
)

AC_ARG_ENABLE(date,
	[AS_HELP_STRING([--enable-date], [Use build date in internal version number])],
	[case "${enableval}" in
		yes)	use_date=yes ;;
		no)	use_date=no ;;
		*)	AC_MSG_ERROR(bad value ${enableval} for --enable-date) ;;
	esac],
	[use_date=no]
)

if test x$use_date =  xyes ; then
	AC_DEFINE(USE_BUILDDATE_VERSION,1,[Tell whether date_version.h must be used])
fi


dnl enable ipv6 support
AC_ARG_ENABLE(ipv6,
	[AS_HELP_STRING([--enable-ipv6], [Turn on ipv6 support])],
	[case "${enableval}" in
		yes)	ipv6=true;;
		no)	ipv6=false;;
		*)	AC_MSG_ERROR(bad value ${enableval} for --enable-ipv6) ;;
	esac],
	[ipv6=true]
)
IPV6_CFLAGS=
if test x$ipv6 = xtrue ; then
	IPV6_CFLAGS=-DINET6
fi
AC_SUBST(IPV6_CFLAGS)

dnl enable timestamp support
AC_ARG_ENABLE(ntp-timestamp,
	[AS_HELP_STRING([--enable-ntp-timestamp], [Turn on NTP timestamping on received packet])],
	[case "${enableval}" in
		yes)	ntptimestamp=true;;
		no)	ntptimestamp=false;;
		*)	AC_MSG_ERROR(bad value ${enableval} for --enable-ntp-timestamp) ;;
	esac],
	[ntptimestamp=false]
)

AC_ARG_ENABLE(debug,
	[AS_HELP_STRING([--enable-debug=[yes/no]], [Enables the display of traces showing the execution of the library. (default=yes)])],
	[case "${enableval}" in
		yes)	debug_enabled=yes;;
		no)	debug_enabled=no;;
		*)	AC_MSG_ERROR("Bad value for --enable-debug");;
	esac],
	[debug_enabled=no]
)

dnl enable truespeech codec support
AC_ARG_ENABLE(truespeech,
	[AS_HELP_STRING([--enable-truespeech], [Turn on TrueSpeech support (x86 only)])],
	[case "${enableval}" in
		yes)	truespeech=true;;
		no)	truespeech=false;;
		*)	AC_MSG_ERROR(bad value ${enableval} for --enable-truespeech) ;;
	esac],
	[truespeech=false]
)
TRUESPEECH_CFLAGS=
if test x$truespeech = xtrue ; then
	TRUESPEECH_CFLAGS=-DTRUESPEECH
fi
AC_SUBST(TRUESPEECH_CFLAGS)
AM_CONDITIONAL([BUILD_TRUESPEECH], [test x$truespeech = xtrue])

AC_ARG_ENABLE(nonstandard-gsm,
	[AS_HELP_STRING([--enable-nonstandard-gsm], [Enable GSM codec at nonstandard rates (11025hz, 16000hz)])],
	[case "${enableval}" in
		yes)
			exotic_gsm=yes
	 		AC_DEFINE(ENABLE_NONSTANDARD_GSM,1,[Defined when using gsm at nonstandard rates])
	 	;;
		no)	exotic_gsm=no ;;
		*)	AC_MSG_ERROR(bad value ${enableval} for --enable-nonstandard-gsm) ;;
	esac],
	[exotic_gsm=no]
)


dnl support for RSVP (by Vincent Maury)
AC_ARG_ENABLE(rsvp,
	[AS_HELP_STRING([--enable-rsvp], [Enable support for QoS reservations.])],
	AC_DEFINE(VINCENT_MAURY_RSVP,1,[Tell whether RSVP support should be compiled.])
)

if test "x${prefix}" = "xNONE"; then
	package_prefix=${ac_default_prefix}
else
	package_prefix=${prefix}
fi

if test "$relativeprefix" = "guess" ; then
	if test "$mingw_found" = "yes" ; then
		relativeprefix="yes"
	fi
fi

if test "$relativeprefix" = "yes" ; then
	dnl allow binaries to install everywhere
	package_prefix="."
fi

dnl Set PACKAGE_LOCALE_DIR in config.h.
DATADIRNAME=share
AC_DEFINE_UNQUOTED(PACKAGE_LOCALE_DIR, "${package_prefix}/${DATADIRNAME}/locale",[Defines the place where locales can be found])

AC_DEFINE_UNQUOTED(PACKAGE_DATA_DIR, "${package_prefix}/${DATADIRNAME}",[Defines the place where data are found])

dnl Set PACKAGE_SOUND_DIR in config.h.
AC_DEFINE_UNQUOTED(PACKAGE_SOUND_DIR, "${package_prefix}/${DATADIRNAME}/sounds/linphone",[Defines the place where linphone sounds are found])


dnl check if we have the getifaddrs() sytem call
AC_CHECK_FUNCS(getifaddrs)


dnl conditionnal build for ssl
AC_ARG_ENABLE(ssl,
	[AS_HELP_STRING([--enable-ssl], [Turn on ssl support compiling. Required for sip tls. (default=false)])],
	[case "${enableval}" in
		yes)	build_ssl=true ;;
		no)	build_ssl=false ;;
		*)	AC_MSG_ERROR(bad value ${enableval} for --enable-ssl) ;;
	esac],
	[build_ssl=false]
)

if test "$build_ssl" = "true"; then
	PKG_CHECK_MODULES(OPENSSL, libssl >= 0.9.8)
fi

dnl check exosip support of DSCP in exosip
AC_MSG_CHECKING([for DSCP support in exosip])
AC_TRY_COMPILE([#include <eXosip2/eXosip.h>],
	[int dscp=0;eXosip_set_option(EXOSIP_OPT_SET_DSCP,&dscp);],
	has_exosip_dscp=yes,
	has_exosip_dscp=no
)
AC_MSG_RESULT($has_exosip_dscp)
if test "$has_exosip_dscp" = "yes" ; then
	AC_DEFINE( HAVE_EXOSIP_DSCP, 1, [Define if exosip dscp available] )
fi


if test "$console_ui" = "true" ; then
	dnl check gnu readline
	LP_CHECK_READLINE
else
	echo "Console interface compilation is disabled."
fi

AC_WORDS_BIGENDIAN

AC_ARG_ENABLE([speex],
	AS_HELP_STRING([--disable-speex], [Disable speex support]),
	[],
	[enable_speex=yes]
)
if test "x$enable_speex" = "xyes"; then
	dnl normaly this should only by done by mediastreamer2/configure.ac
	dnl but to workaround bugs when cross-compiling for arm-linux,
	dnl we need to have SPEEX_LIBS defined
	dnl Furthermore it is good to repeat here all mediastreamer2 toggles
	dnl since top-level configure --help will not print them.
	PKG_CHECK_MODULES(SPEEX, speex >= 1.1.6, build_speex=yes)
fi

dnl conditionnal build of video support
AC_ARG_ENABLE(video,
	[AS_HELP_STRING([--enable-video], [Turn on video support compiling])],
	[case "${enableval}" in
		yes)	video=true ;;
		no)	video=false ;;
		*)	AC_MSG_ERROR(bad value ${enableval} for --enable-video) ;;
	esac],
	[video=true]
)

AC_ARG_WITH(ffmpeg,
	[AS_HELP_STRING([--with-ffmpeg], [Sets the installation prefix of ffmpeg, needed for video support. (default=/usr)])],
	[ ffmpegdir=${withval}],
	[ ffmpegdir=/usr ]
)

if test "$video" = "true"; then
	
	if test "$enable_x11" = "true"; then
	  	AC_CHECK_HEADERS(X11/Xlib.h)
		if test "$build_macos" = "yes"; then 
			X11_LIBS="-L/usr/X11/lib -lX11"
		else
			AC_CHECK_LIB(X11,XUnmapWindow, X11_LIBS="-lX11")
		fi
		AC_SUBST(X11_LIBS)
	fi
	AC_DEFINE(VIDEO_ENABLED,1,[defined if video support is available])
fi

AC_ARG_ENABLE(alsa,
	[AS_HELP_STRING([--enable-alsa], [Turn on alsa native support compiling])],
	[case "${enableval}" in
		yes)	alsa=true ;;
		no)	alsa=false ;;
		*)	AC_MSG_ERROR(bad value ${enableval} for --enable-alsa) ;;
	esac],
	[alsa=true]
)

AC_ARG_ENABLE(zrtp,
	[AS_HELP_STRING([--enable-zrtp], [Turn on zrtp support])],
	[case "${enableval}" in
		yes)	zrtp=true ;;
		no)	zrtp=false ;;
		*)	AC_MSG_ERROR(bad value ${enableval} for --enable-zrtp) ;;
	esac],
	[zrtp=false]
)


AC_ARG_ENABLE(portaudio,
	[AS_HELP_STRING([--enable-portaudio], [Turn on portaudio native support compiling])],
	[case "${enableval}" in
		yes)	portaudio=true ;;
		no)	portaudio=false ;;
		*)	AC_MSG_ERROR(bad value ${enableval} for --enable-portaudio) ;;
	esac],
	[portaudio=false]
)

dnl build console if required
AM_CONDITIONAL(BUILD_CONSOLE, test x$console_ui = xtrue)

dnl special things for arm-linux cross compilation toolchain
AM_CONDITIONAL(ARMBUILD, test x$use_arm_toolchain = xyes)

dnl compilation of gtk user interface
AM_CONDITIONAL(BUILD_GTK_UI, [test x$gtk_ui = xtrue ] )
AM_CONDITIONAL(BUILD_WIN32, test x$mingw_found = xyes )
AM_CONDITIONAL(BUILD_ZRTP, test x$zrtp = xtrue)

dnl check getenv
AH_TEMPLATE([HAVE_GETENV])
AC_CHECK_FUNC([getenv], AC_DEFINE([HAVE_GETENV], [1], [If present, the getenv function allows fim to read environment variables.]))

dnl
AC_MSG_CHECKING([for sighandler_t])
AC_TRY_COMPILE([#include <signal.h>],[sighandler_t *f;],
has_sighandler_t=yes,has_sighandler_t=no)
AC_MSG_RESULT($has_sighandler_t)
if test "$has_sighandler_t" = "yes" ; then
	AC_DEFINE( HAVE_SIGHANDLER_T, 1, [Define if sighandler_t available] )
fi

AC_ARG_ENABLE(assistant,
	[AS_HELP_STRING([--enable-assistant], [Turn on assistant compiling])],
	[case "${enableval}" in
		yes)	build_wizard=true ;;
		no)	build_wizard=false ;;
		*)	AC_MSG_ERROR(bad value ${enableval} for --enable-assistant) ;;
	esac],
	[build_wizard=check]
)

dnl check libsoup (needed for wizard)
if test "$build_wizard" != "false" ; then
	PKG_CHECK_MODULES(LIBSOUP, [libsoup-2.4 >= 2.26],[],
		[if test "$build_wizard" = "true" ; then
			AC_MSG_ERROR([Could not found libsoup, assistant cannot be compiled.])
		else
			build_wizard=false
		fi]
	)
fi
if test "$build_wizard" != "false" ; then
	PKG_CHECK_MODULES(LIBGTKWIZARD, [gtk+-2.0 >= 2.22.0],[],
		[if test "$build_wizard" = "true" ; then
			AC_MSG_ERROR([gtk+-2.0 < 2.22.0, assistant cannot be compiled.])
		else
			build_wizard=false
		fi]
	)
fi
AC_SUBST(LIBSOUP_CFLAGS)
AC_SUBST(LIBSOUP_LIBS)
AM_CONDITIONAL(BUILD_WIZARD, test x$build_wizard != xfalse)
if test "$build_wizard" != "false" ; then
	build_wizard=true
	 AC_DEFINE(BUILD_WIZARD, 1, [Define if wizard enabled] ) 
fi

AC_CHECK_HEADERS(libudev.h)
AC_CHECK_LIB(udev,udev_new)

##################################################
# Stricter build options (after external packages)
##################################################


AC_ARG_ENABLE(strict,
	AC_HELP_STRING([--enable-strict], [Build with stricter options (gcc only) @<:@yes@:>@]),
	[strictness="${enableval}"],
	[strictness=yes]
)

STRICT_OPTIONS="-Wall "

if test "$strictness" = "yes" ; then
	STRICT_OPTIONS="$STRICT_OPTIONS -Werror"
	CFLAGS="$CFLAGS -fno-strict-aliasing"
fi

AC_SUBST(STRICT_OPTIONS)

top_srcdir=`dirname $0`

AC_ARG_ENABLE([external-mediastreamer],
	[AS_HELP_STRING([--enable-external-mediastreamer],[Use external mediastreamer library])],,
	[enable_external_mediastreamer=no]
)

AS_CASE($enable_external_mediastreamer,
	[yes],
	[PKG_CHECK_MODULES([MEDIASTREAMER], [mediastreamer])
	MS2_VERSION=`$PKG_CONFIG --modversion mediastreamer`],
	[no],
	[AC_CONFIG_SUBDIRS( mediastreamer2 )
	MEDIASTREAMER_DIR=${top_srcdir}/mediastreamer2
	MEDIASTREAMER_CFLAGS="-I\$(top_srcdir)/mediastreamer2/include"
	MEDIASTREAMER_LIBS="\$(top_builddir)/mediastreamer2/src/libmediastreamer_base.la \$(top_builddir)/mediastreamer2/src/libmediastreamer_voip.la"
dnl need to temporary change quotes to allow square brackets
	changequote(<<, >>)
	MS2_VERSION=`grep -e '^.C_INIT(' $MEDIASTREAMER_DIR/configure.ac | sed -e 's:\([^(]\+\)(\[mediastreamer\],\[\(.*\)\]):\2:g'`
	changequote([, ])
	MS2_DIR=mediastreamer2],
	[AC_MSG_ERROR([bad value '${enable_external_mediastreamer}' for --enable-external-mediastreamer])]
)

AC_SUBST(MEDIASTREAMER_CFLAGS)
AC_SUBST(MEDIASTREAMER_LIBS)
AC_SUBST([MS2_VERSION])
AC_SUBST([MS2_DIR])



AC_ARG_ENABLE(tunnel,
	[AS_HELP_STRING([--enable-tunnel=[yes/no]], [Turn on compilation of tunnel support (default=no)])],
	[case "${enableval}" in
		yes)	enable_tunnel=true ;;
		no)	enable_tunnel=false ;;
		*)	AC_MSG_ERROR(bad value ${enableval} for --enable-tunnel) ;;
	esac],
	[enable_tunnel=false]
)
AM_CONDITIONAL(BUILD_TUNNEL, test x$enable_tunnel = xtrue)
if test x$enable_tunnel = xtrue; then
	PKG_CHECK_MODULES(TUNNEL, tunnel >= 0.3.3)
	TUNNEL_CFLAGS+="-DTUNNEL_ENABLED"
	AC_SUBST(TUNNEL_CFLAGS)
	AC_SUBST(TUNNEL_LIBS)
fi

<<<<<<< HEAD
SIPSTACK_CFLAGS=
SIPSTACK_LIBS=

AC_ARG_ENABLE([bellesip],
	AS_HELP_STRING([--enable-bellesip], [Build with bellesip]))
	
PKG_CHECK_MODULES(BELLESIP, [belle-sip],[bellesip_found=yes],foo=bar)

AM_CONDITIONAL([USE_BELLESIP], [test "x$enable_bellesip" != "xno" && test "x$bellesip_found" == "xyes"])


if test $USE_BELLESIP_TRUE !='#' ; then
	SIPSTACK_CFLAGS=$BELLESIP_CFLAGS
	SIPSTACK_LIBS=$BELLESIP_LIBS
	AC_DEFINE(USE_BELLESIP,1,[Defined when bellesip is used])
else
	dnl check for osip2
	LP_CHECK_OSIP2
	dnl setup flags for exosip library
	LP_SETUP_EXOSIP
	SIPSTACK_CFLAGS=$EXOSIP_CFLAGS $OSIP_CFLAGS
	SIPSTACK_LIBS=$EXOSIP_LIBS $OSIP_LIBS
fi

AC_SUBST(SIPSTACK_CFLAGS)
AC_SUBST(SIPSTACK_LIBS)
=======
AC_ARG_ENABLE(msg-storage,
	[AS_HELP_STRING([--enable-msg-storage=[yes/no]], [Turn on compilation of message storage (default=yes)])],
	[case "${enableval}" in
		yes)	enable_msg_storage=true ;;
		no)	enable_msg_storage=false ;;
		*)	AC_MSG_ERROR(bad value ${enableval} for --enable-msg-storage) ;;
	esac],
	[enable_msg_storage=true]
)
AM_CONDITIONAL(BUILD_MSG_STORAGE, test x$enable_msg_storage = xtrue)
if test x$enable_msg_storage = xtrue; then
	PKG_CHECK_MODULES(SQLITE3,[ sqlite3 >= 3.7.0],[],[
		AC_MSG_ERROR([sqlite3 required for message storage not found.])] )
	SQLITE3_CFLAGS+="-DMSG_STORAGE_ENABLED"
	AC_SUBST(SQLITE3_CFLAGS)
	AC_SUBST(SQLITE3_LIBS)
fi

>>>>>>> 09b68886

dnl check for db2html (docbook) to generate html user manual
AC_CHECK_PROG(have_sgmltools, sgmltools, yes, no)
AM_CONDITIONAL(ENABLE_MANUAL, test x$have_sgmltools$build_manual = xyesyes )

dnl for external use of linphone libs
LINPHONE_CFLAGS="-I${includedir} -I${includedir}/linphone"
LINPHONE_LIBS="-L${libdir} -llinphone"

if test x$mingw_found = xyes ; then
	LINPHONE_LIBS="$LINPHONE_LIBS $OSIP_LIBS"
fi
AC_SUBST(LINPHONE_CFLAGS)
AC_SUBST(LINPHONE_LIBS)

AC_DEFINE_UNQUOTED(LINPHONE_VERSION, "$PACKAGE_VERSION", [Linphone\'s version number])

AC_DEFINE_UNQUOTED(LINPHONE_PLUGINS_DIR, "${package_prefix}/lib/liblinphone/plugins" ,[path of liblinphone plugins, not mediastreamer2 plugins])
LINPHONE_PLUGINS_DIR="${package_prefix}/lib/liblinphone/plugins"
AC_SUBST(LINPHONE_PLUGINS_DIR)

AC_ARG_ENABLE(external-ortp,
	[AS_HELP_STRING([--enable-external-ortp], [Use external oRTP library])],
	[case "${enableval}" in
		yes)	external_ortp=true ;;
		no)	external_ortp=false ;;
		*)	AC_MSG_ERROR(bad value ${enableval} for --enable-external-ortp) ;;
	esac],
	[external_ortp=false]
)

if test "$external_ortp" = 'true'; then
	PKG_CHECK_MODULES([ORTP], [ortp])
	ORTP_VERSION=`$PKG_CONFIG --modversion ortp`
else
	AC_CONFIG_SUBDIRS( oRTP )
	ORTP_CFLAGS="-I\$(top_srcdir)/oRTP/include"
	ORTP_LIBS="\$(top_builddir)/oRTP/src/libortp.la"
	if test x$ac_cv_c_bigendian = xyes ; then
		ORTP_CFLAGS="$ORTP_CFLAGS -DORTP_BIGENDIAN"
	fi
	if test x$ntptimestamp = xtrue ; then
		ORTP_CFLAGS="$ORTP_CFLAGS -DORTP_TIMESTAMP"
	fi
	ORTP_DIR=oRTP
	changequote(<<, >>)
	ORTP_VERSION=`grep -E ^[AC]+_INIT ${top_srcdir}/oRTP/configure.ac | sed -e 's:^.*_INIT(.*,\[\(.*\)\]):\1:g'`
	changequote([, ])
fi
AC_SUBST(ORTP_CFLAGS)
AC_SUBST(ORTP_LIBS)
AC_SUBST([ORTP_VERSION])
AC_SUBST([ORTP_DIR])

AC_ARG_ENABLE(tests_enabled,
	[AS_HELP_STRING([--disable-tests], [Disable compilation of tests])],
	[case "${enableval}" in
		yes)	tests_enabled=true ;;
		no)	tests_enabled=false ;;
		*)	AC_MSG_ERROR(bad value ${enableval} for --disable-tests) ;;
	esac],
	[tests_enabled=false]
)
AM_CONDITIONAL(ENABLE_TESTS, test x$tests_enabled = xyes)

PKG_CHECK_MODULES(CUNIT, cunit, [found_cunit=yes],[found_cunit=no])

if test "$found_cunit" = "no" ; then
        AC_CHECK_HEADERS(CUnit/CUnit.h,
                [
                        AC_CHECK_LIB(cunit,CU_add_suite,[
                                found_cunit=yes
                                CUNIT_LIBS+=" -lcunit"
                        ])

                ])
fi

case "$target_os" in
	*darwin*)
		#hack for macport
		CUNIT_LIBS+=" -lncurses"
	;;
esac
AM_CONDITIONAL([BUILD_CUNIT_TESTS], [test x$found_cunit = xyes && test x$enable_tests != xno])
if test "$found_cunit" = "no" ; then
        AC_MSG_WARN([Could not find cunit framework, tests are not compiled.])
else
        AC_CHECK_LIB(cunit,CU_get_suite,[
                                        AC_DEFINE(HAVE_CU_GET_SUITE,1,[defined when CU_get_suite is available])
                                        ],[foo=bar],[$CUNIT_LIBS])
        AC_CHECK_LIB(cunit,CU_curses_run_tests,[
                                        AC_DEFINE(HAVE_CU_CURSES,1,[defined when CU_curses_run_tests is available])
                                        ],[foo=bar],[$CUNIT_LIBS])
fi


dnl ##################################################
dnl # Check for doxygen
dnl ##################################################

AC_PATH_PROG(DOXYGEN,doxygen,false)
AM_CONDITIONAL(HAVE_DOXYGEN, test $DOXYGEN != false)


AC_CONFIG_FILES([ 
	Makefile
	build/Makefile
	build/macos/Makefile
	build/macos/Info-linphone.plist
	m4/Makefile
	po/Makefile.in
	pixmaps/Makefile
	coreapi/Makefile
	coreapi/help/Makefile
	coreapi/help/Doxyfile
	tester/Makefile
	gtk/Makefile
	console/Makefile
	share/Makefile
	share/C/Makefile
	share/fr/Makefile
	share/it/Makefile
	share/ja/Makefile
	share/cs/Makefile
	share/xml/Makefile
	share/linphone.pc
	share/linphone.desktop
	scripts/Makefile
	tools/Makefile
	linphone.spec
	linphone.iss
])

AC_OUTPUT

echo "Linphone build configuration ended."
echo "Summary of build options:"
printf "* %-30s %s\n" "Video support"		$video
printf "* %-30s %s\n" "GTK interface"		$gtk_ui
printf "* %-30s %s\n" "Account assistant"	$build_wizard
printf "* %-30s %s\n" "Console interface"	$console_ui
printf "* %-30s %s\n" "Tools"			$build_tools
printf "* %-30s %s\n" "Message storage"		$enable_msg_storage
printf "* %-30s %s\n" "zRTP encryption (GPLv3)"	$zrtp
printf "* %-30s %s\n" "uPnP support" 		$build_upnp

if test "$enable_tunnel" = "true" ; then
	printf "* Tunnel support\t\t\ttrue\n"
fi
if test $USE_BELLESIP_TRUE !='#' ; then
	printf "* bellesip stack\t\t\ttrue\n"
else
	printf "* eXosip stack\t\ttrue\n"
fi
if test "$build_upnp" = "true" ; then
	printf "* upnp support\t\t\ttrue\n"
fi

echo "Now type 'make' to compile, and then 'make install' as root to install it."<|MERGE_RESOLUTION|>--- conflicted
+++ resolved
@@ -665,7 +665,23 @@
 	AC_SUBST(TUNNEL_LIBS)
 fi
 
-<<<<<<< HEAD
+AC_ARG_ENABLE(msg-storage,
+	[AS_HELP_STRING([--enable-msg-storage=[yes/no]], [Turn on compilation of message storage (default=yes)])],
+	[case "${enableval}" in
+		yes)	enable_msg_storage=true ;;
+		no)	enable_msg_storage=false ;;
+		*)	AC_MSG_ERROR(bad value ${enableval} for --enable-msg-storage) ;;
+	esac],
+	[enable_msg_storage=true]
+)
+AM_CONDITIONAL(BUILD_MSG_STORAGE, test x$enable_msg_storage = xtrue)
+if test x$enable_msg_storage = xtrue; then
+	PKG_CHECK_MODULES(SQLITE3,[ sqlite3 >= 3.7.0],[],[
+		AC_MSG_ERROR([sqlite3 required for message storage not found.])] )
+	SQLITE3_CFLAGS+="-DMSG_STORAGE_ENABLED"
+	AC_SUBST(SQLITE3_CFLAGS)
+	AC_SUBST(SQLITE3_LIBS)
+fi
 SIPSTACK_CFLAGS=
 SIPSTACK_LIBS=
 
@@ -692,26 +708,6 @@
 
 AC_SUBST(SIPSTACK_CFLAGS)
 AC_SUBST(SIPSTACK_LIBS)
-=======
-AC_ARG_ENABLE(msg-storage,
-	[AS_HELP_STRING([--enable-msg-storage=[yes/no]], [Turn on compilation of message storage (default=yes)])],
-	[case "${enableval}" in
-		yes)	enable_msg_storage=true ;;
-		no)	enable_msg_storage=false ;;
-		*)	AC_MSG_ERROR(bad value ${enableval} for --enable-msg-storage) ;;
-	esac],
-	[enable_msg_storage=true]
-)
-AM_CONDITIONAL(BUILD_MSG_STORAGE, test x$enable_msg_storage = xtrue)
-if test x$enable_msg_storage = xtrue; then
-	PKG_CHECK_MODULES(SQLITE3,[ sqlite3 >= 3.7.0],[],[
-		AC_MSG_ERROR([sqlite3 required for message storage not found.])] )
-	SQLITE3_CFLAGS+="-DMSG_STORAGE_ENABLED"
-	AC_SUBST(SQLITE3_CFLAGS)
-	AC_SUBST(SQLITE3_LIBS)
-fi
-
->>>>>>> 09b68886
 
 dnl check for db2html (docbook) to generate html user manual
 AC_CHECK_PROG(have_sgmltools, sgmltools, yes, no)
