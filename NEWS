<<<<<<< HEAD
linphone-3.7...??
	* multiple SIP transports simualtaneously now allowed
	* IP dual stack: can use IPv6 and IPv4 simultaneously
	* fully asynchronous behavior: no more lengthly DNS or connections 

linphone-3.xxx --
=======
linphone-3.6.0 -- May 27, 2013
	UI:
	* new friend list and chat messaging UI
	* enhanced call history
	* call and conference audio recording
	* persistent chat history
	* DSCP settings for SIP and RTP
	* display of call statistics (when clicking on the quality indicator bar)
	core:
	* ICE for efficient RTP exchange
>>>>>>> 5f0e9b76
	* fix bug in zRTP support (upgrade required)
	* call recording
	* uPnP
	* call statistics
	* adaptive bitrate control improvements
	* faster call quality indicator feedback
	* DSCP settings for SIP and RTP
	* detailed call statistics feedback API

	Requires: mediastreamer2 = 2.9.0 and ortp = 0.22.0


linphone-3.5.2 -- February 22, 2012
	* updated oRTP to 0.20.0
	* updated mediastreamer2 to 2.8.2
	* added ZRTP media encryption
	* added SILK audio codec

linphone-3.5.1 -- February 17, 2012
	* gtk - implement friend search by typing into the friendlist, and friend sorting

linphone-3.5.0 -- December 22, 2011
	* added VP-8 video codec
	* added G722 audio codec
	* added SIP/TCP and SIP/TLS
	* added SRTP media encryption
	* Audio conferencing
	* UI: call history tab, menu simplified
	* UI: cosmetics for incall views
	* UI: integration with libnotify
	* UI: show registered SIP accounts
	* Fixes for MacOS X, and uses GtkQuartz engine

linphone-3.4.3 -- March 28, 2011
	* Fully ported to mac os x with gtk-osx (menu integration, bundle generation with "make bundle", sound I/O improved) but still audio only
	* Fix stupid warning "no response" that sometimes arrived at end of calls
	* limit the size of the log window (to prevent memory drain)
	* limit the size of the SDP message by removing unnecessary information (for well known codecs, for H264).
	  This is to prevent SIP messages from being discarded by routers on the internet when they exceeds in size the internet MTU.
	* other sip bugfixes
	Requires mediastreamer-2.7.3

linphone-3.4.2 -- March 3rd, 2011
	* fix problems with webcams on windows
	Requires mediastreamer-2.7.2

linphone-3.4.1 -- February 17th, 2011
	* bugfixes
	* gtk executable is renamed "linphone" (was linphone-3 before)
	Requires mediastreamer-2.7.1

linphone-3.4.0 -- February 7th, 2011
	* implement multiple calls feature: 
		- call hold (with possibility to play a music file)
		- call resume 
		- acceptance of 2nd call while putting the others on hold
		- creation of another outgoing call while already in call
		- blind call transfer
		- attended call transfer
			**CAUTION**: LinphoneCoreVTable has changed: pay attention to this when upgrading an old application to a newer liblinphone.
	* improve bandwidth management (one b=AS line is used for audio+video)
	* improvements in the echo limiter performance
	* implement a echo calibration feature (see linphone_core_start_echo_calibration()).
	* stun support bugfixes
	* possibility to use two video windows, one for local preview, one for remote video (linphonec only)
	* optimize by not re-creating streams when SDP is unchanged during a reinvite
	* support for sending early media
	* doxygen doc and javadoc improvements
	* based on mediastreamer-2.7.0, please refer to mediastreamer NEWS for changes.

linphone-3.3.2 -- July 1st, 2010
	* fix crash when setting firewall address in gtk interface
	* fix crash while closing video window on windows
	* fix un-sent BYE message in some rare cases.
	Requires:
		mediastreamer2-2.6.0
		ortp-0.16.3

linphone-3.3.1 -- June 3, 2010
	* fix bugs when carrying non ascii displaynames in SIP messages
	* fix crash when codecs are incompatible
	* fix bug with streams not restarted in case of reinvites
	Requires:
		mediastreamer2-2.5.0
		ortp-0.16.3

linphone-3.3.0 -- May 19, 2010
	* liblinphone is ported to iphoneOS and Google Android
	* Internal refactoring of liblinphone (code factorisation, encapsulation
		of signaling)
	* enhancements made to presence support (SIP/SIMPLE)
	* new icons
	* new tabbed ui
	* be nat friendly using OPTIONS request and using received,rport from
		responses.
	* use stun guessed ports even if symmetric is detected (works with freeboxes)
	* improve bitrate usage of speex codec
	* allow speex to run with vbr (variable bit rate) mode
	* add speex/32000 (ultra wide band speex codec)
	* answer empty SIP INFO requests
	* reverse order of call logs
	* optimize video display
	* manual or automatic network connectivity management (so that REGISTERs
		are only sent when network is up or refreshed when it comes back)

linphone-3.2.1 -- October 5, 2009
	* improve graphics and behaviour of mute button
	* updated translations
	* windows installer installs reg keys to indicate windows to start linphone clicking of sip uris
	* workaround a bug Gtk-macos X with modal popup windows, preventing to answer calls

linphone-3.2.0 -- September 17, 2009
	* new in-call layout
	* new idle view with two buttons
	* ability to dial the number from dialpad
	* improve local IP address detection when having multiple networks (ex: VPNs)
	* use proxy's received and rport params from via in Contact header when possible
	* port to mac os X leopard (using gtk/x11), audio only for now
	* DevC++ support now deprecated, use msys/mingw (see README.mingw for details)
	* add an option to ask linphone to place a call, whenever an instance is already running or not:
		should be useful for starting calls from a web browser recognizing the 'sip:' uri scheme.
	* french and italian translation updated
	* don't show ffmpeg codecs when encoder are disabled in ffmpeg library.
	* bugfixes in:
		- video4linux2 support
		- alsa support
		- socket leak in mtu discovery


linphone-3.1.2 -- May 5, 2009
	* make it work with lastest ffmpeg swscale
	* improve theora packer
	* update theora default settings to match performance of 1.0 release.
	* fix a random crash during video resizing on linux with SDL.

linphone-3.1.1 -- April 14, 2009
	* fix crash when opening property box, in some rare case
	* windows version uses the new libmsdscap plugin (video capture using directshow)
	* improved translations

linphone-3.1.0 -- March 16, 2009
	* linphone can now send large video pictures: up to SVGA, configurable via the user interface
	* automatic rescaling of the video windows to the video size of incoming stream
	* improved webcam support on windows
	* plenty of user interface cosmetic improvements
	* set a user friendly gtk theme by default on windows
	* linphonec can compile and work without libreadline
	* enable translations on windows
	* enable lookups of SRV records
	* new 'linphonecsh' program to send commands to a linphonec running as daemon using unix sockets or tcp.
	* bugfixing as usual

linphone-3.0.0  -- October 13, 2008
	* new graphical interface based on Glade/Gtk
	* systray icon
	* STUN working for RTP
	* fully ported to windows
	* accurate bandwidth management (to let video occupy all remaning bandwidth)
	* new H264 plugin based on x264 (msx264)
	* automatic call hangup upon media transmission faillure

linphone-2.1.1 -- February 13, 2008
	* fix interroperability bug with Asterisk about a BYE not sent by linphone.
	* fix alsa support weakness (capture underruns not recovered)

linphone-2.1.0 -- January 25, 2008
	* 4CIF support
	* enable resizing of video output
	* hu translation added

linphone-2.0.1 -- November 30, 2007
	* fix interop issue with asterisk
	* answer OPTIONS and other SIP messages
	* allow usage of ALSA user pcm devices with the sound->alsadev config item.

linphone-2.0.0 -- November 15, 2007
	* port to libeXosip2-3.0.x with libosip2-3.0.x
	* implements early media
	* implements incoming re-INVITE
	* presence support improvements
	* ipv6 working on windows
	* implements SDP over 200ok/ACK
	* add experimental snow codec support
	* answers to VFU request in SIP-INFO by sending an I-frame.
	* ffmpeg rate control enabled, improved mpeg4 quality for low bandwidths
	* separate video grabbing and display in linphonec

linphone-1.7.1 -- April 16, 2007
	* cz translation
	* compilation bugfixes (when video support is disabled)
	* fix IM icons path bug

linphone-1.7.0 -- April 11, 2007
	* new splash screen when no webcam is detected
	* new friend commands for linphonec
	* gnome interface becomes gtk-only
	* fix issue with codec bitrate settings when no bandwidth limits are given
	* open rtp sockets before sending SDP offer or answer (so that we don't miss the
	  first I-frame)

linphone-1.6.0 -- January 23, 2007
	* Video4Linux V2 support with mjpeg cameras
	* use MPEG4 config string provided in the SDP (if any)
	* fix bug when choosing an invalid ring sound file
	* fix bug when using quickcam driver with CIF size
	* reduce audio bandwidth usage for <128kbit/s connections with video

linphone-1.5.1 -- November 14, 2006
	* fix translations

linphone-1.5.0 -- October 11, 2006
	* compliant theora support (using Luca Barbato's draft)
	* mpeg4 support (compliant with RFC3016)
	* controls to display and modify video codec list (gnome interface)
	* banwidth usage improvements
	* splash screen when no webcam is detected

linphone-1.4.1 -- September 18, 2006
	* fixes crash when attempting to make two simultaneous calls
	* fixes crash when having no soundcard
	* require theora>=1.0.0-alpha7
	* do not allow resizing of the gnome interface
	* do not change mixer settings at startup

linphone-1.4.0 -- September 11, 2006
	* no more glib dependency at all 
	* new mediastreamer2 framework for audio/video streaming
	* stable video support with H.263-1998
	* echo cancelation
	* experimental theora support
	* jack support unported to mediastreamer2, sorry : volunteer needed
	* video resolution and framerate set according to bandwidth constraints.
	* linphonec new "soundcard" command to list and choose sound devices.
	* new download and upload bandwidth parameters used to find suitable video/audio codec choice and parameters.
	* new 'play' and 'record' functions to linphonec to play and record wav files
	* arts sound backend<|MERGE_RESOLUTION|>--- conflicted
+++ resolved
@@ -1,11 +1,13 @@
-<<<<<<< HEAD
 linphone-3.7...??
 	* multiple SIP transports simualtaneously now allowed
 	* IP dual stack: can use IPv6 and IPv4 simultaneously
 	* fully asynchronous behavior: no more lengthly DNS or connections 
 
-linphone-3.xxx --
-=======
+linphone-3.7...??
+	* multiple SIP transports simualtaneously now allowed
+	* IP dual stack: can use IPv6 and IPv4 simultaneously
+	* fully asynchronous behavior: no more lengthly DNS or connections 
+
 linphone-3.6.0 -- May 27, 2013
 	UI:
 	* new friend list and chat messaging UI
@@ -16,7 +18,6 @@
 	* display of call statistics (when clicking on the quality indicator bar)
 	core:
 	* ICE for efficient RTP exchange
->>>>>>> 5f0e9b76
 	* fix bug in zRTP support (upgrade required)
 	* call recording
 	* uPnP
