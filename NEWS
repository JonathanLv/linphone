<<<<<<< HEAD
linphone-3.7...??
	* multiple SIP transports simualtaneously now allowed
	* IP dual stack: can use IPv6 and IPv4 simultaneously
	* fully asynchronous behavior: no more lengthly DNS or connections 

linphone-3.7...??
	* multiple SIP transports simualtaneously now allowed
	* IP dual stack: can use IPv6 and IPv4 simultaneously
	* fully asynchronous behavior: no more lengthly DNS or connections 
=======
linphone-3.6.1 -- June 17, 2013
	* fix memory leak with some video cameras on windows.
	
	Requires: mediastreamer2 = 2.9.1 and ortp = 0.22.0
>>>>>>> ec1875a0

linphone-3.6.0 -- May 27, 2013
	UI:
	* new friend list and chat messaging UI
	* enhanced call history
	* call and conference audio recording
	* persistent chat history
	* DSCP settings for SIP and RTP
	* display of call statistics (when clicking on the quality indicator bar)
	core:
	* ICE for efficient RTP exchange
	* fix bug in zRTP support (upgrade required)
	* call recording
	* uPnP
	* call statistics
	* adaptive bitrate control improvements
	* faster call quality indicator feedback
	* DSCP settings for SIP and RTP
	* detailed call statistics feedback API

	Requires: mediastreamer2 = 2.9.0 and ortp = 0.22.0


linphone-3.5.2 -- February 22, 2012
	* updated oRTP to 0.20.0
	* updated mediastreamer2 to 2.8.2
	* added ZRTP media encryption
	* added SILK audio codec

linphone-3.5.1 -- February 17, 2012
	* gtk - implement friend search by typing into the friendlist, and friend sorting

linphone-3.5.0 -- December 22, 2011
	* added VP-8 video codec
	* added G722 audio codec
	* added SIP/TCP and SIP/TLS
	* added SRTP media encryption
	* Audio conferencing
	* UI: call history tab, menu simplified
	* UI: cosmetics for incall views
	* UI: integration with libnotify
	* UI: show registered SIP accounts
	* Fixes for MacOS X, and uses GtkQuartz engine

linphone-3.4.3 -- March 28, 2011
	* Fully ported to mac os x with gtk-osx (menu integration, bundle generation with "make bundle", sound I/O improved) but still audio only
	* Fix stupid warning "no response" that sometimes arrived at end of calls
	* limit the size of the log window (to prevent memory drain)
	* limit the size of the SDP message by removing unnecessary information (for well known codecs, for H264).
	  This is to prevent SIP messages from being discarded by routers on the internet when they exceeds in size the internet MTU.
	* other sip bugfixes
	Requires mediastreamer-2.7.3

linphone-3.4.2 -- March 3rd, 2011
	* fix problems with webcams on windows
	Requires mediastreamer-2.7.2

linphone-3.4.1 -- February 17th, 2011
	* bugfixes
	* gtk executable is renamed "linphone" (was linphone-3 before)
	Requires mediastreamer-2.7.1

linphone-3.4.0 -- February 7th, 2011
	* implement multiple calls feature: 
		- call hold (with possibility to play a music file)
		- call resume 
		- acceptance of 2nd call while putting the others on hold
		- creation of another outgoing call while already in call
		- blind call transfer
		- attended call transfer
			**CAUTION**: LinphoneCoreVTable has changed: pay attention to this when upgrading an old application to a newer liblinphone.
	* improve bandwidth management (one b=AS line is used for audio+video)
	* improvements in the echo limiter performance
	* implement a echo calibration feature (see linphone_core_start_echo_calibration()).
	* stun support bugfixes
	* possibility to use two video windows, one for local preview, one for remote video (linphonec only)
	* optimize by not re-creating streams when SDP is unchanged during a reinvite
	* support for sending early media
	* doxygen doc and javadoc improvements
	* based on mediastreamer-2.7.0, please refer to mediastreamer NEWS for changes.

linphone-3.3.2 -- July 1st, 2010
	* fix crash when setting firewall address in gtk interface
	* fix crash while closing video window on windows
	* fix un-sent BYE message in some rare cases.
	Requires:
		mediastreamer2-2.6.0
		ortp-0.16.3

linphone-3.3.1 -- June 3, 2010
	* fix bugs when carrying non ascii displaynames in SIP messages
	* fix crash when codecs are incompatible
	* fix bug with streams not restarted in case of reinvites
	Requires:
		mediastreamer2-2.5.0
		ortp-0.16.3

linphone-3.3.0 -- May 19, 2010
	* liblinphone is ported to iphoneOS and Google Android
	* Internal refactoring of liblinphone (code factorisation, encapsulation
		of signaling)
	* enhancements made to presence support (SIP/SIMPLE)
	* new icons
	* new tabbed ui
	* be nat friendly using OPTIONS request and using received,rport from
		responses.
	* use stun guessed ports even if symmetric is detected (works with freeboxes)
	* improve bitrate usage of speex codec
	* allow speex to run with vbr (variable bit rate) mode
	* add speex/32000 (ultra wide band speex codec)
	* answer empty SIP INFO requests
	* reverse order of call logs
	* optimize video display
	* manual or automatic network connectivity management (so that REGISTERs
		are only sent when network is up or refreshed when it comes back)

linphone-3.2.1 -- October 5, 2009
	* improve graphics and behaviour of mute button
	* updated translations
	* windows installer installs reg keys to indicate windows to start linphone clicking of sip uris
	* workaround a bug Gtk-macos X with modal popup windows, preventing to answer calls

linphone-3.2.0 -- September 17, 2009
	* new in-call layout
	* new idle view with two buttons
	* ability to dial the number from dialpad
	* improve local IP address detection when having multiple networks (ex: VPNs)
	* use proxy's received and rport params from via in Contact header when possible
	* port to mac os X leopard (using gtk/x11), audio only for now
	* DevC++ support now deprecated, use msys/mingw (see README.mingw for details)
	* add an option to ask linphone to place a call, whenever an instance is already running or not:
		should be useful for starting calls from a web browser recognizing the 'sip:' uri scheme.
	* french and italian translation updated
	* don't show ffmpeg codecs when encoder are disabled in ffmpeg library.
	* bugfixes in:
		- video4linux2 support
		- alsa support
		- socket leak in mtu discovery


linphone-3.1.2 -- May 5, 2009
	* make it work with lastest ffmpeg swscale
	* improve theora packer
	* update theora default settings to match performance of 1.0 release.
	* fix a random crash during video resizing on linux with SDL.

linphone-3.1.1 -- April 14, 2009
	* fix crash when opening property box, in some rare case
	* windows version uses the new libmsdscap plugin (video capture using directshow)
	* improved translations

linphone-3.1.0 -- March 16, 2009
	* linphone can now send large video pictures: up to SVGA, configurable via the user interface
	* automatic rescaling of the video windows to the video size of incoming stream
	* improved webcam support on windows
	* plenty of user interface cosmetic improvements
	* set a user friendly gtk theme by default on windows
	* linphonec can compile and work without libreadline
	* enable translations on windows
	* enable lookups of SRV records
	* new 'linphonecsh' program to send commands to a linphonec running as daemon using unix sockets or tcp.
	* bugfixing as usual

linphone-3.0.0  -- October 13, 2008
	* new graphical interface based on Glade/Gtk
	* systray icon
	* STUN working for RTP
	* fully ported to windows
	* accurate bandwidth management (to let video occupy all remaning bandwidth)
	* new H264 plugin based on x264 (msx264)
	* automatic call hangup upon media transmission faillure

linphone-2.1.1 -- February 13, 2008
	* fix interroperability bug with Asterisk about a BYE not sent by linphone.
	* fix alsa support weakness (capture underruns not recovered)

linphone-2.1.0 -- January 25, 2008
	* 4CIF support
	* enable resizing of video output
	* hu translation added

linphone-2.0.1 -- November 30, 2007
	* fix interop issue with asterisk
	* answer OPTIONS and other SIP messages
	* allow usage of ALSA user pcm devices with the sound->alsadev config item.

linphone-2.0.0 -- November 15, 2007
	* port to libeXosip2-3.0.x with libosip2-3.0.x
	* implements early media
	* implements incoming re-INVITE
	* presence support improvements
	* ipv6 working on windows
	* implements SDP over 200ok/ACK
	* add experimental snow codec support
	* answers to VFU request in SIP-INFO by sending an I-frame.
	* ffmpeg rate control enabled, improved mpeg4 quality for low bandwidths
	* separate video grabbing and display in linphonec

linphone-1.7.1 -- April 16, 2007
	* cz translation
	* compilation bugfixes (when video support is disabled)
	* fix IM icons path bug

linphone-1.7.0 -- April 11, 2007
	* new splash screen when no webcam is detected
	* new friend commands for linphonec
	* gnome interface becomes gtk-only
	* fix issue with codec bitrate settings when no bandwidth limits are given
	* open rtp sockets before sending SDP offer or answer (so that we don't miss the
	  first I-frame)

linphone-1.6.0 -- January 23, 2007
	* Video4Linux V2 support with mjpeg cameras
	* use MPEG4 config string provided in the SDP (if any)
	* fix bug when choosing an invalid ring sound file
	* fix bug when using quickcam driver with CIF size
	* reduce audio bandwidth usage for <128kbit/s connections with video

linphone-1.5.1 -- November 14, 2006
	* fix translations

linphone-1.5.0 -- October 11, 2006
	* compliant theora support (using Luca Barbato's draft)
	* mpeg4 support (compliant with RFC3016)
	* controls to display and modify video codec list (gnome interface)
	* banwidth usage improvements
	* splash screen when no webcam is detected

linphone-1.4.1 -- September 18, 2006
	* fixes crash when attempting to make two simultaneous calls
	* fixes crash when having no soundcard
	* require theora>=1.0.0-alpha7
	* do not allow resizing of the gnome interface
	* do not change mixer settings at startup

linphone-1.4.0 -- September 11, 2006
	* no more glib dependency at all 
	* new mediastreamer2 framework for audio/video streaming
	* stable video support with H.263-1998
	* echo cancelation
	* experimental theora support
	* jack support unported to mediastreamer2, sorry : volunteer needed
	* video resolution and framerate set according to bandwidth constraints.
	* linphonec new "soundcard" command to list and choose sound devices.
	* new download and upload bandwidth parameters used to find suitable video/audio codec choice and parameters.
	* new 'play' and 'record' functions to linphonec to play and record wav files
	* arts sound backend<|MERGE_RESOLUTION|>--- conflicted
+++ resolved
@@ -1,19 +1,12 @@
-<<<<<<< HEAD
 linphone-3.7...??
 	* multiple SIP transports simualtaneously now allowed
 	* IP dual stack: can use IPv6 and IPv4 simultaneously
 	* fully asynchronous behavior: no more lengthly DNS or connections 
 
-linphone-3.7...??
-	* multiple SIP transports simualtaneously now allowed
-	* IP dual stack: can use IPv6 and IPv4 simultaneously
-	* fully asynchronous behavior: no more lengthly DNS or connections 
-=======
-linphone-3.6.1 -- June 17, 2013
+llinphone-3.6.1 -- June 17, 2013
 	* fix memory leak with some video cameras on windows.
 	
 	Requires: mediastreamer2 = 2.9.1 and ortp = 0.22.0
->>>>>>> ec1875a0
 
 linphone-3.6.0 -- May 27, 2013
 	UI:
