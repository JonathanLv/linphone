--- conflicted
+++ resolved
@@ -26,17 +26,10 @@
 #include "sal.h"
 const char* sal_transport_to_string(SalTransport transport) {
     switch (transport) {
-<<<<<<< HEAD
-        case SalTransportUDP:return "UDP";
-        case SalTransportTCP: return "TCP";
-        case SalTransportTLS:return "TLS";
-        case SalTransportDTLS:return "DTLS";
-=======
         case SalTransportUDP:return "udp";
         case SalTransportTCP: return "tcp";
         case SalTransportTLS:return "tls";
         case SalTransportDTLS:return "dtls";
->>>>>>> f5f8a155
         default: {
             ms_fatal("Unexpected transport [%i]",transport);
             return NULL;
@@ -45,17 +38,10 @@
     }
 }
 SalTransport sal_transport_parse(const char* param) {
-<<<<<<< HEAD
-    if (strcasecmp("UDP",param)==0) return SalTransportUDP;
-    if (strcasecmp("TCP",param)==0) return SalTransportTCP;
-    if (strcasecmp("TLS",param)==0) return SalTransportTLS;
-    if (strcasecmp("DTLS",param)==0) return SalTransportDTLS;
-=======
     if (strcasecmp("udp",param)==0) return SalTransportUDP;
     if (strcasecmp("tcp",param)==0) return SalTransportTCP;
     if (strcasecmp("tls",param)==0) return SalTransportTLS;
     if (strcasecmp("dtls",param)==0) return SalTransportDTLS;
->>>>>>> f5f8a155
     ms_error("Unkown transport type[%s], returning UDP", param);
     return SalTransportUDP;
 }
