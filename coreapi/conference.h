/*******************************************************************************
 *            conference.h
 *
 *  Thu Nov 26, 2015
 *  Copyright  2015  Belledonne Communications
 *  Author: Linphone's team
 *  Email info@belledonne-communications.com
 ******************************************************************************/

/*
 *  This program is free software; you can redistribute it and/or modify
 *  it under the terms of the GNU General Public License as published by
 *  the Free Software Foundation; either version 2 of the License, or
 *  (at your option) any later version.
 *
 *  This program is distributed in the hope that it will be useful,
 *  but WITHOUT ANY WARRANTY; without even the implied warranty of
 *  MERCHANTABILITY or FITNESS FOR A PARTICULAR PURPOSE.  See the
 *  GNU General Public License for more details.
 *
 *  You should have received a copy of the GNU General Public License
 *  along with this program; if not, write to the Free Software
 *  Foundation, Inc., 59 Temple Place - Suite 330, Boston, MA 02111-1307, USA.
 */

#ifndef CONFERENCE_H
#define CONFERENCE_H
	
#include "linphonecore.h"

#include "linphonecore.h"

#ifdef __cplusplus
extern "C" {
#endif
<<<<<<< HEAD
	
=======
>>>>>>> d0e27e4e

/**
 * @addtogroup call_control
 * @{
 */

/**
 * Create a #LinphoneConferenceParams with default parameters set.
 * @param core #LinphoneCore to use to find out the default parameters. Can be NULL.
 * @return A freshly allocated #LinphoneConferenceParams
 */
LINPHONE_PUBLIC LinphoneConferenceParams *linphone_conference_params_new(const LinphoneCore *core);
/**
 * Free a #LinphoneConferenceParams
 * @param params #LinphoneConferenceParams to free
 */
LINPHONE_PUBLIC void linphone_conference_params_free(LinphoneConferenceParams *params);
/**
 * Clone a #LinphoneConferenceParams
 * @param params The #LinphoneConfrenceParams to clone
 * @return An allocated #LinphoneConferenceParams with the same parameters than params
 */
LINPHONE_PUBLIC LinphoneConferenceParams *linphone_conference_params_clone(const LinphoneConferenceParams *params);
/**
 * Enable video when starting a conference
 * @param params A #LinphoneConnferenceParams
 * @param enable If true, video will be enabled during conference
 */
LINPHONE_PUBLIC void linphone_conference_params_enable_video(LinphoneConferenceParams *params, bool_t enable);
/**
 * Check whether video will be enable at conference starting
 * @return if true, the video will be enable at conference starting
 */
LINPHONE_PUBLIC bool_t linphone_conference_params_video_requested(const LinphoneConferenceParams *params);


/**
 * Remove a participant from a conference
 * @param obj A #LinphoneConference
 * @param uri SIP URI of the participant to remove
 * @return 0 if succeeded, -1 if failed
 */
LINPHONE_PUBLIC int linphone_conference_remove_participant(LinphoneConference *obj, const LinphoneAddress *uri);
/**
 * Get URIs of all participants of one conference
 * The returned MSList contains URIs of all participant. That list must be
 * freed after use and each URI must be unref with linphone_address_unref()
 * @param obj A #LinphoneConference
 * @return \mslist{LinphoneAddress}
 */
LINPHONE_PUBLIC MSList *linphone_conference_get_participants(const LinphoneConference *obj);

/**
 * @}
 */

#ifdef __cplusplus
}
#endif

#endif // CONFERENCE_H<|MERGE_RESOLUTION|>--- conflicted
+++ resolved
@@ -28,15 +28,9 @@
 	
 #include "linphonecore.h"
 
-#include "linphonecore.h"
-
 #ifdef __cplusplus
 extern "C" {
 #endif
-<<<<<<< HEAD
-	
-=======
->>>>>>> d0e27e4e
 
 /**
  * @addtogroup call_control
