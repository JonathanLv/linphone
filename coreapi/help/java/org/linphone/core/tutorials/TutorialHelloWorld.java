/*
TutorialHelloWorld.java
Copyright (C) 2010  Belledonne Communications SARL 

This program is free software; you can redistribute it and/or
modify it under the terms of the GNU General Public License
as published by the Free Software Foundation; either version 2
of the License, or (at your option) any later version.

This program is distributed in the hope that it will be useful,
but WITHOUT ANY WARRANTY; without even the implied warranty of
MERCHANTABILITY or FITNESS FOR A PARTICULAR PURPOSE.  See the
GNU General Public License for more details.

You should have received a copy of the GNU General Public License
along with this program; if not, write to the Free Software
Foundation, Inc., 59 Temple Place - Suite 330, Boston, MA  02111-1307, USA.
 */
package org.linphone.core.tutorials;

import org.linphone.core.LinphoneAddress;
import org.linphone.core.LinphoneCall;
import org.linphone.core.LinphoneCallStats;
import org.linphone.core.LinphoneChatMessage;
import org.linphone.core.LinphoneChatRoom;
import org.linphone.core.LinphoneCore;
import org.linphone.core.LinphoneCore.EcCalibratorStatus;
import org.linphone.core.LinphoneCoreException;
import org.linphone.core.LinphoneCoreFactory;
import org.linphone.core.LinphoneCoreListener;
import org.linphone.core.LinphoneFriend;
import org.linphone.core.LinphoneInfoMessage;
import org.linphone.core.LinphoneProxyConfig;
import org.linphone.core.LinphoneCall.State;
import org.linphone.core.LinphoneCore.GlobalState;
import org.linphone.core.LinphoneCore.RegistrationState;


/**
 * This program is a _very_ simple usage example of liblinphone.
 * It just takes a sip-uri as first argument and attempts to call it.
 * 
 * Ported from helloworld.c
 *
 * @author Guillaume Beraudo
 *
 */
public class TutorialHelloWorld implements LinphoneCoreListener {
	private boolean running;
	private TutorialNotifier TutorialNotifier;


	public TutorialHelloWorld(TutorialNotifier TutorialNotifier) {
		this.TutorialNotifier = TutorialNotifier;
	}

	public TutorialHelloWorld() {
		this.TutorialNotifier = new TutorialNotifier();
	}

	
	
	public void show(LinphoneCore lc) {}
	public void byeReceived(LinphoneCore lc, String from) {}
	public void authInfoRequested(LinphoneCore lc, String realm, String username) {}
	public void displayStatus(LinphoneCore lc, String message) {}
	public void displayMessage(LinphoneCore lc, String message) {}
	public void displayWarning(LinphoneCore lc, String message) {}
	public void globalState(LinphoneCore lc, GlobalState state, String message) {}
	public void registrationState(LinphoneCore lc, LinphoneProxyConfig cfg,RegistrationState cstate, String smessage) {}
	public void newSubscriptionRequest(LinphoneCore lc, LinphoneFriend lf,String url) {}
	public void notifyPresenceReceived(LinphoneCore lc, LinphoneFriend lf) {}
	public void textReceived(LinphoneCore lc, LinphoneChatRoom cr,LinphoneAddress from, String message) {}
	public void callStatsUpdated(LinphoneCore lc, LinphoneCall call, LinphoneCallStats stats) {}
	public void ecCalibrationStatus(LinphoneCore lc, EcCalibratorStatus status,int delay_ms, Object data) {}
	public void callEncryptionChanged(LinphoneCore lc, LinphoneCall call,boolean encrypted, String authenticationToken) {}
	public void notifyReceived(LinphoneCore lc, LinphoneCall call, LinphoneAddress from, byte[] event){}
	public void dtmfReceived(LinphoneCore lc, LinphoneCall call, int dtmf) {}
	/*
	 * Call state notification listener
	 */
	public void callState(LinphoneCore lc, LinphoneCall call, State cstate, String msg){
		write("State: " + msg);

		if (State.CallEnd.equals(cstate))
			running = false;
	}


	public static void main(String[] args) {
		// Check tutorial was called with the right number of arguments
		if (args.length != 1) {
			throw new IllegalArgumentException("Bad number of arguments");
		}
		
		// Create tutorial object
		TutorialHelloWorld helloWorld = new TutorialHelloWorld();
		try {
			String destinationSipAddress = args[1];
			helloWorld.launchTutorial(destinationSipAddress);
		} catch (Exception e) {
			e.printStackTrace();
		}
	}

	
	
	public void launchTutorial(String destinationSipAddress) throws LinphoneCoreException {
		
		// First instantiate the core Linphone object given only a listener.
		// The listener will react to events in Linphone core.
		LinphoneCore lc = LinphoneCoreFactory.instance().createLinphoneCore(this);


		
		try {
			// Send the INVITE message to destination SIP address
			LinphoneCall call = lc.invite(destinationSipAddress);
			if (call == null) {
				write("Could not place call to " + destinationSipAddress);
				write("Aborting");
				return;
			}
			write("Call to " + destinationSipAddress + " is in progress...");


			
			// main loop for receiving notifications and doing background linphonecore work
			running = true;
			while (running) {
				lc.iterate();
				try{
					Thread.sleep(50);
				} catch(InterruptedException ie) {
					write("Interrupted!\nAborting");
					return;
				}
			}


			
			if (!State.CallEnd.equals(call.getState())) {
				write("Terminating the call");
				lc.terminateCall(call);
			}
		} finally {
			write("Shutting down...");
			// You need to destroy the LinphoneCore object when no longer used
			lc.destroy();
			write("Exited");
		}
	}


	public void stopMainLoop() {
		running=false;
	}

	
	private void write(String s) {
		TutorialNotifier.notify(s);
	}

	@Override
	public void messageReceived(LinphoneCore lc, LinphoneChatRoom cr,
			LinphoneChatMessage message) {
		// TODO Auto-generated method stub
		
	}

	@Override
	public void transferState(LinphoneCore lc, LinphoneCall call,
			State new_call_state) {
		// TODO Auto-generated method stub
		
	}

	@Override
<<<<<<< HEAD
	public void infoReceived(LinphoneCore lc, LinphoneInfoMessage info) {
=======
	public void infoReceived(LinphoneCore lc, LinphoneCall call, LinphoneInfoMessage info) {
>>>>>>> 59b86f49
		// TODO Auto-generated method stub
		
	}


}<|MERGE_RESOLUTION|>--- conflicted
+++ resolved
@@ -176,11 +176,7 @@
 	}
 
 	@Override
-<<<<<<< HEAD
-	public void infoReceived(LinphoneCore lc, LinphoneInfoMessage info) {
-=======
 	public void infoReceived(LinphoneCore lc, LinphoneCall call, LinphoneInfoMessage info) {
->>>>>>> 59b86f49
 		// TODO Auto-generated method stub
 		
 	}
