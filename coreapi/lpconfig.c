/***************************************************************************
 *            lpconfig.c
 *
 *  Thu Mar 10 11:13:44 2005
 *  Copyright  2005  Simon Morlat
 *  Email simon.morlat@linphone.org
 ****************************************************************************/

/*
 *  This program is free software; you can redistribute it and/or modify
 *  it under the terms of the GNU General Public License as published by
 *  the Free Software Foundation; either version 2 of the License, or
 *  (at your option) any later version.
 *
 *  This program is distributed in the hope that it will be useful,
 *  but WITHOUT ANY WARRANTY; without even the implied warranty of
 *  MERCHANTABILITY or FITNESS FOR A PARTICULAR PURPOSE.  See the
 *  GNU Library General Public License for more details.
 *
 *  You should have received a copy of the GNU General Public License
 *  along with this program; if not, write to the Free Software
 *  Foundation, Inc., 59 Temple Place - Suite 330, Boston, MA 02111-1307, USA.
 */

#define MAX_LEN 16384

#include "linphonecore.h"

#include <stdio.h>
#include <stdlib.h>
#include <string.h>
#include <assert.h>
#if !defined(_WIN32_WCE)
#include <errno.h>
#include <sys/types.h>
#include <sys/stat.h>
#if _MSC_VER
#include <io.h>
#endif
#endif /*_WIN32_WCE*/

#ifdef _MSC_VER
#ifdef LINPHONE_WINDOWS_DESKTOP
#include <Shlwapi.h>
#else
#include <stdlib.h>
#endif
#else
#include <libgen.h>
#endif

#ifdef _WIN32
#define RENAME_REQUIRES_NONEXISTENT_NEW_PATH 1
#endif

#define lp_new0(type,n)	(type*)calloc(sizeof(type),n)

#include "lpconfig.h"


typedef struct _LpItem{
	char *key;
	char *value;
	int is_comment;
} LpItem;

typedef struct _LpSectionParam{
	char *key;
	char *value;
} LpSectionParam;

typedef struct _LpSection{
	char *name;
	MSList *items;
	MSList *params;
} LpSection;

struct _LpConfig{
	int refcnt;
	FILE *file;
	char *filename;
	char *tmpfilename;
	MSList *sections;
	int modified;
	int readonly;
};

char* lp_realpath(const char* file, char* name) {
#ifdef _WIN32
	return ms_strdup(file);
#else
	char * output = realpath(file, name);
	char * msoutput = ms_strdup(output);
	free(output);
	return msoutput;
#endif
}

LpItem * lp_item_new(const char *key, const char *value){
	LpItem *item=lp_new0(LpItem,1);
	item->key=ortp_strdup(key);
	item->value=ortp_strdup(value);
	return item;
}

LpItem * lp_comment_new(const char *comment){
	LpItem *item=lp_new0(LpItem,1);
	char* pos = NULL;
	item->value=ortp_strdup(comment);

	pos=strchr(item->value,'\r');
	if (pos==NULL)
		pos=strchr(item->value,'\n');

	if(pos) {
		*pos='\0'; /*replace the '\n' */
	}
	item->is_comment=TRUE;
	return item;
}

LpSectionParam *lp_section_param_new(const char *key, const char *value){
	LpSectionParam *param = lp_new0(LpSectionParam, 1);
	param->key = ortp_strdup(key);
	param->value = ortp_strdup(value);
	return param;
}

LpSection *lp_section_new(const char *name){
	LpSection *sec=lp_new0(LpSection,1);
	sec->name=ortp_strdup(name);
	return sec;
}

void lp_item_destroy(void *pitem){
	LpItem *item=(LpItem*)pitem;
	if (item->key) ortp_free(item->key);
	ortp_free(item->value);
	free(item);
}

void lp_section_param_destroy(void *section_param){
	LpSectionParam *param = (LpSectionParam*)section_param;
	ortp_free(param->key);
	ortp_free(param->value);
	free(param);
}

void lp_section_destroy(LpSection *sec){
	ortp_free(sec->name);
	ms_list_for_each(sec->items,lp_item_destroy);
	ms_list_for_each(sec->params,lp_section_param_destroy);
	ms_list_free(sec->items);
	free(sec);
}

void lp_section_add_item(LpSection *sec,LpItem *item){
	sec->items=ms_list_append(sec->items,(void *)item);
}

void lp_config_add_section(LpConfig *lpconfig, LpSection *section){
	lpconfig->sections=ms_list_append(lpconfig->sections,(void *)section);
}

void lp_config_add_section_param(LpSection *section, LpSectionParam *param){
	section->params = ms_list_append(section->params, (void *)param);
}

void lp_config_remove_section(LpConfig *lpconfig, LpSection *section){
	lpconfig->sections=ms_list_remove(lpconfig->sections,(void *)section);
	lp_section_destroy(section);
}

static bool_t is_first_char(const char *start, const char *pos){
	const char *p;
	for(p=start;p<pos;p++){
		if (*p!=' ') return FALSE;
	}
	return TRUE;
}

static int is_a_comment(const char *str){
	while (*str==' '){
		str++;
	}
	if (*str=='#') return 1;
	return 0;
}

LpSection *lp_config_find_section(const LpConfig *lpconfig, const char *name){
	LpSection *sec;
	MSList *elem;
	/*printf("Looking for section %s\n",name);*/
	for (elem=lpconfig->sections;elem!=NULL;elem=ms_list_next(elem)){
		sec=(LpSection*)elem->data;
		if (strcmp(sec->name,name)==0){
			/*printf("Section %s found\n",name);*/
			return sec;
		}
	}
	return NULL;
}

LpSectionParam *lp_section_find_param(const LpSection *sec, const char *key){
	MSList *elem;
	LpSectionParam *param;
	for (elem = sec->params; elem != NULL; elem = ms_list_next(elem)){
		param = (LpSectionParam*)elem->data;
		if (strcmp(param->key, key) == 0) {
			return param;
		}
	}
	return NULL;
}

LpItem *lp_section_find_item(const LpSection *sec, const char *name){
	MSList *elem;
	LpItem *item;
	/*printf("Looking for item %s\n",name);*/
	for (elem=sec->items;elem!=NULL;elem=ms_list_next(elem)){
		item=(LpItem*)elem->data;
		if (!item->is_comment && strcmp(item->key,name)==0) {
			/*printf("Item %s found\n",name);*/
			return item;
		}
	}
	return NULL;
}

static LpSection* lp_config_parse_line(LpConfig* lpconfig, const char* line, LpSection* cur) {
	LpSectionParam *params = NULL;
	char *pos1,*pos2;
	int nbs;
	int size=strlen(line)+1;
	char *secname=ms_malloc(size);
	char *key=ms_malloc(size);
	char *value=ms_malloc(size);
	LpItem *item;

	pos1=strchr(line,'[');
	if (pos1!=NULL && is_first_char(line,pos1) ){
		pos2=strchr(pos1,']');
		if (pos2!=NULL){
			secname[0]='\0';
			/* found section */
			*pos2='\0';
			nbs = sscanf(pos1+1, "%s", secname);
			if (nbs >= 1) {
				if (strlen(secname) > 0) {
					cur = lp_config_find_section (lpconfig,secname);
					if (cur == NULL) {
						cur = lp_section_new(secname);
						lp_config_add_section(lpconfig, cur);
					}

					if (pos2 > pos1 + 1 + strlen(secname)) {
						/* found at least one section param */
						pos2 = pos1 + 1 + strlen(secname) + 1; // Remove the white space after the secname
						pos1 = strchr(pos2, '=');
						while (pos1 != NULL) {
							/* for each section param */
							key[0] = '\0';
							value[0] = '\0';
							*pos1 = ' ';
							if (sscanf(pos2, "%s %s", key, value) == 2) {
								params = lp_section_param_new(key, value);
								lp_config_add_section_param(cur, params);

								pos2 += strlen(key) + strlen(value) + 2; // Remove the = sign + the white space after each param
								pos1 = strchr(pos2, '=');
							} else {
								ms_warning("parse section params error !");
								pos1 = NULL;
							}
						}
					}
				}
			} else {
				ms_warning("parse error!");
			}
		}
	}else {
		if (is_a_comment(line)){
			if (cur){
				LpItem *comment=lp_comment_new(line);
				lp_section_add_item(cur,comment);
			}
		}else{
			pos1=strchr(line,'=');
			if (pos1!=NULL){
				key[0]='\0';

				*pos1='\0';
				if (sscanf(line,"%s",key)>0){

					pos1++;
					pos2=strchr(pos1,'\r');
					if (pos2==NULL)
						pos2=strchr(pos1,'\n');
					if (pos2==NULL) pos2=pos1+strlen(pos1);
					else {
						*pos2='\0'; /*replace the '\n' */
					}
					/* remove ending white spaces */
					for (; pos2>pos1 && pos2[-1]==' ';pos2--) pos2[-1]='\0';

					if (pos2-pos1>0){
						/* found a pair key,value */

						if (cur!=NULL){
							item=lp_section_find_item(cur,key);
							if (item==NULL){
								lp_section_add_item(cur,lp_item_new(key,pos1));
							}else{
								ortp_free(item->value);
								item->value=ortp_strdup(pos1);
							}
							/*ms_message("Found %s=%s",key,pos1);*/
						}else{
							ms_warning("found key,item but no sections");
						}
					}
				}
			}
		}
	}
	ms_free(key);
	ms_free(value);
	ms_free(secname);
	return cur;
}

void lp_config_parse(LpConfig *lpconfig, FILE *file){
	char tmp[MAX_LEN]= {'\0'};
	LpSection* current_section = NULL;

	if (file==NULL) return;

	while(fgets(tmp,MAX_LEN,file)!=NULL){
		tmp[sizeof(tmp) -1] = '\0';
		current_section = lp_config_parse_line(lpconfig, tmp, current_section);
	}
}

LpConfig * lp_config_new(const char *filename){
	return lp_config_new_with_factory(filename, NULL);
}

LpConfig * lp_config_new_from_buffer(const char *buffer){
	LpConfig* conf = lp_new0(LpConfig,1);
	LpSection* current_section = NULL;

	char* ptr = ms_strdup(buffer);
	char* strtok_storage = NULL;
	char* line = strtok_r(ptr, "\n", &strtok_storage);

	conf->refcnt=1;

	while( line != NULL ){
		current_section = lp_config_parse_line(conf,line,current_section);
		line = strtok_r(NULL, "\n", &strtok_storage);
	}

	ms_free(ptr);

	return conf;
}

LpConfig *lp_config_new_with_factory(const char *config_filename, const char *factory_config_filename) {
	LpConfig *lpconfig=lp_new0(LpConfig,1);
	lpconfig->refcnt=1;
	if (config_filename!=NULL){
		if(ortp_file_exist(config_filename) == 0) {
			lpconfig->filename=lp_realpath(config_filename, NULL);
			if(lpconfig->filename == NULL) {
				ms_error("Could not find the real path of %s: %s", config_filename, strerror(errno));
				goto fail;
			}
		} else {
			lpconfig->filename = ms_strdup(config_filename);
		}
		lpconfig->tmpfilename=ortp_strdup_printf("%s.tmp",lpconfig->filename);
		ms_message("Using (r/w) config information from %s", lpconfig->filename);

#if !defined(_WIN32)
		{
			struct stat fileStat;
			if ((stat(lpconfig->filename,&fileStat) == 0) && (S_ISREG(fileStat.st_mode))) {
				/* make existing configuration files non-group/world-accessible */
				if (chmod(lpconfig->filename, S_IRUSR | S_IWUSR) == -1) {
					ms_warning("unable to correct permissions on "
						"configuration file: %s", strerror(errno));
				}
			}
		}
#endif /*_WIN32*/
		/*open with r+ to check if we can write on it later*/
		lpconfig->file=fopen(lpconfig->filename,"r+");
#ifdef RENAME_REQUIRES_NONEXISTENT_NEW_PATH
		if (lpconfig->file==NULL){
			lpconfig->file=fopen(lpconfig->tmpfilename,"r+");
			if (lpconfig->file){
				ms_warning("Could not open %s but %s works, app may have crashed during last sync.",lpconfig->filename,lpconfig->tmpfilename);
			}
		}
#endif
		if (lpconfig->file!=NULL){
			lp_config_parse(lpconfig,lpconfig->file);
			fclose(lpconfig->file);

			lpconfig->file=NULL;
			lpconfig->modified=0;
		}
	}
	if (factory_config_filename != NULL) {
		lp_config_read_file(lpconfig, factory_config_filename);
	}
	return lpconfig;
	
fail:
	ms_free(lpconfig);
	return NULL;
}

int lp_config_read_file(LpConfig *lpconfig, const char *filename){
	char* path = lp_realpath(filename, NULL);
	FILE* f=fopen(path,"r");
	if (f!=NULL){
		ms_message("Reading config information from %s", path);
		lp_config_parse(lpconfig,f);
		fclose(f);
		return 0;
	}
	ms_warning("Fail to open file %s",path);
	ms_free(path);
	return -1;
}

void lp_item_set_value(LpItem *item, const char *value){
	char *prev_value=item->value;
	item->value=ortp_strdup(value);
	ortp_free(prev_value);
}


static void _lp_config_destroy(LpConfig *lpconfig){
	if (lpconfig->filename!=NULL) ortp_free(lpconfig->filename);
	if (lpconfig->tmpfilename) ortp_free(lpconfig->tmpfilename);
	ms_list_for_each(lpconfig->sections,(void (*)(void*))lp_section_destroy);
	ms_list_free(lpconfig->sections);
	free(lpconfig);
}

LpConfig *lp_config_ref(LpConfig *lpconfig){
	lpconfig->refcnt++;
	return lpconfig;
}

void lp_config_unref(LpConfig *lpconfig){
	lpconfig->refcnt--;
	if (lpconfig->refcnt==0)
		_lp_config_destroy(lpconfig);
}

void lp_config_destroy(LpConfig *lpconfig){
	lp_config_unref(lpconfig);
}

void lp_section_remove_item(LpSection *sec, LpItem *item){
	sec->items=ms_list_remove(sec->items,(void *)item);
	lp_item_destroy(item);
}

const char *lp_config_get_section_param_string(const LpConfig *lpconfig, const char *section, const char *key, const char *default_value){
	LpSection *sec;
	LpSectionParam *param;
	sec = lp_config_find_section(lpconfig, section);
	if (sec != NULL) {
		param = lp_section_find_param(sec, key);
		if (param != NULL) return param->value;
	}
	return default_value;
}

const char *lp_config_get_string(const LpConfig *lpconfig, const char *section, const char *key, const char *default_string){
	LpSection *sec;
	LpItem *item;
	sec=lp_config_find_section(lpconfig,section);
	if (sec!=NULL){
		item=lp_section_find_item(sec,key);
		if (item!=NULL) return item->value;
	}
	return default_string;
}

bool_t lp_config_get_range(const LpConfig *lpconfig, const char *section, const char *key, int *min, int *max, int default_min, int default_max) {
	const char *str = lp_config_get_string(lpconfig, section, key, NULL);
	if (str != NULL) {
		char *minusptr = strchr(str, '-');
		if ((minusptr == NULL) || (minusptr == str)) {
			*min = default_min;
			*max = default_max;
			return FALSE;
		}
		*min = atoi(str);
		*max = atoi(minusptr + 1);
		return TRUE;
	} else {
		*min = default_min;
		*max = default_max;
		return TRUE;
	}
}


int lp_config_get_int(const LpConfig *lpconfig,const char *section, const char *key, int default_value){
	const char *str=lp_config_get_string(lpconfig,section,key,NULL);
	if (str!=NULL) {
		int ret=0;

		if (strstr(str,"0x")==str){
			sscanf(str,"%x",&ret);
		}else
			sscanf(str,"%i",&ret);
		return ret;
	}
	else return default_value;
}

int64_t lp_config_get_int64(const LpConfig *lpconfig,const char *section, const char *key, int64_t default_value){
	const char *str=lp_config_get_string(lpconfig,section,key,NULL);
	if (str!=NULL) {
#ifdef _WIN32
		return (int64_t)_atoi64(str);
#else
		return atoll(str);
#endif
	}
	else return default_value;
}

float lp_config_get_float(const LpConfig *lpconfig,const char *section, const char *key, float default_value){
	const char *str=lp_config_get_string(lpconfig,section,key,NULL);
	float ret=default_value;
	if (str==NULL) return default_value;
	sscanf(str,"%f",&ret);
	return ret;
}

void lp_config_set_string(LpConfig *lpconfig,const char *section, const char *key, const char *value){
	LpItem *item;
	LpSection *sec=lp_config_find_section(lpconfig,section);
	if (sec!=NULL){
		item=lp_section_find_item(sec,key);
		if (item!=NULL){
			if (value!=NULL && value[0] != '\0')
				lp_item_set_value(item,value);
			else lp_section_remove_item(sec,item);
		}else{
			if (value!=NULL && value[0] != '\0')
				lp_section_add_item(sec,lp_item_new(key,value));
		}
	}else if (value!=NULL && value[0] != '\0'){
		sec=lp_section_new(section);
		lp_config_add_section(lpconfig,sec);
		lp_section_add_item(sec,lp_item_new(key,value));
	}
	lpconfig->modified++;
}

void lp_config_set_range(LpConfig *lpconfig, const char *section, const char *key, int min_value, int max_value) {
	char tmp[30];
	snprintf(tmp, sizeof(tmp), "%i-%i", min_value, max_value);
	lp_config_set_string(lpconfig, section, key, tmp);
}

void lp_config_set_int(LpConfig *lpconfig,const char *section, const char *key, int value){
	char tmp[30];
	snprintf(tmp,sizeof(tmp),"%i",value);
	lp_config_set_string(lpconfig,section,key,tmp);
}

void lp_config_set_int_hex(LpConfig *lpconfig,const char *section, const char *key, int value){
	char tmp[30];
	snprintf(tmp,sizeof(tmp),"0x%x",value);
	lp_config_set_string(lpconfig,section,key,tmp);
}

void lp_config_set_int64(LpConfig *lpconfig,const char *section, const char *key, int64_t value){
	char tmp[30];
	snprintf(tmp,sizeof(tmp),"%lli",(long long)value);
	lp_config_set_string(lpconfig,section,key,tmp);
}


void lp_config_set_float(LpConfig *lpconfig,const char *section, const char *key, float value){
	char tmp[30];
	snprintf(tmp,sizeof(tmp),"%f",value);
	lp_config_set_string(lpconfig,section,key,tmp);
}

void lp_item_write(LpItem *item, FILE *file){
	if (item->is_comment)
		fprintf(file,"%s\n",item->value);
	else if (item->value && item->value[0] != '\0' )
		fprintf(file,"%s=%s\n",item->key,item->value);
	else {
		ms_warning("Not writing item %s to file, it is empty", item->key);
	}
}

void lp_section_param_write(LpSectionParam *param, FILE *file){
	if( param->value && param->value[0] != '\0') {
		fprintf(file, " %s=%s", param->key, param->value);
	} else {
		ms_warning("Not writing param %s to file, it is empty", param->key);
	}
}

void lp_section_write(LpSection *sec, FILE *file){
	fprintf(file, "[%s",sec->name);
	ms_list_for_each2(sec->params, (void (*)(void*, void*))lp_section_param_write, (void *)file);
	fprintf(file, "]\n");
	ms_list_for_each2(sec->items, (void (*)(void*, void*))lp_item_write, (void *)file);
	fprintf(file, "\n");
}

int lp_config_sync(LpConfig *lpconfig){
	FILE *file;
	if (lpconfig->filename==NULL) return -1;
	if (lpconfig->readonly) return 0;
#ifndef _WIN32
	/* don't create group/world-accessible files */
	(void) umask(S_IRWXG | S_IRWXO);
#endif
	file=fopen(lpconfig->tmpfilename,"w");
	if (file==NULL){
		ms_warning("Could not write %s ! Maybe it is read-only. Configuration will not be saved.",lpconfig->filename);
		lpconfig->readonly=1;
		return -1;
	}
	ms_list_for_each2(lpconfig->sections,(void (*)(void *,void*))lp_section_write,(void *)file);
	fclose(file);
#ifdef RENAME_REQUIRES_NONEXISTENT_NEW_PATH
	/* On windows, rename() does not accept that the newpath is an existing file, while it is accepted on Unix.
	 * As a result, we are forced to first delete the linphonerc file, and then rename.*/
	if (remove(lpconfig->filename)!=0){
		ms_error("Cannot remove %s: %s",lpconfig->filename, strerror(errno));
	}
#endif
	if (rename(lpconfig->tmpfilename,lpconfig->filename)!=0){
		ms_error("Cannot rename %s into %s: %s",lpconfig->tmpfilename,lpconfig->filename,strerror(errno));
	}
	lpconfig->modified=0;
	return 0;
}

int lp_config_has_section(const LpConfig *lpconfig, const char *section){
	if (lp_config_find_section(lpconfig,section)!=NULL) return 1;
	return 0;
}

void lp_config_for_each_section(const LpConfig *lpconfig, void (*callback)(const char *section, void *ctx), void *ctx) {
	LpSection *sec;
	MSList *elem;
	for (elem=lpconfig->sections;elem!=NULL;elem=ms_list_next(elem)){
		sec=(LpSection*)elem->data;
		callback(sec->name, ctx);
	}
}

void lp_config_for_each_entry(const LpConfig *lpconfig, const char *section, void (*callback)(const char *entry, void *ctx), void *ctx) {
	LpItem *item;
	MSList *elem;
	LpSection *sec=lp_config_find_section(lpconfig,section);
	if (sec!=NULL){
		for (elem=sec->items;elem!=NULL;elem=ms_list_next(elem)){
			item=(LpItem*)elem->data;
			if (!item->is_comment)
				callback(item->key, ctx);
		}
	}
}

void lp_config_clean_section(LpConfig *lpconfig, const char *section){
	LpSection *sec=lp_config_find_section(lpconfig,section);
	if (sec!=NULL){
		lp_config_remove_section(lpconfig,sec);
	}
	lpconfig->modified++;
}

int lp_config_needs_commit(const LpConfig *lpconfig){
	return lpconfig->modified>0;
}

static const char *DEFAULT_VALUES_SUFFIX = "_default_values";

int lp_config_get_default_int(const LpConfig *lpconfig, const char *section, const char *key, int default_value) {
	char default_section[MAX_LEN];
	strcpy(default_section, section);
	strcat(default_section, DEFAULT_VALUES_SUFFIX);

	return lp_config_get_int(lpconfig, default_section, key, default_value);
}

int64_t lp_config_get_default_int64(const LpConfig *lpconfig, const char *section, const char *key, int64_t default_value) {
	char default_section[MAX_LEN];
	strcpy(default_section, section);
	strcat(default_section, DEFAULT_VALUES_SUFFIX);

	return lp_config_get_int64(lpconfig, default_section, key, default_value);
}

float lp_config_get_default_float(const LpConfig *lpconfig, const char *section, const char *key, float default_value) {
	char default_section[MAX_LEN];
	strcpy(default_section, section);
	strcat(default_section, DEFAULT_VALUES_SUFFIX);

	return lp_config_get_float(lpconfig, default_section, key, default_value);
}

const char* lp_config_get_default_string(const LpConfig *lpconfig, const char *section, const char *key, const char *default_value) {
	char default_section[MAX_LEN];
	strcpy(default_section, section);
	strcat(default_section, DEFAULT_VALUES_SUFFIX);

	return lp_config_get_string(lpconfig, default_section, key, default_value);
}

/*
 * WARNING: this function is very dangerous.
 * Read carefuly the folowing notices:
 * 1. The 'path' parameter may be modify by
 *    the function. Be care to keep a copy of
 *    the original string.
 * 2. The return pointer may points on a part of
 *    'path'. So, be care to not free the string
 *    pointed by 'path' before the last used of
 *    the returned pointer.
 * 3. Do not feed it after midnight
 */
static const char *_lp_config_dirname(char *path) {
#ifdef _MSC_VER
	char drive[_MAX_DRIVE];
	char dir[_MAX_DIR];
	char fname[_MAX_FNAME];
	char ext[_MAX_EXT];
	static char dirname[_MAX_DRIVE + _MAX_DIR];
	_splitpath(path, drive, dir, fname, ext);
	snprintf(dirname, sizeof(dirname), "%s%s", drive, dir);
	return dirname;
#else
	return dirname(path);
#endif
}

bool_t lp_config_relative_file_exists(const LpConfig *lpconfig, const char *filename) {
<<<<<<< HEAD
	bool_t ret = FALSE;
	if (lpconfig->filename) {
		char *dir = _lp_config_dirname(lpconfig->filename);
		char *filepath = ms_strdup_printf("%s/%s", dir, filename);
		char *realfilepath = lp_realpath(filepath, NULL);
		if (realfilepath){
			FILE *file = fopen(realfilepath, "r");
			ms_free(realfilepath);
			if (file){
				ret = TRUE;
				fclose(file);
			}
		}
		ms_free(dir);
		ms_free(filepath);
=======
	if (lpconfig->filename == NULL) {
		return FALSE;
	} else {
		char *filename = ms_strdup(lpconfig->filename);
		const char *dir = _lp_config_dirname(filename);
		char *filepath = ms_strdup_printf("%s/%s", dir, filename);
		char *realfilepath = lp_realpath(filepath, NULL);
		FILE *file;
		
		ms_free(filename);
		ms_free(filepath);
		
		if(realfilepath == NULL) return FALSE;
		
		file = fopen(realfilepath, "r");
		ms_free(realfilepath);
		if (file) {
			fclose(file);
		}
		return file != NULL;
>>>>>>> 4b9bb8f8
	}
	return ret;
}

void lp_config_write_relative_file(const LpConfig *lpconfig, const char *filename, const char *data) {
	char *dup_config_file = NULL;
	const char *dir = NULL;
	char *filepath = NULL;
	char *realfilepath = NULL;
	FILE *file;
	
	if (lpconfig->filename == NULL) return;
	
	if(strlen(data) == 0) {
		ms_warning("%s has not been created because there is no data to write", filename);
		return;
	}
	
	dup_config_file = ms_strdup(lpconfig->filename);
	dir = _lp_config_dirname(dup_config_file);
	filepath = ms_strdup_printf("%s/%s", dir, filename);
	realfilepath = lp_realpath(filepath, NULL);
	if(realfilepath == NULL) {
		ms_error("Could not resolv %s: %s", filepath, strerror(errno));
		goto end;
	}
	
	file = fopen(realfilepath, "w");
	if(file == NULL) {
		ms_error("Could not open %s for write", realfilepath);
		goto end;
	}
	
	fprintf(file, "%s", data);
	fclose(file);
	
end:
	ms_free(dup_config_file);
	ms_free(filepath);
	if(realfilepath) ms_free(realfilepath);
}

int lp_config_read_relative_file(const LpConfig *lpconfig, const char *filename, char *data, size_t max_length) {
	char *dup_config_file = NULL;
	const char *dir = NULL;
	char *filepath = NULL;
	FILE *file = NULL;
	char* realfilepath = NULL;
	
	if (lpconfig->filename == NULL) return -1;
	
	dup_config_file = ms_strdup(lpconfig->filename);
	dir = _lp_config_dirname(dup_config_file);
	filepath = ms_strdup_printf("%s/%s", dir, filename);
	realfilepath = lp_realpath(filepath, NULL);
	if(realfilepath == NULL) {
		ms_error("Could not resolv %s: %s", filepath, strerror(errno));
		goto err;
	}
	
	file = fopen(realfilepath, "r");
	if(file == NULL) {
		ms_error("Could not open %s for read. %s", realfilepath, strerror(errno));
		goto err;
	}
	
	if(fread(data, 1, max_length, file)<=0) {
		ms_error("%s could not be loaded. %s", realfilepath, strerror(errno));
		goto err;
	}
	fclose(file);
	
	ms_free(dup_config_file);
	ms_free(filepath);
	ms_free(realfilepath);
	return 0;

err:
	ms_free(filepath);
	ms_free(filepath);
	if(realfilepath) ms_free(realfilepath);
	return -1;
}<|MERGE_RESOLUTION|>--- conflicted
+++ resolved
@@ -756,23 +756,6 @@
 }
 
 bool_t lp_config_relative_file_exists(const LpConfig *lpconfig, const char *filename) {
-<<<<<<< HEAD
-	bool_t ret = FALSE;
-	if (lpconfig->filename) {
-		char *dir = _lp_config_dirname(lpconfig->filename);
-		char *filepath = ms_strdup_printf("%s/%s", dir, filename);
-		char *realfilepath = lp_realpath(filepath, NULL);
-		if (realfilepath){
-			FILE *file = fopen(realfilepath, "r");
-			ms_free(realfilepath);
-			if (file){
-				ret = TRUE;
-				fclose(file);
-			}
-		}
-		ms_free(dir);
-		ms_free(filepath);
-=======
 	if (lpconfig->filename == NULL) {
 		return FALSE;
 	} else {
@@ -793,9 +776,7 @@
 			fclose(file);
 		}
 		return file != NULL;
->>>>>>> 4b9bb8f8
-	}
-	return ret;
+	}
 }
 
 void lp_config_write_relative_file(const LpConfig *lpconfig, const char *filename, const char *data) {
