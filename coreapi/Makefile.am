--- conflicted
+++ resolved
@@ -43,12 +43,9 @@
 	sipsetup.h \
 	xml2lpc.h \
 	xmlrpc.h \
-<<<<<<< HEAD
 	vcard.h \
-	carddav.h
-=======
+	carddav.h \
 	conference.h
->>>>>>> d0e27e4e
 
 lib_LTLIBRARIES=liblinphone.la
 
