--- conflicted
+++ resolved
@@ -268,43 +268,6 @@
 bool_t linphone_chat_room_lime_available(LinphoneChatRoom *cr) {
 	if (cr) {
 		switch (linphone_core_lime_enabled(cr->lc)) {
-<<<<<<< HEAD
-		case LinphoneLimeDisabled:
-			return FALSE;
-		case LinphoneLimeMandatory:
-			return TRUE;
-		case LinphoneLimePreferred: {
-			FILE *CACHEFD = NULL;
-			if (cr->lc->zrtp_secrets_cache != NULL) {
-				CACHEFD = fopen(cr->lc->zrtp_secrets_cache, "rb+");
-				if (CACHEFD) {
-					size_t cacheSize;
-					xmlDocPtr cacheXml;
-					char *cacheString = ms_load_file_content(CACHEFD, &cacheSize);
-					if (!cacheString) {
-						ms_warning("Unable to load content of ZRTP ZID cache to decrypt message");
-						return FALSE;
-					}
-					cacheString[cacheSize] = '\0';
-					cacheSize += 1;
-					fclose(CACHEFD);
-					cacheXml = xmlParseDoc((xmlChar *)cacheString);
-					ms_free(cacheString);
-					if (cacheXml) {
-						bool_t res;
-						limeURIKeys_t associatedKeys;
-						/* retrieve keys associated to the peer URI */
-						associatedKeys.peerURI = (uint8_t *)malloc(strlen(cr->peer) + 1);
-						strcpy((char *)(associatedKeys.peerURI), cr->peer);
-						associatedKeys.associatedZIDNumber = 0;
-						associatedKeys.peerKeys = NULL;
-
-						res = (lime_getCachedSndKeysByURI(cacheXml, &associatedKeys) == 0 &&
-							   associatedKeys.associatedZIDNumber != 0);
-						lime_freeKeys(associatedKeys);
-						xmlFreeDoc(cacheXml);
-						return res;
-=======
 			case LinphoneLimeDisabled: return FALSE;
 			case LinphoneLimeMandatory: return TRUE;
 			case LinphoneLimePreferred: {
@@ -338,7 +301,6 @@
 							xmlFreeDoc(cacheXml);
 							return res;
 						}
->>>>>>> 49d0eadb
 					}
 				}
 			}
