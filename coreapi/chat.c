--- conflicted
+++ resolved
@@ -36,6 +36,7 @@
 #define COMPOSING_DEFAULT_REFRESH_TIMEOUT 60
 #define COMPOSING_DEFAULT_REMOTE_REFRESH_TIMEOUT 120
 
+#define FILE_TRANSFER_KEY_SIZE 32
 
 static LinphoneChatMessageCbs * linphone_chat_message_cbs_new(void) {
 	return belle_sip_object_new(LinphoneChatMessageCbs);
@@ -178,13 +179,10 @@
 	if (msg->cb) {
 		msg->cb(msg, LinphoneChatMessageStateNotDelivered, msg->cb_ud);
 	}
-<<<<<<< HEAD
-#define FILE_TRANSFER_KEY_SIZE 32
-=======
+
 	if (linphone_chat_message_cbs_get_msg_state_changed(msg->callbacks)) {
 		linphone_chat_message_cbs_get_msg_state_changed(msg->callbacks)(msg, LinphoneChatMessageStateNotDelivered);
 	}
->>>>>>> 65734e81
 }
 static void process_auth_requested_upload(void *data, belle_sip_auth_event_t *event){
 	LinphoneChatMessage* msg=(LinphoneChatMessage *)data;
@@ -249,42 +247,50 @@
 	char *buf = (char *)buffer;
 
 	/* if we've not reach the end of file yet, ask for more data*/
-<<<<<<< HEAD
-	if (offset<chatMsg->file_transfer_information->size){
+	if (offset<linphone_content_get_size(chatMsg->file_transfer_information)){
 		
-		if (chatMsg->file_transfer_information->key != NULL) { /* if we have a key to cipher the message, use it! */
+		if (linphone_content_get_key(chatMsg->file_transfer_information) != NULL) { /* if we have a key to cipher the message, use it! */
 			char *plainBuffer;
 			/* get data from callback to a plainBuffer */
 			/* if this chunk is not the last one, the lenght must be a multiple of block cipher size(16 bytes)*/
-			if (offset+*size<chatMsg->file_transfer_information->size) {
+			if (offset+*size < linphone_content_get_size(chatMsg->file_transfer_information)) {
 				*size -=(*size%16);
 			}
 			plainBuffer = (char *)malloc(*size);
-			linphone_core_notify_file_transfer_send(lc, chatMsg, chatMsg->file_transfer_information, plainBuffer, size);
-			lime_encryptFile(&(chatMsg->file_transfer_information->cryptoContext), chatMsg->file_transfer_information->key, *size, plainBuffer, (char*)buffer); 
+			if (linphone_chat_message_cbs_get_file_transfer_send(chatMsg->callbacks)) {
+				LinphoneBuffer *lb = linphone_chat_message_cbs_get_file_transfer_send(chatMsg->callbacks)(chatMsg, chatMsg->file_transfer_information, offset, *size);
+				if (lb == NULL) *size = 0;
+				else {
+					*size = linphone_buffer_get_size(lb);
+					memcpy(plainBuffer, linphone_buffer_get_content(lb), *size);
+					linphone_buffer_unref(lb);
+				}
+			} else {
+				/* Legacy */
+				linphone_core_notify_file_transfer_send(lc, chatMsg, chatMsg->file_transfer_information, plainBuffer, size);
+			}
+
+			lime_encryptFile(linphone_content_get_cryptoContext_address(chatMsg->file_transfer_information), (unsigned char *)linphone_content_get_key(chatMsg->file_transfer_information), *size, plainBuffer, (char*)buffer); 
 			free(plainBuffer);
 			/* check if we reach the end of file */
-			if (offset+*size>=chatMsg->file_transfer_information->size) {
+			if (offset+*size >= linphone_content_get_size(chatMsg->file_transfer_information)) {
 				/* conclude file ciphering by calling it context with a zero size */
-				lime_encryptFile(&(chatMsg->file_transfer_information->cryptoContext), NULL, 0, NULL, NULL);
+				lime_encryptFile(linphone_content_get_cryptoContext_address(chatMsg->file_transfer_information), NULL, 0, NULL, NULL);
 			}
 		} else {
-			/* get data from call back directly to the output buffer */
-=======
-	if (offset<linphone_content_get_size(chatMsg->file_transfer_information)){
-		/* get data from call back */
-		if (linphone_chat_message_cbs_get_file_transfer_send(chatMsg->callbacks)) {
-			LinphoneBuffer *lb = linphone_chat_message_cbs_get_file_transfer_send(chatMsg->callbacks)(chatMsg, chatMsg->file_transfer_information, offset, *size);
-			if (lb == NULL) *size = 0;
-			else {
-				*size = linphone_buffer_get_size(lb);
-				memcpy(buffer, linphone_buffer_get_content(lb), *size);
-				linphone_buffer_unref(lb);
-			}
-		} else {
-			/* Legacy */
->>>>>>> 65734e81
-			linphone_core_notify_file_transfer_send(lc, chatMsg, chatMsg->file_transfer_information, buf, size);
+			/* get data from call back */
+			if (linphone_chat_message_cbs_get_file_transfer_send(chatMsg->callbacks)) {
+				LinphoneBuffer *lb = linphone_chat_message_cbs_get_file_transfer_send(chatMsg->callbacks)(chatMsg, chatMsg->file_transfer_information, offset, *size);
+				if (lb == NULL) *size = 0;
+				else {
+					*size = linphone_buffer_get_size(lb);
+					memcpy(buffer, linphone_buffer_get_content(lb), *size);
+					linphone_buffer_unref(lb);
+				}
+			} else {
+				/* Legacy */
+				linphone_core_notify_file_transfer_send(lc, chatMsg, chatMsg->file_transfer_information, buf, size);
+			}
 		}
 	}
 
@@ -315,23 +321,19 @@
 			char *first_part_header;
 			belle_sip_body_handler_t *first_part_bh;
 
-<<<<<<< HEAD
 			/* shall we encrypt the file */
 			if (msg->chat_room->lc->lime == 1) {
+				char keyBuffer[FILE_TRANSFER_KEY_SIZE]; /* temporary storage of generated key: 192 bits of key + 64 bits of initial vector */
 				/* generate a random 192 bits key + 64 bits of initial vector and store it into the file_transfer_information->key field of the message */
-				msg->file_transfer_information->key = (unsigned char *)malloc(FILE_TRANSFER_KEY_SIZE);
-				sal_get_random_bytes(msg->file_transfer_information->key, FILE_TRANSFER_KEY_SIZE);
+				sal_get_random_bytes((unsigned char *)keyBuffer, FILE_TRANSFER_KEY_SIZE);
+				linphone_content_set_key(msg->file_transfer_information, keyBuffer, FILE_TRANSFER_KEY_SIZE); /* key is duplicated in the content private structure */
 				/* temporary storage for the Content-disposition header value : use a generic filename to not leak it 
 				 * Actual filename stored in msg->file_transfer_information->name will be set in encrypted message sended to the  */
 				first_part_header = belle_sip_strdup_printf("form-data; name=\"File\"; filename=\"filename.txt\"");
 			} else {
 				/* temporary storage for the Content-disposition header value */
-				first_part_header = belle_sip_strdup_printf("form-data; name=\"File\"; filename=\"%s\"", msg->file_transfer_information->name);
-			}
-=======
-			/* temporary storage for the Content-disposition header value */
-			first_part_header = belle_sip_strdup_printf("form-data; name=\"File\"; filename=\"%s\"", linphone_content_get_name(msg->file_transfer_information));
->>>>>>> 65734e81
+				first_part_header = belle_sip_strdup_printf("form-data; name=\"File\"; filename=\"%s\"", linphone_content_get_name(msg->file_transfer_information));
+			}
 
 			/* create a user body handler to take care of the file and add the content disposition and content-type headers */
 			if (msg->file_transfer_filepath != NULL) {
@@ -368,16 +370,14 @@
 			l=belle_http_request_listener_create_from_callbacks(&cbs,msg);
 			belle_http_provider_send_request(msg->chat_room->lc->http_provider,msg->http_request,l);
 		}
-<<<<<<< HEAD
+
 		if (code == 200 ) { /* file has been uplaoded correctly, get server reply and send it */
 			const char *body = belle_sip_message_get_body((belle_sip_message_t *)event->response);
+			belle_sip_object_unref(msg->http_request);
+			msg->http_request = NULL;
 			
-			/* TODO Check that the transfer has not been cancelled, note this shall be removed once the belle sip API will provide a cancel request as we shall never reach this part if the transfer is actually cancelled */
-			if (msg->http_request == NULL) {
-				return;
-			}
 			/* if we have an encryption key for the file, we must insert it into the message and restore the correct filename */
-			if (msg->file_transfer_information->key != NULL) { 
+			if (linphone_content_get_key(msg->file_transfer_information) != NULL) { 
 				/* parse the message body */
 				xmlDocPtr xmlMessageBody = xmlParseDoc((const xmlChar *)body);
 	
@@ -394,7 +394,7 @@
 								char *keyb64 = (char *)malloc(b64Size+1);
 								int xmlStringLength;
 
-								b64Size = b64_encode(msg->file_transfer_information->key, FILE_TRANSFER_KEY_SIZE, keyb64, b64Size);
+								b64Size = b64_encode(linphone_content_get_key(msg->file_transfer_information), FILE_TRANSFER_KEY_SIZE, keyb64, b64Size);
 								keyb64[b64Size] = '\0'; /* libxml need a null terminated string */
 
 								/* add the node containing the key to the file-info node */
@@ -406,7 +406,7 @@
 								while (fileInfoNodeChildren!=NULL) {
 									if (!xmlStrcmp(fileInfoNodeChildren->name, (const xmlChar *)"file-name")) { /* we found a the file-name node, update its content with the real filename */
 										/* update node content */
-										xmlNodeSetContent(fileInfoNodeChildren, (const xmlChar *)(msg->file_transfer_information->name));
+										xmlNodeSetContent(fileInfoNodeChildren, (const xmlChar *)(linphone_content_get_name(msg->file_transfer_information)));
 										break;
 									}
 									fileInfoNodeChildren = fileInfoNodeChildren->next;
@@ -429,13 +429,6 @@
 				msg->message = ms_strdup(body);
 			}
 
-=======
-		if (code == 200 ) { /* file has been uploaded correctly, get server reply and send it */
-			const char *body = belle_sip_message_get_body((belle_sip_message_t *)event->response);
-			belle_sip_object_unref(msg->http_request);
-			msg->http_request = NULL;
-			msg->message = ms_strdup(body);
->>>>>>> 65734e81
 			msg->content_type = ms_strdup("application/vnd.gsma.rcs-ft-http+xml");
 			if (msg->cb) {
 				msg->cb(msg, LinphoneChatMessageStateFileTransferDone, msg->cb_ud);
@@ -810,22 +803,13 @@
 void linphone_core_message_received(LinphoneCore *lc, SalOp *op, const SalMessage *sal_msg){
 	LinphoneChatRoom *cr=NULL;
 	LinphoneAddress *addr;
-	char *cleanfrom;
 	LinphoneChatMessage* msg;
 	const SalCustomHeader *ch;
 
 	addr=linphone_address_new(sal_msg->from);
 	linphone_address_clean(addr);
 	cr=linphone_core_get_chat_room(lc,addr);
-<<<<<<< HEAD
-	cleanfrom=linphone_address_as_string(addr);
-	if (cr==NULL){
-		/* create a new chat room */
-		cr=linphone_core_create_chat_room(lc,cleanfrom);
-	}
-=======
-
->>>>>>> 65734e81
+
 	if (sal_msg->content_type != NULL) { /* content_type field is, for now, used only for rcs file transfer but we shall strcmp it with "application/vnd.gsma.rcs-ft-http+xml" */
 		xmlChar *file_url = NULL;
 		xmlDocPtr xmlMessageBody;
@@ -880,9 +864,12 @@
 								/* convert the key from base 64 */
 								xmlChar *keyb64 = xmlNodeListGetString(xmlMessageBody, cur->xmlChildrenNode, 1);
 								int keyLength = b64_decode((char *)keyb64, strlen((char *)keyb64), NULL, 0);
-								msg->file_transfer_information->key = (uint8_t *)malloc(keyLength);
-								b64_decode((char *)keyb64, strlen((char *)keyb64), msg->file_transfer_information->key, keyLength);
+								uint8_t *keyBuffer = (uint8_t *)malloc(keyLength);
+								/* decode the key into local key buffer */
+								b64_decode((char *)keyb64, strlen((char *)keyb64), keyBuffer, keyLength);
+								linphone_content_set_key(msg->file_transfer_information, (char *)keyBuffer, keyLength); /* duplicate key value into the linphone content private structure */
 								xmlFree(keyb64);
+								free(keyBuffer);
 							}
 
 							cur=cur->next;
@@ -925,7 +912,6 @@
 	msg->storage_id=linphone_chat_message_store(msg);
 	linphone_chat_room_message_received(cr,lc,msg);
 	linphone_chat_message_unref(msg);
-	ms_free(cleanfrom);
 }
 
 static int linphone_chat_room_remote_refresh_composing_expired(void *data, unsigned int revents) {
@@ -1351,39 +1337,36 @@
 	LinphoneChatMessage* chatMsg=(LinphoneChatMessage *)data;
 	LinphoneCore *lc = chatMsg->chat_room->lc;
 
-<<<<<<< HEAD
 	/* first call may be with a zero size, ignore it */
 	if (size == 0) {
 		return;
 	}
-	/* TODO: while belle sip doesn't implement the cancel http request method, test if a request is still linked to the message before forwarding the data to callback */
-	if (chatMsg->http_request == NULL) {
-		return;
-	}
-
-	if (chatMsg->file_transfer_information->key != NULL) { /* we have a key, we must decrypt the file */
+
+	if (linphone_content_get_key(chatMsg->file_transfer_information) != NULL) { /* we have a key, we must decrypt the file */
 		/* get data from callback to a plainBuffer */
 		char *plainBuffer = (char *)malloc(size);
-		lime_decryptFile(&(chatMsg->file_transfer_information->cryptoContext), chatMsg->file_transfer_information->key, size, plainBuffer, (char *)buffer);
-		/* call back given by application level */
-		linphone_core_notify_file_transfer_recv(lc, chatMsg, chatMsg->file_transfer_information, plainBuffer, size);
+		lime_decryptFile(linphone_content_get_cryptoContext_address(chatMsg->file_transfer_information), (unsigned char *)linphone_content_get_key(chatMsg->file_transfer_information), size, plainBuffer, (char *)buffer);
+		if (linphone_chat_message_cbs_get_file_transfer_recv(chatMsg->callbacks)) {
+			LinphoneBuffer *lb = linphone_buffer_new_from_data((unsigned char *)plainBuffer, size);
+			linphone_chat_message_cbs_get_file_transfer_recv(chatMsg->callbacks)(chatMsg, chatMsg->file_transfer_information, lb);
+			linphone_buffer_unref(lb);
+		} else {
+			/* legacy: call back given by application level */
+			linphone_core_notify_file_transfer_recv(lc, chatMsg, chatMsg->file_transfer_information, plainBuffer, size);
+		}
 		free(plainBuffer);
 	} else { /* regular file, no deciphering */
-		/* call back given by application level */
-		linphone_core_notify_file_transfer_recv(lc, chatMsg, chatMsg->file_transfer_information, (char *)buffer, size);
+		if (linphone_chat_message_cbs_get_file_transfer_recv(chatMsg->callbacks)) {
+			LinphoneBuffer *lb = linphone_buffer_new_from_data(buffer, size);
+			linphone_chat_message_cbs_get_file_transfer_recv(chatMsg->callbacks)(chatMsg, chatMsg->file_transfer_information, lb);
+			linphone_buffer_unref(lb);
+		} else {
+			/* Legacy: call back given by application level */
+			linphone_core_notify_file_transfer_recv(lc, chatMsg, chatMsg->file_transfer_information, (char *)buffer, size);
+		}
 	}
 
 	return;
-=======
-	if (linphone_chat_message_cbs_get_file_transfer_recv(chatMsg->callbacks)) {
-		LinphoneBuffer *lb = linphone_buffer_new_from_data(buffer, size);
-		linphone_chat_message_cbs_get_file_transfer_recv(chatMsg->callbacks)(chatMsg, chatMsg->file_transfer_information, lb);
-		linphone_buffer_unref(lb);
-	} else {
-		/* Legacy: call back given by application level */
-		linphone_core_notify_file_transfer_recv(lc, chatMsg, chatMsg->file_transfer_information, (char *)buffer, size);
-	}
->>>>>>> 65734e81
 }
 
 
@@ -1452,9 +1435,9 @@
 		if (code==200) {
 			LinphoneChatMessage* chatMsg=(LinphoneChatMessage *)data;
 			LinphoneCore *lc = chatMsg->chat_room->lc;
-			/* if we the file was encrypted, finish the decryption and free context */
-			if (chatMsg->file_transfer_information->key) {
-				lime_decryptFile(&(chatMsg->file_transfer_information->cryptoContext), NULL, 0, NULL, NULL);
+			/* if the file was encrypted, finish the decryption and free context */
+			if (linphone_content_get_key(chatMsg->file_transfer_information) != NULL) {
+				lime_decryptFile(linphone_content_get_cryptoContext_address(chatMsg->file_transfer_information), NULL, 0, NULL, NULL);
 			}
 			/* file downloaded succesfully, call again the callback with size at zero */
 			if (linphone_chat_message_cbs_get_file_transfer_recv(chatMsg->callbacks)) {
