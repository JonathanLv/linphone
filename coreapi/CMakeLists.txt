############################################################################
# CMakeLists.txt
# Copyright (C) 2014  Belledonne Communications, Grenoble France
#
############################################################################
#
# This program is free software; you can redistribute it and/or
# modify it under the terms of the GNU General Public License
# as published by the Free Software Foundation; either version 2
# of the License, or (at your option) any later version.
#
# This program is distributed in the hope that it will be useful,
# but WITHOUT ANY WARRANTY; without even the implied warranty of
# MERCHANTABILITY or FITNESS FOR A PARTICULAR PURPOSE.  See the
# GNU General Public License for more details.
#
# You should have received a copy of the GNU General Public License
# along with this program; if not, write to the Free Software
# Foundation, Inc., 59 Temple Place - Suite 330, Boston, MA  02111-1307, USA.
#
############################################################################

if(MSVC AND NOT CMAKE_SYSTEM_NAME STREQUAL "WindowsPhone" AND NOT CMAKE_SYSTEM_NAME STREQUAL "WindowsStore")
	find_library(LIBGCC NAMES gcc)
	find_library(LIBMINGWEX NAMES mingwex)
endif()

if(NOT WIN32)
	find_package(Iconv QUIET)
endif()


set(LINPHONE_HEADER_FILES
	account_creator.h
	buffer.h
	call_log.h
	call_params.h
<<<<<<< HEAD
	carddav.h
=======
	conference.h
>>>>>>> 92f74dcb
	content.h
	event.h
	friendlist.h
	linphonecore.h
	linphonecore_utils.h
	linphonefriend.h
	linphonepresence.h
	linphone_proxy_config.h
	linphone_tunnel.h
	lpc2xml.h
	lpconfig.h
	ringtoneplayer.h
	sipsetup.h
	xml2lpc.h
	xmlrpc.h
	vcard.h
)

set(LINPHONE_SOURCE_FILES_C
	account_creator.c
	address.c
	authentication.c
	bellesip_sal/sal_address_impl.c
	bellesip_sal/sal_impl.c
	bellesip_sal/sal_impl.h
	bellesip_sal/sal_op_call.c
	bellesip_sal/sal_op_call_transfer.c
	bellesip_sal/sal_op_events.c
	bellesip_sal/sal_op_impl.c
	bellesip_sal/sal_op_info.c
	bellesip_sal/sal_op_message.c
	bellesip_sal/sal_op_presence.c
	bellesip_sal/sal_op_publish.c
	bellesip_sal/sal_op_registration.c
	bellesip_sal/sal_sdp.c
	buffer.c
	callbacks.c
	call_log.c
	call_params.c
	carddav.c
	chat.c
	chat_file_transfer.c
	contactprovider.c
	content.c
	dict.c
	ec-calibrator.c
	enum.c
	enum.h
	event.c
	friend.c
	friendlist.c
	info.c
	ldap/ldapprovider.c
	lime.c
	linphonecall.c
	linphonecore.c
	linphone_tunnel_config.c
	localplayer.c
	lpc2xml.c
	lpconfig.c
	lpconfig.h
	lsd.c
	message_storage.c
	misc.c
	offeranswer.c
	offeranswer.h
	player.c
	presence.c
	private.h
	proxy.c
	quality_reporting.c
	remote_provisioning.c
	ringtoneplayer.c
	sal.c
	siplogin.c
	sipsetup.c
	xml2lpc.c
	xml.c
	xmlrpc.c
	vtables.c
)
set(LINPHONE_SOURCE_FILES_CXX conference.cc)

set(LINPHONE_SOURCE_FILES_OBJC)
if (IOS)
	list(APPEND LINPHONE_SOURCE_FILES_OBJC ringtoneplayer_ios.m ringtoneplayer_ios.h)
endif()


if(ENABLE_TUNNEL)
	list(APPEND LINPHONE_SOURCE_FILES_CXX
		linphone_tunnel.cc
		TunnelManager.cc
	)
	add_definitions(-DTUNNEL_ENABLED)
else()
	list(APPEND LINPHONE_SOURCE_FILES_C linphone_tunnel_stubs.c)
endif()

find_package(Git)
add_custom_target(liblinphone-git-version
	COMMAND ${CMAKE_COMMAND} -DGIT_EXECUTABLE=${GIT_EXECUTABLE} -DLINPHONE_VERSION=${LINPHONE_VERSION} -DWORK_DIR=${CMAKE_CURRENT_SOURCE_DIR} -DOUTPUT_DIR=${CMAKE_CURRENT_BINARY_DIR} -P ${CMAKE_CURRENT_SOURCE_DIR}/gitversion.cmake
	BYPRODUCTS "${CMAKE_CURRENT_BINARY_DIR}/liblinphone_gitversion.h"
)

add_definitions(
	-DUSE_BELLESIP
	-DLIBLINPHONE_EXPORTS
)

set(LIBS
	${BELLESIP_LIBRARIES}
	${MEDIASTREAMER2_LIBRARIES}
	${XML2_LIBRARIES}
)
if(ZLIB_FOUND)
	list(APPEND LIBS ${ZLIB_LIBRARIES})
endif()
if(SQLITE3_FOUND)
	list(APPEND LIBS ${SQLITE3_LIBRARIES})
endif()
if(ICONV_FOUND)
	list(APPEND LIBS ${ICONV_LIBRARIES})
endif()
if(ENABLE_TUNNEL)
	list(APPEND LIBS ${TUNNEL_LIBRARIES})
endif()
if(MSVC AND NOT CMAKE_SYSTEM_NAME STREQUAL "WindowsPhone" AND NOT CMAKE_SYSTEM_NAME STREQUAL "WindowsStore")
	list(APPEND LIBS ${LIBGCC} ${LIBMINGWEX})
endif()
if(WIN32 AND NOT CMAKE_SYSTEM_NAME STREQUAL "WindowsPhone" AND NOT CMAKE_SYSTEM_NAME STREQUAL "WindowsStore")
	list(APPEND LIBS shlwapi)
endif()
if(INTL_FOUND)
	list(APPEND LIBS ${INTL_LIBRARIES})
endif()
if(BELCARD_FOUND)
	list(APPEND LIBS ${BELCARD_LIBRARIES})
	list(APPEND LINPHONE_SOURCE_FILES_CXX vcard.cc)
else()
	list(APPEND LINPHONE_SOURCE_FILES_C vcard_stubs.c)
endif()

apply_compile_flags(LINPHONE_SOURCE_FILES_C "CPP" "C")
apply_compile_flags(LINPHONE_SOURCE_FILES_CXX "CPP" "CXX")
apply_compile_flags(LINPHONE_SOURCE_FILES_OBJC "CPP" "OBJC")

if(ENABLE_STATIC)
	add_library(linphone STATIC ${LINPHONE_HEADER_FILES} ${LINPHONE_SOURCE_FILES_C} ${LINPHONE_SOURCE_FILES_CXX} ${LINPHONE_SOURCE_FILES_OBJC})
	target_link_libraries(linphone ${LIBS})
else()
	add_library(linphone SHARED ${LINPHONE_HEADER_FILES} ${LINPHONE_SOURCE_FILES_C} ${LINPHONE_SOURCE_FILES_CXX} ${LINPHONE_SOURCE_FILES_OBJC})
	set_target_properties(linphone PROPERTIES VERSION ${LINPHONE_SO_VERSION} LINKER_LANGUAGE CXX)
	target_link_libraries(linphone ${LIBS})
	if(MSVC)
		if(CMAKE_BUILD_TYPE STREQUAL "Debug")
			install(FILES ${CMAKE_CURRENT_BINARY_DIR}/Debug/linphone.pdb
				DESTINATION bin
				PERMISSIONS OWNER_READ OWNER_WRITE OWNER_EXECUTE GROUP_READ GROUP_EXECUTE WORLD_READ WORLD_EXECUTE
			)
		endif()
	endif()
endif()
if(IOS)
	target_link_libraries(linphone "-framework Foundation" "-framework AVFoundation")
endif()
add_dependencies(linphone liblinphone-git-version)
if(WIN32 AND CMAKE_SYSTEM_NAME STREQUAL "WindowsPhone" AND NOT CMAKE_SYSTEM_NAME STREQUAL "WindowsStore")
	set_target_properties(linphone PROPERTIES PREFIX "lib")
endif()
if(ICONV_FOUND)
	if(APPLE)
		# Prevent conflict between the system iconv.h header and the one from macports.
		target_compile_options(linphone PRIVATE "-include" "${ICONV_INCLUDE_DIRS}/iconv.h")
	else()
		target_include_directories(linphone PRIVATE ${ICONV_INCLUDE_DIRS})
	endif()
endif()

install(TARGETS linphone EXPORT ${EXPORT_TARGETS_NAME}Targets
	RUNTIME DESTINATION bin
	LIBRARY DESTINATION lib
	ARCHIVE DESTINATION lib
	PERMISSIONS OWNER_READ OWNER_WRITE OWNER_EXECUTE GROUP_READ GROUP_EXECUTE WORLD_READ WORLD_EXECUTE
)

install(FILES ${LINPHONE_HEADER_FILES}
	DESTINATION include/linphone
	PERMISSIONS OWNER_READ OWNER_WRITE GROUP_READ WORLD_READ
)

if(ENABLE_DOC)
	add_subdirectory(help)
endif()<|MERGE_RESOLUTION|>--- conflicted
+++ resolved
@@ -35,11 +35,8 @@
 	buffer.h
 	call_log.h
 	call_params.h
-<<<<<<< HEAD
 	carddav.h
-=======
 	conference.h
->>>>>>> 92f74dcb
 	content.h
 	event.h
 	friendlist.h
