/*
linphone
Copyright (C) 2010  Simon MORLAT (simon.morlat@free.fr)

This program is free software; you can redistribute it and/or
modify it under the terms of the GNU General Public License
as published by the Free Software Foundation; either version 2
of the License, or (at your option) any later version.

This program is distributed in the hope that it will be useful,
but WITHOUT ANY WARRANTY; without even the implied warranty of
MERCHANTABILITY or FITNESS FOR A PARTICULAR PURPOSE.  See the
GNU General Public License for more details.

You should have received a copy of the GNU General Public License
along with this program; if not, write to the Free Software
Foundation, Inc., 59 Temple Place - Suite 330, Boston, MA  02111-1307, USA.
*/

#ifndef sal_exosip2_h
#define sal_exosip2_h

#include "sal.h"
#include <eXosip2/eXosip.h>



sdp_message_t *media_description_to_sdp(const SalMediaDescription *sal);
int sdp_to_media_description(sdp_message_t *sdp, SalMediaDescription *desc);

struct Sal{
	SalCallbacks callbacks;
	MSList *calls; /*MSList of SalOp */
	MSList *registers;/*MSList of SalOp */
	MSList *out_subscribes;/*MSList of SalOp */
	MSList *in_subscribes;/*MSList of SalOp */
	MSList *pending_auths;/*MSList of SalOp */
	MSList *other_transactions; /*MSList of SalOp */
	int running;
	int session_expires;
	int keepalive_period;
	void *up;
	bool_t one_matching_codec;
	bool_t double_reg;
	bool_t use_rports;
	bool_t use_101;
	bool_t reuse_authorization;
<<<<<<< HEAD
=======
	char* rootCa; /* File _or_ folder containing root CA */
>>>>>>> f5f8a155
};

struct SalOp{
	SalOpBase base;
	int cid;
	int did;
	int tid;
	int rid;
	int sid;
	int nid;
	int expires;
	SalMediaDescription *result;
	sdp_message_t *sdp_answer;
	eXosip_event_t *pending_auth;
	osip_call_id_t *call_id; /*used for out of calls transaction in order
	 			to retrieve the operation when receiving a response*/
	char *replaces;
	char *referred_by;
	bool_t supports_session_timers;
	bool_t sdp_offering;
	bool_t reinvite;
	bool_t masquerade_via;
	bool_t auto_answer_asked;
	bool_t terminated;
	const SalAuthInfo *auth_info;
};

void sal_remove_out_subscribe(Sal *sal, SalOp *op);
void sal_remove_in_subscribe(Sal *sal, SalOp *op);
void sal_add_other(Sal *sal, SalOp *op,  osip_message_t *request);

void sal_exosip_subscription_recv(Sal *sal, eXosip_event_t *ev);
void sal_exosip_subscription_answered(Sal *sal,eXosip_event_t *ev);
void sal_exosip_notify_recv(Sal *sal,eXosip_event_t *ev);
void sal_exosip_subscription_closed(Sal *sal,eXosip_event_t *ev);

void sal_exosip_in_subscription_closed(Sal *sal, eXosip_event_t *ev);
SalOp * sal_find_out_subscribe(Sal *sal, int sid);
SalOp * sal_find_in_subscribe(Sal *sal, int nid);
void sal_exosip_fix_route(SalOp *op);

void _osip_list_set_empty(osip_list_t *l, void (*freefunc)(void*));

#endif<|MERGE_RESOLUTION|>--- conflicted
+++ resolved
@@ -45,10 +45,7 @@
 	bool_t use_rports;
 	bool_t use_101;
 	bool_t reuse_authorization;
-<<<<<<< HEAD
-=======
 	char* rootCa; /* File _or_ folder containing root CA */
->>>>>>> f5f8a155
 };
 
 struct SalOp{
