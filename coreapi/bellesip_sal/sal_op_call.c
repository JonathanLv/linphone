--- conflicted
+++ resolved
@@ -236,13 +236,6 @@
 		/*dialog will terminated shortly, nothing to do*/
 	}
 }
-static int call_released(void *user_ctx, unsigned int events) {
-	SalOp* op = (SalOp*)user_ctx;
-	op->base.root->callbacks.call_released(op);
-	op->state=SalOpStateTerminated;
-	op->call_released_timer=0;
-	return BELLE_SIP_STOP;
-}
 static void call_process_transaction_terminated(void *user_ctx, const belle_sip_transaction_terminated_event_t *event) {
 	SalOp* op = (SalOp*)user_ctx;
 	belle_sip_client_transaction_t *client_transaction=belle_sip_transaction_terminated_event_get_client_transaction(event);
@@ -257,20 +250,10 @@
 		resp=belle_sip_transaction_get_response(BELLE_SIP_TRANSACTION(server_transaction));
 	}
 	if (strcmp("BYE",belle_sip_request_get_method(req))==0
-<<<<<<< HEAD
 					&& (!resp || (belle_sip_response_get_status_code(resp) !=401
 									&& belle_sip_response_get_status_code(resp) !=407))) {
 		op->base.root->callbacks.call_released(op);
 		op->state=SalOpStateTerminated;
-=======
-					&& belle_sip_response_get_status_code(resp) !=401
-					&& belle_sip_response_get_status_code(resp) !=407) {
-
-		op->call_released_timer = belle_sip_main_loop_add_timeout(belle_sip_stack_get_main_loop(op->base.root->stack)
-																, call_released
-																, op
-																, 32000/*FIXME, should be T1*64*/);
->>>>>>> 40b65a77
 	}
 
 }
