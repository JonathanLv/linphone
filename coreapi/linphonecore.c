--- conflicted
+++ resolved
@@ -1428,26 +1428,18 @@
 	sal_unlisten_ports (sal);
 	if (tr->udp_port>0){
 		if (sal_listen_port (sal,anyaddr,tr->udp_port,SalTransportUDP,FALSE)!=0){
-<<<<<<< HEAD
-			transport_error(lc,"UDP",tr->udp_port);
-=======
 			transport_error(lc,"udp",tr->udp_port);
->>>>>>> f5f8a155
 			return -1;
 		}
 	}
 	if (tr->tcp_port>0){
 		if (sal_listen_port (sal,anyaddr,tr->tcp_port,SalTransportTCP,FALSE)!=0){
-<<<<<<< HEAD
-			transport_error(lc,"TCP",tr->tcp_port);
-=======
 			transport_error(lc,"tcp",tr->tcp_port);
 		}
 	}
 	if (tr->tls_port>0){
 		if (sal_listen_port (sal,anyaddr,tr->tls_port,SalTransportTLS,TRUE)!=0){
 			transport_error(lc,"tls",tr->tls_port);
->>>>>>> f5f8a155
 		}
 	}
 	apply_user_agent(lc);
