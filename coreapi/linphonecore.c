/*
linphone
Copyright (C) 2000  Simon MORLAT (simon.morlat@linphone.org)

This program is free software; you can redistribute it and/or
modify it under the terms of the GNU General Public License
as published by the Free Software Foundation; either version 2
of the License, or (at your option) any later version.

This program is distributed in the hope that it will be useful,
but WITHOUT ANY WARRANTY; without even the implied warranty of
MERCHANTABILITY or FITNESS FOR A PARTICULAR PURPOSE.  See the
GNU General Public License for more details.

You should have received a copy of the GNU General Public License
along with this program; if not, write to the Free Software
Foundation, Inc., 59 Temple Place - Suite 330, Boston, MA  02111-1307, USA.
*/

#include "linphonecore.h"
#include "sipsetup.h"
#include "lpconfig.h"
#include "private.h"
#include "mediastreamer2/mediastream.h"
#include "mediastreamer2/msvolume.h"
#include "mediastreamer2/msequalizer.h"

#include <ortp/telephonyevents.h>


#ifdef INET6
#ifndef WIN32
#include <netdb.h>
#endif
#endif

/*#define UNSTANDART_GSM_11K 1*/

static const char *liblinphone_version=LIBLINPHONE_VERSION;
static void set_network_reachable(LinphoneCore* lc,bool_t isReachable);

#include "enum.h"

void linphone_core_get_local_ip(LinphoneCore *lc, const char *dest, char *result);
static void toggle_video_preview(LinphoneCore *lc, bool_t val);

/* relative path where is stored local ring*/
#define LOCAL_RING "rings/oldphone.wav"
/* same for remote ring (ringback)*/
#define REMOTE_RING "ringback.wav"

extern SalCallbacks linphone_sal_callbacks;

void lc_callback_obj_init(LCCallbackObj *obj,LinphoneCoreCbFunc func,void* ud)
{
  obj->_func=func;
  obj->_user_data=ud;
}

int lc_callback_obj_invoke(LCCallbackObj *obj, LinphoneCore *lc){
	if (obj->_func!=NULL) obj->_func(lc,obj->_user_data);
	return 0;
}


static MSList *make_codec_list(const MSList *codecs){
	MSList *l=NULL;
	const MSList *it;
	for(it=codecs;it!=NULL;it=it->next){
		PayloadType *pt=(PayloadType*)it->data;
		if (pt->flags & PAYLOAD_TYPE_ENABLED){
			l=ms_list_append(l,payload_type_clone(pt));
		}
	}
	return l;
}

static SalMediaDescription *create_local_media_description(LinphoneCore *lc, 
    		const char *localip, const char *username){
	MSList *l;
	PayloadType *pt;
	SalMediaDescription *md=sal_media_description_new();
	md->nstreams=1;
	strncpy(md->addr,localip,sizeof(md->addr));
	strncpy(md->username,username,sizeof(md->username));
	/*set audio capabilities */
	strncpy(md->streams[0].addr,localip,sizeof(md->streams[0].addr));
	md->streams[0].port=linphone_core_get_audio_port(lc);
	md->streams[0].proto=SalProtoRtpAvp;
	md->streams[0].type=SalAudio;
	l=make_codec_list(lc->codecs_conf.audio_codecs);
	pt=payload_type_clone(rtp_profile_get_payload_from_mime(&av_profile,"telephone-event"));
	l=ms_list_append(l,pt);
	md->streams[0].payloads=l;
	
	if (lc->dw_audio_bw>0)
		md->streams[0].bandwidth=lc->dw_audio_bw;

	if (linphone_core_video_enabled (lc)){
		md->nstreams++;
		md->streams[1].port=linphone_core_get_video_port(lc);
		md->streams[1].proto=SalProtoRtpAvp;
		md->streams[1].type=SalVideo;
		l=make_codec_list(lc->codecs_conf.video_codecs);
		md->streams[1].payloads=l;
		if (lc->dw_video_bw)
			md->streams[1].bandwidth=lc->dw_video_bw;
	}
	return md;
}

static void linphone_call_init_common(LinphoneCall *call, LinphoneAddress *from, LinphoneAddress *to){
	call->state=LCStateInit;
	call->start_time=time(NULL);
	call->media_start_time=0;
	call->log=linphone_call_log_new(call, from, to);
	linphone_core_notify_all_friends(call->core,LINPHONE_STATUS_ONTHEPHONE);
	if (linphone_core_get_firewall_policy(call->core)==LINPHONE_POLICY_USE_STUN)
		linphone_core_run_stun_tests(call->core,call);
}

static void discover_mtu(LinphoneCore *lc, const char *remote){
	int mtu;
	if (lc->net_conf.mtu==0	){
		/*attempt to discover mtu*/
		mtu=ms_discover_mtu(remote);
		if (mtu>0){
			ms_set_mtu(mtu);
			ms_message("Discovered mtu is %i, RTP payload max size is %i",
				mtu, ms_get_payload_max_size());
		}
	}
}

LinphoneCall * linphone_call_new_outgoing(struct _LinphoneCore *lc, LinphoneAddress *from, LinphoneAddress *to)
{
	LinphoneCall *call=ms_new0(LinphoneCall,1);
	call->dir=LinphoneCallOutgoing;
	call->op=sal_op_new(lc->sal);
	sal_op_set_user_pointer(call->op,call);
	call->core=lc;
	linphone_core_get_local_ip(lc,linphone_address_get_domain(to),call->localip);
	call->localdesc=create_local_media_description (lc,call->localip,
		linphone_address_get_username(from));
	linphone_call_init_common(call,from,to);
	discover_mtu(lc,linphone_address_get_domain (to));
	return call;
}

LinphoneCall * linphone_call_new_incoming(LinphoneCore *lc, LinphoneAddress *from, LinphoneAddress *to, SalOp *op){
	LinphoneCall *call=ms_new0(LinphoneCall,1);
	LinphoneAddress *me=linphone_core_get_primary_contact_parsed(lc);

	call->dir=LinphoneCallIncoming;
	sal_op_set_user_pointer(op,call);
	call->op=op;
	call->core=lc;
	
	linphone_address_clean(from);
	linphone_core_get_local_ip(lc,linphone_address_get_domain(from),call->localip);
	call->localdesc=create_local_media_description (lc,call->localip,
	    linphone_address_get_username(me));
	linphone_call_init_common(call, from, to);
	discover_mtu(lc,linphone_address_get_domain(from));
	linphone_address_destroy(me);
	return call;
}

void linphone_call_destroy(LinphoneCall *obj)
{
	linphone_core_notify_all_friends(obj->core,obj->core->prev_mode);
	linphone_call_log_completed(obj->log,obj);
	linphone_core_update_allocated_audio_bandwidth(obj->core);
	if (obj->op!=NULL) sal_op_release(obj->op);
	if (obj->resultdesc!=NULL) sal_media_description_unref(obj->resultdesc);
	if (obj->localdesc!=NULL) sal_media_description_unref(obj->localdesc);
	ms_free(obj);
}

/*prevent a gcc bug with %c*/
static size_t my_strftime(char *s, size_t max, const char  *fmt,  const struct tm *tm){
#if !defined(_WIN32_WCE)
	return strftime(s, max, fmt, tm);
#else
	return 0;
	/*FIXME*/
#endif /*_WIN32_WCE*/
}

static void set_call_log_date(LinphoneCallLog *cl, const struct tm *loctime){
	my_strftime(cl->start_date,sizeof(cl->start_date),"%c",loctime);
}

LinphoneCallLog * linphone_call_log_new(LinphoneCall *call, LinphoneAddress *from, LinphoneAddress *to){
	LinphoneCallLog *cl=ms_new0(LinphoneCallLog,1);
	struct tm loctime;
	cl->dir=call->dir;
#ifdef WIN32
#if !defined(_WIN32_WCE)
	loctime=*localtime(&call->start_time);
	/*FIXME*/
#endif /*_WIN32_WCE*/
#else
	localtime_r(&call->start_time,&loctime);
#endif
	set_call_log_date(cl,&loctime);
	cl->from=from;
	cl->to=to;
	return cl;
}

static void call_logs_write_to_config_file(LinphoneCore *lc){
	MSList *elem;
	char logsection[32];
	int i;
	char *tmp;
	LpConfig *cfg=lc->config;

	if (!lc->ready) return;
	
	for(i=0,elem=lc->call_logs;elem!=NULL;elem=elem->next,++i){
		LinphoneCallLog *cl=(LinphoneCallLog*)elem->data;
		snprintf(logsection,sizeof(logsection),"call_log_%i",i);
		lp_config_set_int(cfg,logsection,"dir",cl->dir);
		lp_config_set_int(cfg,logsection,"status",cl->status);
		tmp=linphone_address_as_string(cl->from);
		lp_config_set_string(cfg,logsection,"from",tmp);
		ms_free(tmp);
		tmp=linphone_address_as_string(cl->to);
		lp_config_set_string(cfg,logsection,"to",tmp);
		ms_free(tmp);
		lp_config_set_string(cfg,logsection,"start_date",cl->start_date);
		lp_config_set_int(cfg,logsection,"duration",cl->duration);
		if (cl->refkey) lp_config_set_string(cfg,logsection,"refkey",cl->refkey);
	}
	for(;i<lc->max_call_logs;++i){
		snprintf(logsection,sizeof(logsection),"call_log_%i",i);
		lp_config_clean_section(cfg,logsection);
	}
}

static void call_logs_read_from_config_file(LinphoneCore *lc){
	char logsection[32];
	int i;
	const char *tmp;
	LpConfig *cfg=lc->config;
	for(i=0;;++i){
		snprintf(logsection,sizeof(logsection),"call_log_%i",i);
		if (lp_config_has_section(cfg,logsection)){
			LinphoneCallLog *cl=ms_new0(LinphoneCallLog,1);
			cl->dir=lp_config_get_int(cfg,logsection,"dir",0);
			cl->status=lp_config_get_int(cfg,logsection,"status",0);
			tmp=lp_config_get_string(cfg,logsection,"from",NULL);
			if (tmp) cl->from=linphone_address_new(tmp);
			tmp=lp_config_get_string(cfg,logsection,"to",NULL);
			if (tmp) cl->to=linphone_address_new(tmp);
			tmp=lp_config_get_string(cfg,logsection,"start_date",NULL);
			if (tmp) strncpy(cl->start_date,tmp,sizeof(cl->start_date));
			cl->duration=lp_config_get_int(cfg,logsection,"duration",0);
			tmp=lp_config_get_string(cfg,logsection,"refkey",NULL);
			if (tmp) cl->refkey=ms_strdup(tmp);
			lc->call_logs=ms_list_append(lc->call_logs,cl);
		}else break;	
	}
}


void linphone_call_log_completed(LinphoneCallLog *calllog, LinphoneCall *call){
	LinphoneCore *lc=call->core;
	
	calllog->duration=time(NULL)-call->start_time;
	switch(call->state){
		case LCStateInit:
			calllog->status=LinphoneCallAborted;
			break;
		case LCStateRinging:
			if (calllog->dir==LinphoneCallIncoming){
				char *info;
				calllog->status=LinphoneCallMissed;
				lc->missed_calls++;
				info=ortp_strdup_printf(ngettext("You have missed %i call.",
                            "You have missed %i calls.", lc->missed_calls),
                        lc->missed_calls);
				lc->vtable.display_status(lc,info);
				ms_free(info);
			}
			else calllog->status=LinphoneCallAborted;
			break;
		case LCStateAVRunning:
			calllog->status=LinphoneCallSuccess;
			break;
	}
	lc->call_logs=ms_list_prepend(lc->call_logs,(void *)calllog);
	if (ms_list_size(lc->call_logs)>lc->max_call_logs){
		MSList *elem,*prevelem=NULL;
		/*find the last element*/
		for(elem=lc->call_logs;elem!=NULL;elem=elem->next){
			prevelem=elem;
		}
		elem=prevelem;
		linphone_call_log_destroy((LinphoneCallLog*)elem->data);
		lc->call_logs=ms_list_remove_link(lc->call_logs,elem);
	}
	if (lc->vtable.call_log_updated!=NULL){
		lc->vtable.call_log_updated(lc,calllog);
	}
	call_logs_write_to_config_file(lc);
}

/**
 * @addtogroup call_logs
 * @{
**/

/**
 * Returns a human readable string describing the call.
 * 
 * @note: the returned char* must be freed by the application (use ms_free()).
**/
char * linphone_call_log_to_str(LinphoneCallLog *cl){
	char *status;
	char *tmp;
	char *from=linphone_address_as_string (cl->from);
	char *to=linphone_address_as_string (cl->to);
	switch(cl->status){
		case LinphoneCallAborted:
			status=_("aborted");
			break;
		case LinphoneCallSuccess:
			status=_("completed");
			break;
		case LinphoneCallMissed:
			status=_("missed");
			break;
		default:
			status="unknown";
	}
	tmp=ortp_strdup_printf(_("%s at %s\nFrom: %s\nTo: %s\nStatus: %s\nDuration: %i mn %i sec\n"),
			(cl->dir==LinphoneCallIncoming) ? _("Incoming call") : _("Outgoing call"),
			cl->start_date,
			from,
			to,
			status,
			cl->duration/60,
			cl->duration%60);
	ms_free(from);
	ms_free(to);
	return tmp;
}

void linphone_call_log_set_user_pointer(LinphoneCallLog *cl, void *up){
	cl->user_pointer=up;
}

void *linphone_call_log_get_user_pointer(const LinphoneCallLog *cl){
	return cl->user_pointer;
}



/**
 * Associate a persistent reference key to the call log.
 *
 * The reference key can be for example an id to an external database.
 * It is stored in the config file, thus can survive to process exits/restarts.
 *
**/
void linphone_call_log_set_ref_key(LinphoneCallLog *cl, const char *refkey){
	if (cl->refkey!=NULL){
		ms_free(cl->refkey);
		cl->refkey=NULL;
	}
	if (refkey) cl->refkey=ms_strdup(refkey);
	call_logs_write_to_config_file(cl->lc);
}

/**
 * Get the persistent reference key associated to the call log.
 *
 * The reference key can be for example an id to an external database.
 * It is stored in the config file, thus can survive to process exits/restarts.
 *
**/
const char *linphone_call_log_get_ref_key(const LinphoneCallLog *cl){
	return cl->refkey;
}

/** @} */

void linphone_call_log_destroy(LinphoneCallLog *cl){
	if (cl->from!=NULL) linphone_address_destroy(cl->from);
	if (cl->to!=NULL) linphone_address_destroy(cl->to);
	if (cl->refkey!=NULL) ms_free(cl->refkey);
	ms_free(cl);
}

int linphone_core_get_current_call_duration(const LinphoneCore *lc){
	LinphoneCall *call=lc->call;
	if (call==NULL) return 0;
	if (call->media_start_time==0) return 0;
	return time(NULL)-call->media_start_time;
}

const LinphoneAddress *linphone_core_get_remote_uri(LinphoneCore *lc){
	LinphoneCall *call=lc->call;
	if (call==NULL) return 0;
	return call->dir==LinphoneCallIncoming ? call->log->from : call->log->to;
}

/**
 * Enable logs in supplied FILE*.
 *
 * @ingroup misc
 *
 * @param file a C FILE* where to fprintf logs. If null stdout is used.
 * 
**/
void linphone_core_enable_logs(FILE *file){
	if (file==NULL) file=stdout;
	ortp_set_log_file(file);
	ortp_set_log_level_mask(ORTP_MESSAGE|ORTP_WARNING|ORTP_ERROR|ORTP_FATAL);
}

/**
 * Enable logs through the user's supplied log callback.
 *
 * @ingroup misc
 *
 * @param logfunc The address of a OrtpLogFunc callback whose protoype is
 *            	  typedef void (*OrtpLogFunc)(OrtpLogLevel lev, const char *fmt, va_list args);
 * 
**/
void linphone_core_enable_logs_with_cb(OrtpLogFunc logfunc){
	ortp_set_log_level_mask(ORTP_MESSAGE|ORTP_WARNING|ORTP_ERROR|ORTP_FATAL);
	ortp_set_log_handler(logfunc);
}

/**
 * Entirely disable logging.
 *
 * @ingroup misc
**/
void linphone_core_disable_logs(){
	ortp_set_log_level_mask(ORTP_ERROR|ORTP_FATAL);
}


static void
net_config_read (LinphoneCore *lc)
{
	int tmp;
	const char *tmpstr;
	LpConfig *config=lc->config;

	tmp=lp_config_get_int(config,"net","download_bw",0);
	linphone_core_set_download_bandwidth(lc,tmp);
	tmp=lp_config_get_int(config,"net","upload_bw",0);
	linphone_core_set_upload_bandwidth(lc,tmp);
	linphone_core_set_stun_server(lc,lp_config_get_string(config,"net","stun_server",NULL));
	tmpstr=lp_config_get_string(lc->config,"net","nat_address",NULL);
	if (tmpstr!=NULL && (strlen(tmpstr)<1)) tmpstr=NULL;
	linphone_core_set_nat_address(lc,tmpstr);
	tmp=lp_config_get_int(lc->config,"net","firewall_policy",0);
	linphone_core_set_firewall_policy(lc,tmp);
	tmp=lp_config_get_int(lc->config,"net","nat_sdp_only",0);
	lc->net_conf.nat_sdp_only=tmp;
	tmp=lp_config_get_int(lc->config,"net","mtu",0);
	linphone_core_set_mtu(lc,tmp);
}

static void build_sound_devices_table(LinphoneCore *lc){
	const char **devices;
	const char **old;
	int ndev;
	int i;
	const MSList *elem=ms_snd_card_manager_get_list(ms_snd_card_manager_get());
	ndev=ms_list_size(elem);
	devices=ms_malloc((ndev+1)*sizeof(const char *));
	for (i=0;elem!=NULL;elem=elem->next,i++){
		devices[i]=ms_snd_card_get_string_id((MSSndCard *)elem->data);
	}
	devices[ndev]=NULL;
	old=lc->sound_conf.cards;
	lc->sound_conf.cards=devices;
	if (old!=NULL) ms_free(old);
}

static void sound_config_read(LinphoneCore *lc)
{
	/*int tmp;*/
	const char *tmpbuf;
	const char *devid;
#ifdef __linux
	/*alsadev let the user use custom alsa device within linphone*/
	devid=lp_config_get_string(lc->config,"sound","alsadev",NULL);
	if (devid){
		MSSndCard *card=ms_alsa_card_new_custom(devid,devid);
		ms_snd_card_manager_add_card(ms_snd_card_manager_get(),card);
	}
#endif
	/* retrieve all sound devices */
	build_sound_devices_table(lc);

	devid=lp_config_get_string(lc->config,"sound","playback_dev_id",NULL);
	linphone_core_set_playback_device(lc,devid);

	devid=lp_config_get_string(lc->config,"sound","ringer_dev_id",NULL);
	linphone_core_set_ringer_device(lc,devid);

	devid=lp_config_get_string(lc->config,"sound","capture_dev_id",NULL);
	linphone_core_set_capture_device(lc,devid);

/*
	tmp=lp_config_get_int(lc->config,"sound","play_lev",80);
	linphone_core_set_play_level(lc,tmp);
	tmp=lp_config_get_int(lc->config,"sound","ring_lev",80);
	linphone_core_set_ring_level(lc,tmp);
	tmp=lp_config_get_int(lc->config,"sound","rec_lev",80);
	linphone_core_set_rec_level(lc,tmp);
	tmpbuf=lp_config_get_string(lc->config,"sound","source","m");
	linphone_core_set_sound_source(lc,tmpbuf[0]);
*/

	tmpbuf=PACKAGE_SOUND_DIR "/" LOCAL_RING;
	tmpbuf=lp_config_get_string(lc->config,"sound","local_ring",tmpbuf);
	if (ortp_file_exist(tmpbuf)==-1) {
		tmpbuf=PACKAGE_SOUND_DIR "/" LOCAL_RING;
	}
	if (strstr(tmpbuf,".wav")==NULL){
		/* it currently uses old sound files, so replace them */
		tmpbuf=PACKAGE_SOUND_DIR "/" LOCAL_RING;
	}

	linphone_core_set_ring(lc,tmpbuf);

	tmpbuf=PACKAGE_SOUND_DIR "/" REMOTE_RING;
	tmpbuf=lp_config_get_string(lc->config,"sound","remote_ring",tmpbuf);
	if (ortp_file_exist(tmpbuf)==-1){
		tmpbuf=PACKAGE_SOUND_DIR "/" REMOTE_RING;
	}
	if (strstr(tmpbuf,".wav")==NULL){
		/* it currently uses old sound files, so replace them */
		tmpbuf=PACKAGE_SOUND_DIR "/" REMOTE_RING;
	}
	linphone_core_set_ringback(lc,tmpbuf);
	check_sound_device(lc);
	lc->sound_conf.latency=0;

	linphone_core_enable_echo_cancellation(lc,
	    lp_config_get_int(lc->config,"sound","echocancelation",0) |
	    lp_config_get_int(lc->config,"sound","echocancellation",0)
		);

	linphone_core_enable_echo_limiter(lc,
		lp_config_get_int(lc->config,"sound","echolimiter",0));
	linphone_core_enable_agc(lc,
		lp_config_get_int(lc->config,"sound","agc",0));
}

static void sip_config_read(LinphoneCore *lc)
{
	char *contact;
	const char *tmpstr;
	int port;
	int i,tmp;
	int ipv6;
	port=lp_config_get_int(lc->config,"sip","use_info",0);
	linphone_core_set_use_info_for_dtmf(lc,port);

	port=lp_config_get_int(lc->config,"sip","use_rfc2833",0);
	linphone_core_set_use_rfc2833_for_dtmf(lc,port);

	ipv6=lp_config_get_int(lc->config,"sip","use_ipv6",-1);
	if (ipv6==-1){
		ipv6=0;
		if (host_has_ipv6_network()){
			lc->vtable.display_message(lc,_("Your machine appears to be connected to an IPv6 network. By default linphone always uses IPv4. Please update your configuration if you want to use IPv6"));
		}
	}
	linphone_core_enable_ipv6(lc,ipv6);
	port=lp_config_get_int(lc->config,"sip","sip_port",5060);
	linphone_core_set_sip_port(lc,port);

	tmpstr=lp_config_get_string(lc->config,"sip","contact",NULL);
	if (tmpstr==NULL || linphone_core_set_primary_contact(lc,tmpstr)==-1) {
		const char *hostname=NULL;
		const char *username=NULL;
#ifdef HAVE_GETENV
		hostname=getenv("HOST");
		username=getenv("USER");
		if (hostname==NULL) hostname=getenv("HOSTNAME");
#endif /*HAVE_GETENV*/
		if (hostname==NULL)
			hostname="unknown-host";
		if (username==NULL){
			username="toto";
		}
		contact=ortp_strdup_printf("sip:%s@%s",username,hostname);
		linphone_core_set_primary_contact(lc,contact);
		ms_free(contact);
	}

	tmp=lp_config_get_int(lc->config,"sip","guess_hostname",1);
	linphone_core_set_guess_hostname(lc,tmp);


	tmp=lp_config_get_int(lc->config,"sip","inc_timeout",15);
	linphone_core_set_inc_timeout(lc,tmp);

	/* get proxies config */
	for(i=0;; i++){
		LinphoneProxyConfig *cfg=linphone_proxy_config_new_from_config_file(lc->config,i);
		if (cfg!=NULL){
			linphone_core_add_proxy_config(lc,cfg);
		}else{
			break;
		}
	}
	/* get the default proxy */
	tmp=lp_config_get_int(lc->config,"sip","default_proxy",-1);
	linphone_core_set_default_proxy_index(lc,tmp);

	/* read authentication information */
	for(i=0;; i++){
		LinphoneAuthInfo *ai=linphone_auth_info_new_from_config_file(lc->config,i);
		if (ai!=NULL){
			linphone_core_add_auth_info(lc,ai);
		}else{
			break;
		}
	}
	
	/*for test*/
	lc->sip_conf.sdp_200_ack=lp_config_get_int(lc->config,"sip","sdp_200_ack",0);
	lc->sip_conf.only_one_codec=lp_config_get_int(lc->config,"sip","only_one_codec",0);
	lc->sip_conf.register_only_when_network_is_up=
		lp_config_get_int(lc->config,"sip","register_only_when_network_is_up",1);
}

static void rtp_config_read(LinphoneCore *lc)
{
	int port;
	int jitt_comp;
	int nortp_timeout;
	port=lp_config_get_int(lc->config,"rtp","audio_rtp_port",7078);
	linphone_core_set_audio_port(lc,port);

	port=lp_config_get_int(lc->config,"rtp","video_rtp_port",9078);
	if (port==0) port=9078;
	linphone_core_set_video_port(lc,port);

	jitt_comp=lp_config_get_int(lc->config,"rtp","audio_jitt_comp",60);
	linphone_core_set_audio_jittcomp(lc,jitt_comp);
	jitt_comp=lp_config_get_int(lc->config,"rtp","video_jitt_comp",60);
	nortp_timeout=lp_config_get_int(lc->config,"rtp","nortp_timeout",30);
	linphone_core_set_nortp_timeout(lc,nortp_timeout);
}

static PayloadType * find_payload(RtpProfile *prof, const char *mime_type, int clock_rate, const char *recv_fmtp){
	PayloadType *candidate=NULL;
	int i;
	PayloadType *it;
	for(i=0;i<127;++i){
		it=rtp_profile_get_payload(prof,i);
		if (it!=NULL && strcasecmp(mime_type,it->mime_type)==0
			&& (clock_rate==it->clock_rate || clock_rate<=0) ){
			if ( (recv_fmtp && it->recv_fmtp && strcasecmp(recv_fmtp,it->recv_fmtp)==0) ||
				(recv_fmtp==NULL && it->recv_fmtp==NULL) ){
				/*exact match*/
				return it;
			}else candidate=it;
		}
	}
	return candidate;
}

static bool_t get_codec(LpConfig *config, char* type, int index, PayloadType **ret){
	char codeckey[50];
	const char *mime,*fmtp;
	int rate,enabled;
	PayloadType *pt;

	*ret=NULL;
	snprintf(codeckey,50,"%s_%i",type,index);
	mime=lp_config_get_string(config,codeckey,"mime",NULL);
	if (mime==NULL || strlen(mime)==0 ) return FALSE;

	rate=lp_config_get_int(config,codeckey,"rate",8000);
	fmtp=lp_config_get_string(config,codeckey,"recv_fmtp",NULL);
	enabled=lp_config_get_int(config,codeckey,"enabled",1);
	pt=find_payload(&av_profile,mime,rate,fmtp);
	if (pt && enabled ) pt->flags|=PAYLOAD_TYPE_ENABLED;
	//ms_message("Found codec %s/%i",pt->mime_type,pt->clock_rate);
	if (pt==NULL) ms_warning("Ignoring codec config %s/%i with fmtp=%s because unsupported",
	    		mime,rate,fmtp ? fmtp : "");
	*ret=pt;
	return TRUE;
}

static const char *codec_pref_order[]={
	"speex",
	"gsm",
	"pcmu",
	"pcma",
	"H264",
	"MP4V-ES",
	"theora",
	"H263-1998",
	"H263",
	NULL,
};

static int find_codec_rank(const char *mime){
	int i;
	for(i=0;codec_pref_order[i]!=NULL;++i){
		if (strcasecmp(codec_pref_order[i],mime)==0)
			break;
	}
	return i;
}

static int codec_compare(const PayloadType *a, const PayloadType *b){
	int ra,rb;
	ra=find_codec_rank(a->mime_type);
	rb=find_codec_rank(b->mime_type);
	if (ra>rb) return 1;
	if (ra<rb) return -1;
	return 0;
}

static MSList *add_missing_codecs(SalStreamType mtype, MSList *l){
	int i;
	for(i=0;i<127;++i){
		PayloadType *pt=rtp_profile_get_payload(&av_profile,i);
		if (pt){
			if (mtype==SalVideo && pt->type!=PAYLOAD_VIDEO)
				pt=NULL;
			else if (mtype==SalAudio && (pt->type!=PAYLOAD_AUDIO_PACKETIZED 
			    && pt->type!=PAYLOAD_AUDIO_CONTINUOUS)){
				pt=NULL;
			}
			if (pt && ms_filter_codec_supported(pt->mime_type)){
				if (ms_list_find(l,pt)==NULL){
					payload_type_set_flag(pt,PAYLOAD_TYPE_ENABLED);
					ms_message("Adding new codec %s/%i with fmtp %s",
					    pt->mime_type,pt->clock_rate,pt->recv_fmtp ? pt->recv_fmtp : "");
					l=ms_list_insert_sorted(l,pt,(int (*)(const void *, const void *))codec_compare);
				}
			}
		}
	}
	return l;
}

static void codecs_config_read(LinphoneCore *lc)
{
	int i;
	PayloadType *pt;
	MSList *audio_codecs=NULL;
	MSList *video_codecs=NULL;
	for (i=0;get_codec(lc->config,"audio_codec",i,&pt);i++){
		if (pt){
			if (!ms_filter_codec_supported(pt->mime_type)){
				ms_warning("Codec %s is not supported by mediastreamer2, removed.",pt->mime_type);
			}else audio_codecs=ms_list_append(audio_codecs,pt);
		}
	}
	audio_codecs=add_missing_codecs(SalAudio,audio_codecs);
	for (i=0;get_codec(lc->config,"video_codec",i,&pt);i++){
		if (pt){
			if (!ms_filter_codec_supported(pt->mime_type)){
				ms_warning("Codec %s is not supported by mediastreamer2, removed.",pt->mime_type);
			}else video_codecs=ms_list_append(video_codecs,(void *)pt);
		}
	}
	video_codecs=add_missing_codecs(SalVideo,video_codecs);
	linphone_core_set_audio_codecs(lc,audio_codecs);
	linphone_core_set_video_codecs(lc,video_codecs);
	linphone_core_update_allocated_audio_bandwidth(lc);
}

static void video_config_read(LinphoneCore *lc){
	int capture, display, self_view;
	int enabled;
	const char *str;
	int ndev;
	const char **devices;
	const MSList *elem;
	int i;

	/* retrieve all video devices */
	elem=ms_web_cam_manager_get_list(ms_web_cam_manager_get());
	ndev=ms_list_size(elem);
	devices=ms_malloc((ndev+1)*sizeof(const char *));
	for (i=0;elem!=NULL;elem=elem->next,i++){
		devices[i]=ms_web_cam_get_string_id((MSWebCam *)elem->data);
	}
	devices[ndev]=NULL;
	lc->video_conf.cams=devices;

	str=lp_config_get_string(lc->config,"video","device",NULL);
	if (str && str[0]==0) str=NULL;
	linphone_core_set_video_device(lc,str);

	linphone_core_set_preferred_video_size_by_name(lc,
		lp_config_get_string(lc->config,"video","size","cif"));

	enabled=lp_config_get_int(lc->config,"video","enabled",1);
	capture=lp_config_get_int(lc->config,"video","capture",enabled);
	display=lp_config_get_int(lc->config,"video","display",enabled);
	self_view=lp_config_get_int(lc->config,"video","self_view",enabled);
#ifdef VIDEO_ENABLED
	linphone_core_enable_video(lc,capture,display);
	linphone_core_enable_self_view(lc,self_view);
#endif
}

static void ui_config_read(LinphoneCore *lc)
{
	LinphoneFriend *lf;
	int i;
	for (i=0;(lf=linphone_friend_new_from_config_file(lc,i))!=NULL;i++){
		linphone_core_add_friend(lc,lf);
	}
	call_logs_read_from_config_file(lc);
}

/*
static void autoreplier_config_init(LinphoneCore *lc)
{
	autoreplier_config_t *config=&lc->autoreplier_conf;
	config->enabled=lp_config_get_int(lc->config,"autoreplier","enabled",0);
	config->after_seconds=lp_config_get_int(lc->config,"autoreplier","after_seconds",6);
	config->max_users=lp_config_get_int(lc->config,"autoreplier","max_users",1);
	config->max_rec_time=lp_config_get_int(lc->config,"autoreplier","max_rec_time",60);
	config->max_rec_msg=lp_config_get_int(lc->config,"autoreplier","max_rec_msg",10);
	config->message=lp_config_get_string(lc->config,"autoreplier","message",NULL);
}
*/

/**
 * Sets maximum available download bandwidth
 *
 * @ingroup media_parameters
 *
 * This is IP bandwidth, in kbit/s.
 * This information is used signaled to other parties during
 * calls (within SDP messages) so that the remote end can have
 * sufficient knowledge to properly configure its audio & video
 * codec output bitrate to not overflow available bandwidth.
 *
 * @param lc the LinphoneCore object
 * @param bw the bandwidth in kbits/s, 0 for infinite
 */
void linphone_core_set_download_bandwidth(LinphoneCore *lc, int bw){
	lc->net_conf.download_bw=bw;
	if (bw==0){ /*infinite*/
		lc->dw_audio_bw=-1;
		lc->dw_video_bw=-1;
	}else {
		lc->dw_audio_bw=MIN(lc->audio_bw,bw);
		lc->dw_video_bw=MAX(bw-lc->dw_audio_bw-10,0);/*-10: security margin*/
	}
}

/**
 * Sets maximum available upload bandwidth
 *
 * @ingroup media_parameters
 *
 * This is IP bandwidth, in kbit/s.
 * This information is used by liblinphone together with remote
 * side available bandwidth signaled in SDP messages to properly
 * configure audio & video codec's output bitrate.
 *
 * @param lc the LinphoneCore object
 * @param bw the bandwidth in kbits/s, 0 for infinite
 */
void linphone_core_set_upload_bandwidth(LinphoneCore *lc, int bw){
	lc->net_conf.upload_bw=bw;
	if (bw==0){ /*infinite*/
		lc->up_audio_bw=-1;
		lc->up_video_bw=-1;
	}else{
		lc->up_audio_bw=MIN(lc->audio_bw,bw);
		lc->up_video_bw=MAX(bw-lc->up_audio_bw-10,0);/*-10: security margin*/
	}
}

/**
 * Retrieve the maximum available download bandwidth.
 *
 * @ingroup media_parameters
 *
 * This value was set by linphone_core_set_download_bandwidth().
 *
**/
int linphone_core_get_download_bandwidth(const LinphoneCore *lc){
	return lc->net_conf.download_bw;
}

/**
 * Retrieve the maximum available upload bandwidth.
 *
 * @ingroup media_parameters
 *
 * This value was set by linphone_core_set_upload_bandwidth().
 *
**/
int linphone_core_get_upload_bandwidth(const LinphoneCore *lc){
	return lc->net_conf.upload_bw;
}

/**
 * Returns liblinphone's version as a string.
 *
 * @ingroup misc
 *
**/
const char * linphone_core_get_version(void){
	return liblinphone_version;
}


static MSList *linphone_payload_types=NULL;

static void linphone_core_assign_payload_type(PayloadType *const_pt, int number, const char *recv_fmtp){
	PayloadType *pt;
	pt=payload_type_clone(const_pt);
	payload_type_set_number(pt,number);
	if (recv_fmtp!=NULL) payload_type_set_recv_fmtp(pt,recv_fmtp);
	rtp_profile_set_payload(&av_profile,number,pt);
	linphone_payload_types=ms_list_append(linphone_payload_types,pt);
}

static void linphone_core_free_payload_types(void){
	ms_list_for_each(linphone_payload_types,(void (*)(void*))payload_type_destroy);
	ms_list_free(linphone_payload_types);
	linphone_payload_types=NULL;
}

static void linphone_core_init (LinphoneCore * lc, const LinphoneCoreVTable *vtable, const char *config_path, 
    const char *factory_config_path, void * userdata)
{
	memset (lc, 0, sizeof (LinphoneCore));
	lc->data=userdata;

	memcpy(&lc->vtable,vtable,sizeof(LinphoneCoreVTable));

	gstate_initialize(lc);
	gstate_new_state(lc, GSTATE_POWER_STARTUP, NULL);

	ortp_init();
	linphone_core_assign_payload_type(&payload_type_pcmu8000,0,NULL);
	linphone_core_assign_payload_type(&payload_type_gsm,3,NULL);
	linphone_core_assign_payload_type(&payload_type_pcma8000,8,NULL);
	linphone_core_assign_payload_type(&payload_type_lpc1015,115,NULL);
	linphone_core_assign_payload_type(&payload_type_speex_nb,110,"vbr=on");
	linphone_core_assign_payload_type(&payload_type_speex_wb,111,"vbr=on");
	linphone_core_assign_payload_type(&payload_type_speex_uwb,112,"vbr=on");
	linphone_core_assign_payload_type(&payload_type_telephone_event,101,"0-11");
	linphone_core_assign_payload_type(&payload_type_ilbc,113,"mode=30");

#ifdef ENABLE_NONSTANDARD_GSM
	{
		PayloadType *pt;
		pt=payload_type_clone(&payload_type_gsm);
		pt->clock_rate=11025;
		rtp_profile_set_payload(&av_profile,114,pt);
		linphone_payload_types=ms_list_append(linphone_payload_types,pt);
		pt=payload_type_clone(&payload_type_gsm);
		pt->clock_rate=22050;
		rtp_profile_set_payload(&av_profile,115,pt);
		linphone_payload_types=ms_list_append(linphone_payload_types,pt);
	}
#endif

#ifdef VIDEO_ENABLED
	linphone_core_assign_payload_type(&payload_type_h263,34,NULL);
	linphone_core_assign_payload_type(&payload_type_theora,97,NULL);
	linphone_core_assign_payload_type(&payload_type_h263_1998,98,"CIF=1;QCIF=1");
	linphone_core_assign_payload_type(&payload_type_mp4v,99,"profile-level-id=3");
	linphone_core_assign_payload_type(&payload_type_x_snow,100,NULL);
	linphone_core_assign_payload_type(&payload_type_h264,102,NULL);
	linphone_core_assign_payload_type(&payload_type_h264,103,"packetization-mode=1");
#endif

	ms_init();

	lc->config=lp_config_new(config_path);
	if (factory_config_path)
		lp_config_read_file(lc->config,factory_config_path);

	lc->sal=sal_init();
	sal_set_user_pointer(lc->sal,lc);
	sal_set_callbacks(lc->sal,&linphone_sal_callbacks);
	if (lp_config_get_int(lc->config,"sip","use_session_timers",0)==1){
		sal_use_session_timers(lc->sal,200);
	}
	sip_setup_register_all();
	sound_config_read(lc);
	net_config_read(lc);
	rtp_config_read(lc);
	codecs_config_read(lc);
	sip_config_read(lc); /* this will start eXosip*/
	video_config_read(lc);
	//autoreplier_config_init(&lc->autoreplier_conf);
	lc->prev_mode=LINPHONE_STATUS_ONLINE;
	lc->presence_mode=LINPHONE_STATUS_ONLINE;
	lc->max_call_logs=15;
	ui_config_read(lc);
	lc->vtable.display_status(lc,_("Ready"));
        gstate_new_state(lc, GSTATE_POWER_ON, NULL);
	lc->auto_net_state_mon=TRUE;
    lc->ready=TRUE;
}

/**
 * Instanciates a LinphoneCore object.
 * @ingroup initializing
 * 
 * The LinphoneCore object is the primary handle for doing all phone actions.
 * It should be unique within your application.
 * @param vtable a LinphoneCoreVTable structure holding your application callbacks
 * @param config_path a path to a config file. If it does not exists it will be created.
 *        The config file is used to store all user settings, call logs, friends, proxies...
 * @param factory_config_path a path to a read-only config file that can be used to 
 *        to store hard-coded preference such as proxy settings or internal preferences.
 *        The settings in this factory file always override the one in the normal config file.
 *        It is OPTIONAL, use NULL if unneeded.
 * @param userdata an opaque user pointer that can be retrieved at any time (for example in
 *        callbacks) using linphone_core_get_user_data().
 * 
**/
LinphoneCore *linphone_core_new(const LinphoneCoreVTable *vtable,
						const char *config_path, const char *factory_config_path, void * userdata)
{
	LinphoneCore *core=ms_new(LinphoneCore,1);
	linphone_core_init(core,vtable,config_path, factory_config_path, userdata);
	return core;
}

/**
 * Returns the list of available audio codecs.
 *
 * This list is unmodifiable. The ->data field of the MSList points a PayloadType
 * structure holding the codec information.
 * It is possible to make copy of the list with ms_list_copy() in order to modify it
 * (such as the order of codecs).
**/
const MSList *linphone_core_get_audio_codecs(const LinphoneCore *lc)
{
	return lc->codecs_conf.audio_codecs;
}

/**
 * Returns the list of available video codecs.
 *
 * This list is unmodifiable. The ->data field of the MSList points a PayloadType
 * structure holding the codec information.
 * It is possible to make copy of the list with ms_list_copy() in order to modify it
 * (such as the order of codecs).
**/
const MSList *linphone_core_get_video_codecs(const LinphoneCore *lc)
{
	return lc->codecs_conf.video_codecs;
}

/**
 * Sets the local "from" identity.
 *
 * @ingroup proxies
 * This data is used in absence of any proxy configuration or when no
 * default proxy configuration is set. See LinphoneProxyConfig
**/
int linphone_core_set_primary_contact(LinphoneCore *lc, const char *contact)
{
	LinphoneAddress *ctt;

	if ((ctt=linphone_address_new(contact))==0) {
		ms_error("Bad contact url: %s",contact);
		return -1;
	}
	if (lc->sip_conf.contact!=NULL) ms_free(lc->sip_conf.contact);
	lc->sip_conf.contact=ms_strdup(contact);
	if (lc->sip_conf.guessed_contact!=NULL){
		ms_free(lc->sip_conf.guessed_contact);
		lc->sip_conf.guessed_contact=NULL;
	}
	linphone_address_destroy(ctt);
	return 0;
}


/*result must be an array of chars at least LINPHONE_IPADDR_SIZE */
void linphone_core_get_local_ip(LinphoneCore *lc, const char *dest, char *result){
	if (linphone_core_get_firewall_policy(lc)==LINPHONE_POLICY_USE_NAT_ADDRESS){
		strncpy(result,linphone_core_get_nat_address(lc),LINPHONE_IPADDR_SIZE);
		return;
	}
	if (dest==NULL) dest="87.98.157.38"; /*a public IP address*/
	if (linphone_core_get_local_ip_for(dest,result)==0)
		return;
	/*else fallback to SAL routine that will attempt to find the most realistic interface */
	sal_get_default_local_ip(lc->sal,lc->sip_conf.ipv6_enabled ? AF_INET6 : AF_INET,result,LINPHONE_IPADDR_SIZE);
}

static void update_primary_contact(LinphoneCore *lc){
	char *guessed=NULL;
	char tmp[LINPHONE_IPADDR_SIZE];

	LinphoneAddress *url;
	if (lc->sip_conf.guessed_contact!=NULL){
		ms_free(lc->sip_conf.guessed_contact);
		lc->sip_conf.guessed_contact=NULL;
	}
	url=linphone_address_new(lc->sip_conf.contact);
	if (!url){
		ms_error("Could not parse identity contact !");
		url=linphone_address_new("sip:unknown@unkwownhost");
	}
	linphone_core_get_local_ip(lc, NULL, tmp);
	if (strcmp(tmp,"127.0.0.1")==0 || strcmp(tmp,"::1")==0 ){
		ms_warning("Local loopback network only !");
		lc->sip_conf.loopback_only=TRUE;
	}else lc->sip_conf.loopback_only=FALSE;
	linphone_address_set_domain(url,tmp);
	linphone_address_set_port_int(url,lc->sip_conf.sip_port);
	guessed=linphone_address_as_string(url);
	lc->sip_conf.guessed_contact=guessed;
	linphone_address_destroy(url);
}

/**
 * Returns the default identity when no proxy configuration is used.
 *
 * @ingroup proxies
**/
const char *linphone_core_get_primary_contact(LinphoneCore *lc){
	char *identity;
	
	if (lc->sip_conf.guess_hostname){
		if (lc->sip_conf.guessed_contact==NULL || lc->sip_conf.loopback_only){
			update_primary_contact(lc);
		}
		identity=lc->sip_conf.guessed_contact;
	}else{
		identity=lc->sip_conf.contact;
	}
	return identity;
}

/**
 * Tells LinphoneCore to guess local hostname automatically in primary contact.
 *
 * @ingroup proxies
**/
void linphone_core_set_guess_hostname(LinphoneCore *lc, bool_t val){
	lc->sip_conf.guess_hostname=val;
}

/**
 * Returns TRUE if hostname part of primary contact is guessed automatically.
 *
 * @ingroup proxies
**/
bool_t linphone_core_get_guess_hostname(LinphoneCore *lc){
	return lc->sip_conf.guess_hostname;
}

/**
 * Same as linphone_core_get_primary_contact() but the result is a LinphoneAddress object
 * instead of const char*
 *
 * @ingroup proxies
**/
LinphoneAddress *linphone_core_get_primary_contact_parsed(LinphoneCore *lc){
	return linphone_address_new(linphone_core_get_primary_contact(lc));
}

/**
 * Sets the list of audio codecs.
 *
 * @ingroup media_parameters
 * The list is taken by the LinphoneCore thus the application should not free it.
 * This list is made of struct PayloadType describing the codec parameters.
**/
int linphone_core_set_audio_codecs(LinphoneCore *lc, MSList *codecs)
{
	if (lc->codecs_conf.audio_codecs!=NULL) ms_list_free(lc->codecs_conf.audio_codecs);
	lc->codecs_conf.audio_codecs=codecs;
	return 0;
}

/**
 * Sets the list of video codecs.
 *
 * @ingroup media_parameters
 * The list is taken by the LinphoneCore thus the application should not free it.
 * This list is made of struct PayloadType describing the codec parameters.
**/
int linphone_core_set_video_codecs(LinphoneCore *lc, MSList *codecs)
{
	if (lc->codecs_conf.video_codecs!=NULL) ms_list_free(lc->codecs_conf.video_codecs);
	lc->codecs_conf.video_codecs=codecs;
	return 0;
}

const MSList * linphone_core_get_friend_list(const LinphoneCore *lc)
{
	return lc->friends;
}

/**
 * Returns the nominal jitter buffer size in milliseconds.
 *
 * @ingroup media_parameters
**/
int linphone_core_get_audio_jittcomp(LinphoneCore *lc)
{
	return lc->rtp_conf.audio_jitt_comp;
}

/**
 * Returns the UDP port used for audio streaming.
 *
 * @ingroup network_parameters
**/
int linphone_core_get_audio_port(const LinphoneCore *lc)
{
	return lc->rtp_conf.audio_rtp_port;
}

/**
 * Returns the UDP port used for video streaming.
 *
 * @ingroup network_parameters
**/
int linphone_core_get_video_port(const LinphoneCore *lc){
	return lc->rtp_conf.video_rtp_port;
}


/**
 * Returns the value in seconds of the no-rtp timeout.
 *
 * @ingroup media_parameters
 * When no RTP or RTCP packets have been received for a while
 * LinphoneCore will consider the call is broken (remote end crashed or
 * disconnected from the network), and thus will terminate the call.
 * The no-rtp timeout is the duration above which the call is considered broken.
**/
int linphone_core_get_nortp_timeout(const LinphoneCore *lc){
	return lc->rtp_conf.nortp_timeout;
}

/**
 * Sets the nominal audio jitter buffer size in milliseconds.
 *
 * @ingroup media_parameters
**/
void linphone_core_set_audio_jittcomp(LinphoneCore *lc, int value)
{
	lc->rtp_conf.audio_jitt_comp=value;
}

/**
 * Sets the UDP port used for audio streaming.
 *
 * @ingroup network_parameters
**/
void linphone_core_set_audio_port(LinphoneCore *lc, int port)
{
	lc->rtp_conf.audio_rtp_port=port;
}

/**
 * Sets the UDP port used for video streaming.
 *
 * @ingroup network_parameters
**/
void linphone_core_set_video_port(LinphoneCore *lc, int port){
	lc->rtp_conf.video_rtp_port=port;
}

/**
 * Sets the no-rtp timeout value in seconds.
 * 
 * @ingroup media_parameters
 * See linphone_core_get_nortp_timeout() for details.
**/
void linphone_core_set_nortp_timeout(LinphoneCore *lc, int nortp_timeout){
	lc->rtp_conf.nortp_timeout=nortp_timeout;
}

/**
 * Indicates whether SIP INFO is used for sending digits.
 *
 * @ingroup media_parameters
**/
bool_t linphone_core_get_use_info_for_dtmf(LinphoneCore *lc)
{
	return lc->sip_conf.use_info;
}

/**
 * Sets whether SIP INFO is to be used for sending digits.
 *
 * @ingroup media_parameters
**/
void linphone_core_set_use_info_for_dtmf(LinphoneCore *lc,bool_t use_info)
{
	lc->sip_conf.use_info=use_info;
}

/**
 * Indicates whether RFC2833 is used for sending digits.
 *
 * @ingroup media_parameters
**/
bool_t linphone_core_get_use_rfc2833_for_dtmf(LinphoneCore *lc)
{
	return lc->sip_conf.use_rfc2833;
}

/**
 * Sets whether RFC2833 is to be used for sending digits.
 *
 * @ingroup media_parameters
**/
void linphone_core_set_use_rfc2833_for_dtmf(LinphoneCore *lc,bool_t use_rfc2833)
{
	lc->sip_conf.use_rfc2833=use_rfc2833;
}

/**
 * Returns the UDP port used by SIP.
 *
 * @ingroup network_parameters
**/
int linphone_core_get_sip_port(LinphoneCore *lc)
{
	return lc->sip_conf.sip_port;
}

static bool_t exosip_running=FALSE;
static char _ua_name[64]="Linphone";
static char _ua_version[64]=LINPHONE_VERSION;

#ifdef HAVE_EXOSIP_GET_VERSION
extern const char *eXosip_get_version();
#endif

static void apply_user_agent(LinphoneCore *lc){
	char ua_string[256];
	snprintf(ua_string,sizeof(ua_string),"%s/%s (eXosip2/%s)",_ua_name,_ua_version,
#ifdef HAVE_EXOSIP_GET_VERSION
		 eXosip_get_version()
#else
		 "unknown"
#endif
	);
	if (lc->sal) sal_set_user_agent(lc->sal,ua_string);
}

/**
 * Sets the user agent string used in SIP messages.
 *
 * @ingroup misc
**/
void linphone_core_set_user_agent(const char *name, const char *ver){
	strncpy(_ua_name,name,sizeof(_ua_name)-1);
	strncpy(_ua_version,ver,sizeof(_ua_version));
}

/**
 * Sets the UDP port to be used by SIP.
 *
 * @ingroup network_parameters
**/
void linphone_core_set_sip_port(LinphoneCore *lc,int port)
{
	const char *anyaddr;
	int err=0;
	if (port==lc->sip_conf.sip_port) return;
	lc->sip_conf.sip_port=port;

	if (lc->sal==NULL) return;
	
	if (lc->sip_conf.ipv6_enabled)
		anyaddr="::0";
	else
		anyaddr="0.0.0.0";
	err=sal_listen_port (lc->sal,anyaddr,port, SalTransportDatagram,FALSE);
	if (err<0){
		char *msg=ortp_strdup_printf("UDP port %i seems already in use ! Cannot initialize.",port);
		ms_warning(msg);
		lc->vtable.display_warning(lc,msg);
		ms_free(msg);
		return;
	}
	apply_user_agent(lc);
}

/**
 * Returns TRUE if IPv6 is enabled.
 *
 * @ingroup network_parameters
 * See linphone_core_enable_ipv6() for more details on how IPv6 is supported in liblinphone.
**/
bool_t linphone_core_ipv6_enabled(LinphoneCore *lc){
	return lc->sip_conf.ipv6_enabled;
}

/**
 * Turns IPv6 support on or off.
 *
 * @ingroup network_parameters
 *
 * @note IPv6 support is exclusive with IPv4 in liblinphone:
 * when IPv6 is turned on, IPv4 calls won't be possible anymore.
 * By default IPv6 support is off.
**/
void linphone_core_enable_ipv6(LinphoneCore *lc, bool_t val){
	if (lc->sip_conf.ipv6_enabled!=val){
		lc->sip_conf.ipv6_enabled=val;
		if (lc->sal){
			/* we need to restart eXosip */
			linphone_core_set_sip_port(lc, lc->sip_conf.sip_port);
		}
	}
}

static void display_bandwidth(RtpSession *as, RtpSession *vs){
	ms_message("bandwidth usage: audio=[d=%.1f,u=%.1f] video=[d=%.1f,u=%.1f] kbit/sec",
	(as!=NULL) ? (rtp_session_compute_recv_bandwidth(as)*1e-3) : 0,
	(as!=NULL) ? (rtp_session_compute_send_bandwidth(as)*1e-3) : 0,
	(vs!=NULL) ? (rtp_session_compute_recv_bandwidth(vs)*1e-3) : 0,
	(vs!=NULL) ? (rtp_session_compute_send_bandwidth(vs)*1e-3) : 0);
}

static void linphone_core_disconnected(LinphoneCore *lc){
	lc->vtable.display_warning(lc,_("Remote end seems to have disconnected, the call is going to be closed."));
	linphone_core_terminate_call(lc,NULL);
}

static void monitor_network_state(LinphoneCore *lc, time_t curtime){
	static time_t last_check=0;
	static bool_t last_status=FALSE;
<<<<<<< HEAD
	if (lc->sip_conf.register_only_when_network_is_up){
		char result[LINPHONE_IPADDR_SIZE];
		/* only do the network up checking every five seconds */
		if (last_check==0 || (curtime-last_check)>=5){
			sal_get_default_local_ip(lc->sal,
			    lc->sip_conf.ipv6_enabled ? AF_INET6 : AF_INET,
			    result,LINPHONE_IPADDR_SIZE);
			if (strcmp(result,"::1")!=0 && strcmp(result,"127.0.0.1")!=0){
				last_status=TRUE;
				ms_message("Network is up, registering now (%s)",result);
			}else last_status=FALSE;
			last_check=curtime;
=======
	char result[LINPHONE_IPADDR_SIZE];
	bool_t new_status;

	/* only do the network up checking every five seconds */
	if (last_check==0 || (curtime-last_check)>=5){
		if (eXosip_guess_localip(lc->sip_conf.ipv6_enabled ? AF_INET6 : AF_INET,result,LINPHONE_IPADDR_SIZE)==0){
			if (strcmp(result,"::1")!=0 && strcmp(result,"127.0.0.1")!=0){
				new_status=TRUE;
			}else new_status=FALSE;
		}
		last_check=curtime;
		if (new_status!=last_status) {
			set_network_reachable(lc,new_status);
			last_status=new_status;
>>>>>>> 4d09f9af
		}
	}
}

static void proxy_update(LinphoneCore *lc){
	ms_list_for_each(lc->sip_conf.proxies,(void (*)(void*))&linphone_proxy_config_update);
}

static void assign_buddy_info(LinphoneCore *lc, BuddyInfo *info){
	LinphoneFriend *lf=linphone_core_get_friend_by_address(lc,info->sip_uri);
	if (lf!=NULL){
		lf->info=info;
		ms_message("%s has a BuddyInfo assigned with image %p",info->sip_uri, info->image_data);
		if (lc->vtable.buddy_info_updated)
			lc->vtable.buddy_info_updated(lc,lf);
	}else{
		ms_warning("Could not any friend with uri %s",info->sip_uri);
	}
}

static void analyze_buddy_lookup_results(LinphoneCore *lc, LinphoneProxyConfig *cfg){
	MSList *elem;
	SipSetupContext *ctx=linphone_proxy_config_get_sip_setup_context(cfg);
	for (elem=lc->bl_reqs;elem!=NULL;elem=ms_list_next(elem)){
		BuddyLookupRequest *req=(BuddyLookupRequest *)elem->data;
		if (req->status==BuddyLookupDone || req->status==BuddyLookupFailure){
			if (req->results!=NULL){
				BuddyInfo *i=(BuddyInfo*)req->results->data;
				ms_list_free(req->results);
				req->results=NULL;
				assign_buddy_info(lc,i);
			}
			sip_setup_context_buddy_lookup_free(ctx,req);
			elem->data=NULL;
		}
	}
	/*purge completed requests */
	while((elem=ms_list_find(lc->bl_reqs,NULL))!=NULL){
		lc->bl_reqs=ms_list_remove_link(lc->bl_reqs,elem);
	}
}

static void linphone_core_grab_buddy_infos(LinphoneCore *lc, LinphoneProxyConfig *cfg){
	const MSList *elem;
	SipSetupContext *ctx=linphone_proxy_config_get_sip_setup_context(cfg);
	for(elem=linphone_core_get_friend_list(lc);elem!=NULL;elem=elem->next){
		LinphoneFriend *lf=(LinphoneFriend*)elem->data;
		if (lf->info==NULL){
			if (linphone_core_lookup_known_proxy(lc,lf->uri)==cfg){
				if (linphone_address_get_username(lf->uri)!=NULL){
					BuddyLookupRequest *req;
					char *tmp=linphone_address_as_string_uri_only(lf->uri);
					req=sip_setup_context_create_buddy_lookup_request(ctx);
					buddy_lookup_request_set_key(req,tmp);
					buddy_lookup_request_set_max_results(req,1);
					sip_setup_context_buddy_lookup_submit(ctx,req);
					lc->bl_reqs=ms_list_append(lc->bl_reqs,req);
					ms_free(tmp);
				}
			}
		}
	}
}

static void linphone_core_do_plugin_tasks(LinphoneCore *lc){
	LinphoneProxyConfig *cfg=NULL;
	linphone_core_get_default_proxy(lc,&cfg);
	if (cfg){
		if (lc->bl_refresh){
			SipSetupContext *ctx=linphone_proxy_config_get_sip_setup_context(cfg);
			if (ctx && (sip_setup_context_get_capabilities(ctx) & SIP_SETUP_CAP_BUDDY_LOOKUP)){
				linphone_core_grab_buddy_infos(lc,cfg);
				lc->bl_refresh=FALSE;
			}
		}
		if (lc->bl_reqs) analyze_buddy_lookup_results(lc,cfg);
	}
}

/**
 * Main loop function. It is crucial that your application call it periodically.
 *
 * @ingroup initializing
 * linphone_core_iterate() performs various backgrounds tasks:
 * - receiving of SIP messages
 * - handles timers and timeout
 * - performs registration to proxies
 * - authentication retries
 * The application MUST call this function from periodically, in its main loop.
 * Be careful that this function must be call from the same thread as
 * other liblinphone methods. In not the case make sure all liblinphone calls are 
 * serialized with a mutex.
**/
void linphone_core_iterate(LinphoneCore *lc){
	int disconnect_timeout = linphone_core_get_nortp_timeout(lc);
	time_t curtime=time(NULL);
	int elapsed;
	bool_t one_second_elapsed=FALSE;
	bool_t disconnected=FALSE;

	if (curtime-lc->prevtime>=1){
		lc->prevtime=curtime;
		one_second_elapsed=TRUE;
	}

	if (lc->preview_finished){
		lc->preview_finished=0;
		ring_stop(lc->ringstream);
		lc->ringstream=NULL;
		lc_callback_obj_invoke(&lc->preview_finished_cb,lc);
	}

<<<<<<< HEAD
	sal_iterate(lc->sal);
	proxy_update(lc,curtime);
=======
	if (exosip_running){
		while((ev=eXosip_event_wait(0,0))!=NULL){
			linphone_core_process_event(lc,ev);
		}
		if (lc->automatic_action==0) {
			eXosip_lock();
			eXosip_automatic_action();
			eXosip_unlock();
		}
	}

	if (lc->auto_net_state_mon) monitor_network_state(lc,curtime);

	proxy_update(lc);
>>>>>>> 4d09f9af

	if (lc->call!=NULL){
		LinphoneCall *call=lc->call;

		if (call->dir==LinphoneCallIncoming && call->state==LCStateRinging){
			elapsed=curtime-call->start_time;
			ms_message("incoming call ringing for %i seconds",elapsed);
			if (elapsed>lc->sip_conf.inc_timeout){
				linphone_core_terminate_call(lc,NULL);
			}
		}else if (call->state==LCStateAVRunning){
			if (one_second_elapsed){
				RtpSession *as=NULL,*vs=NULL;
				lc->prevtime=curtime;
				if (lc->audiostream!=NULL)
					as=lc->audiostream->session;
				if (lc->videostream!=NULL)
					vs=lc->videostream->session;
				display_bandwidth(as,vs);
			}
#ifdef VIDEO_ENABLED
			if (lc->videostream!=NULL)
				video_stream_iterate(lc->videostream);
#endif
			if (lc->audiostream!=NULL && disconnect_timeout>0)
				disconnected=!audio_stream_alive(lc->audiostream,disconnect_timeout);
		}
	}
	if (linphone_core_video_preview_enabled(lc)){
		if (lc->previewstream==NULL)
			toggle_video_preview(lc,TRUE);
#ifdef VIDEO_ENABLED
		else video_stream_iterate(lc->previewstream);
#endif
	}else{
		if (lc->previewstream!=NULL)
			toggle_video_preview(lc,FALSE);
	}
	if (disconnected)
		linphone_core_disconnected(lc);

	linphone_core_do_plugin_tasks(lc);

	if (one_second_elapsed && lp_config_needs_commit(lc->config)){
		lp_config_sync(lc->config);
	}
}


bool_t linphone_core_interpret_url(LinphoneCore *lc, const char *url, LinphoneAddress **real_parsed_url, char **route){
	enum_lookup_res_t *enumres=NULL;
	LinphoneAddress *parsed_url=NULL;	
	char *enum_domain=NULL;
	LinphoneProxyConfig *proxy=lc->default_proxy;;
	char *tmpurl;
	const char *tmproute;
	LinphoneAddress *uri;
	
	if (real_parsed_url!=NULL) *real_parsed_url=NULL;
	*route=NULL;
	tmproute=linphone_core_get_route(lc);

	if (is_enum(url,&enum_domain)){
		lc->vtable.display_status(lc,_("Looking for telephone number destination..."));
		if (enum_lookup(enum_domain,&enumres)<0){
			lc->vtable.display_status(lc,_("Could not resolve this number."));
			ms_free(enum_domain);
			return FALSE;
		}
		ms_free(enum_domain);
		tmpurl=enumres->sip_address[0];
		if (real_parsed_url!=NULL) *real_parsed_url=linphone_address_new(tmpurl);
		enum_lookup_res_free(enumres);
		if (tmproute) *route=ms_strdup(tmproute);
		return TRUE;
	}
	/* check if we have a "sip:" */
	if (strstr(url,"sip:")==NULL){
		/* this doesn't look like a true sip uri */
		if (strchr(url,'@')!=NULL){
			/* seems like sip: is missing !*/
			tmpurl=ms_strdup_printf("sip:%s",url);
			uri=linphone_address_new(tmpurl);
			ms_free(tmpurl);
			if (uri){
				if (real_parsed_url!=NULL) *real_parsed_url=uri;
				return TRUE;
			}
		}
		
		if (proxy!=NULL){
			/* append the proxy domain suffix */
			const char *identity=linphone_proxy_config_get_identity(proxy);
			char normalized_username[128];
			uri=linphone_address_new(identity);
			if (uri==NULL){
				return FALSE;
			}
			linphone_address_set_display_name(uri,NULL);
			linphone_proxy_config_normalize_number(proxy,url,normalized_username,
			    					sizeof(normalized_username));
			linphone_address_set_username(uri,normalized_username);
										
			if (real_parsed_url!=NULL) *real_parsed_url=uri;
			if (tmproute) *route=ms_strdup(tmproute);
			return TRUE;
		}else return FALSE;
	}
	parsed_url=linphone_address_new(url);
	if (parsed_url!=NULL){
		if (real_parsed_url!=NULL) *real_parsed_url=parsed_url;
		else linphone_address_destroy(parsed_url);
		if (tmproute) *route=ms_strdup(tmproute);
		
		return TRUE;
	}
	/* else we could not do anything with url given by user, so display an error */
	if (lc->vtable.display_warning!=NULL){
		lc->vtable.display_warning(lc,_("Could not parse given sip address. A sip url usually looks like sip:user@domain"));
	}
	return FALSE;
}

/**
 * Returns the default identity SIP address.
 *
 * @ingroup proxiesb
 * This is an helper function:
 *
 * If no default proxy is set, this will return the primary contact (
 * see linphone_core_get_primary_contact() ). If a default proxy is set
 * it returns the registered identity on the proxy.
**/
const char * linphone_core_get_identity(LinphoneCore *lc){
	LinphoneProxyConfig *proxy=NULL;
	const char *from;
	linphone_core_get_default_proxy(lc,&proxy);
	if (proxy!=NULL) {
		from=linphone_proxy_config_get_identity(proxy);
	}else from=linphone_core_get_primary_contact(lc);
	return from;
}

const char * linphone_core_get_route(LinphoneCore *lc){
	LinphoneProxyConfig *proxy=NULL;
	const char *route=NULL;
	linphone_core_get_default_proxy(lc,&proxy);
	if (proxy!=NULL) {
		route=linphone_proxy_config_get_route(proxy);
	}
	return route;
}

LinphoneProxyConfig * linphone_core_lookup_known_proxy(LinphoneCore *lc, const LinphoneAddress *uri){
	const MSList *elem;
	LinphoneProxyConfig *found_cfg=NULL;
	for (elem=linphone_core_get_proxy_config_list(lc);elem!=NULL;elem=elem->next){
		LinphoneProxyConfig *cfg=(LinphoneProxyConfig*)elem->data;
		const char *domain=linphone_proxy_config_get_domain(cfg);
		if (domain!=NULL && strcmp(domain,linphone_address_get_domain(uri))==0){
			found_cfg=cfg;
			break;
		}
	}
	return found_cfg;
}

static char *get_fixed_contact(LinphoneCore *lc, LinphoneCall *call , LinphoneProxyConfig *dest_proxy){
	LinphoneAddress *ctt;
	const char *localip=call->localip;

	if (linphone_core_get_firewall_policy(lc)==LINPHONE_POLICY_USE_NAT_ADDRESS){
		ctt=linphone_core_get_primary_contact_parsed(lc);
		return ms_strdup_printf("sip:%s@%s",linphone_address_get_username(ctt),
		    	linphone_core_get_nat_address(lc));
	}
	
	if (call->op && sal_op_get_contact(call->op)!=NULL){
		return NULL;
	}
	
	if (dest_proxy && dest_proxy->op){
		const char *fixed_contact=sal_op_get_contact(dest_proxy->op);
		if (fixed_contact) {
			ms_message("Contact has been fixed using proxy to %s",fixed_contact);
			return ms_strdup(fixed_contact);
		}
	}
	ctt=linphone_core_get_primary_contact_parsed(lc);
	
	if (ctt!=NULL){
		char *ret;
		/*otherwise use supllied localip*/
		linphone_address_set_domain(ctt,localip);
		linphone_address_set_port_int(ctt,linphone_core_get_sip_port(lc));
		ret=linphone_address_as_string_uri_only(ctt);
		linphone_address_destroy(ctt);
		ms_message("Contact has been fixed using local ip to %s",ret);
		return ret;
	}
	return NULL;
}

/**
 * Initiates an outgoing call
 *
 * @ingroup call_control
 * @param lc the LinphoneCore object
 * @param url the destination of the call (sip address).
**/
int linphone_core_invite(LinphoneCore *lc, const char *url)
{
	char *barmsg;
	int err=0;
	char *route=NULL;
	const char *from=NULL;
	char *contact=NULL;
	LinphoneProxyConfig *proxy=NULL;
	LinphoneAddress *parsed_url2=NULL;
	LinphoneAddress *real_parsed_url=NULL;
	char *real_url=NULL;
	LinphoneProxyConfig *dest_proxy=NULL;
	LinphoneCall *call;
	
	if (lc->call!=NULL){
		lc->vtable.display_warning(lc,_("Sorry, having multiple simultaneous calls is not supported yet !"));
		return -1;
	}

	linphone_core_get_default_proxy(lc,&proxy);
	if (!linphone_core_interpret_url(lc,url,&real_parsed_url,&route)){
		return -1;
	}
	real_url=linphone_address_as_string(real_parsed_url);
	dest_proxy=linphone_core_lookup_known_proxy(lc,real_parsed_url);

	if (proxy!=dest_proxy && dest_proxy!=NULL) {
		ms_message("Overriding default proxy setting for this call:");
		ms_message("The used identity will be %s",linphone_proxy_config_get_identity(dest_proxy));
	}

	if (dest_proxy!=NULL)
		from=linphone_proxy_config_get_identity(dest_proxy);
	else if (proxy!=NULL)
		from=linphone_proxy_config_get_identity(proxy);

	/* if no proxy or no identity defined for this proxy, default to primary contact*/
	if (from==NULL) from=linphone_core_get_primary_contact(lc);

	parsed_url2=linphone_address_new(from);

	call=linphone_call_new_outgoing(lc,parsed_url2,real_parsed_url);
	sal_op_set_route(call->op,route);

	/*try to be best-effort in giving real local or routable contact address */
	contact=get_fixed_contact(lc,call,dest_proxy);
	if (contact){
		sal_op_set_contact(call->op, contact);
		ms_free(contact);
	}

	lc->call=call;

	linphone_core_init_media_streams(lc,lc->call);
	if (!lc->sip_conf.sdp_200_ack){	
		call->media_pending=TRUE;
		sal_call_set_local_media_description(call->op,call->localdesc);
	}
	err=sal_call(call->op,from,real_url);

	if (lc->sip_conf.sdp_200_ack){
		call->media_pending=TRUE;
		sal_call_set_local_media_description(call->op,call->localdesc);
	}
	barmsg=ortp_strdup_printf("%s %s", _("Contacting"), real_url);
	lc->vtable.display_status(lc,barmsg);
	ms_free(barmsg);
	
	if (err<0){
		ms_warning("Could not initiate call.");
		lc->vtable.display_status(lc,_("could not call"));
		linphone_core_stop_media_streams(lc,call);
		linphone_call_destroy(call);
		lc->call=NULL;
	}else gstate_new_state(lc, GSTATE_CALL_OUT_INVITE, url);

	if (real_url!=NULL) ms_free(real_url);
	if (route!=NULL) ms_free(route);
	return (err<0) ? -1 : 0;
}

int linphone_core_refer(LinphoneCore *lc, const char *url)
{
	char *real_url=NULL;
	LinphoneAddress *real_parsed_url=NULL;
	LinphoneCall *call;
	char *route;
	if (!linphone_core_interpret_url(lc,url,&real_parsed_url, &route)){
		/* bad url */
		return -1;
	}
	if (route!=NULL) ms_free(route);
	call=lc->call;
	if (call==NULL){
		ms_warning("No established call to refer.");
		return -1;
	}
	lc->call=NULL;
	real_url=linphone_address_as_string (real_parsed_url);
	sal_refer(call->op,real_url);
	ms_free(real_url);
	return 0;
}

/**
 * Returns true if in incoming call is pending, ie waiting for being answered or declined.
 *
 * @ingroup call_control
**/
bool_t linphone_core_inc_invite_pending(LinphoneCore*lc){
	if (lc->call!=NULL && lc->call->dir==LinphoneCallIncoming){
		return TRUE;
	}
	return FALSE;
}

void linphone_core_init_media_streams(LinphoneCore *lc, LinphoneCall *call){
	SalMediaDescription *md=call->localdesc;
	lc->audiostream=audio_stream_new(md->streams[0].port,linphone_core_ipv6_enabled(lc));
	if (linphone_core_echo_limiter_enabled(lc)){
		const char *type=lp_config_get_string(lc->config,"sound","el_type","mic");
		if (strcasecmp(type,"mic")==0)
			audio_stream_enable_echo_limiter(lc->audiostream,ELControlMic);
		else if (strcasecmp(type,"speaker")==0)
			audio_stream_enable_echo_limiter(lc->audiostream,ELControlSpeaker);
	}
	audio_stream_enable_gain_control(lc->audiostream,TRUE);
	if (linphone_core_echo_cancellation_enabled(lc)){
		int len,delay,framesize;
		len=lp_config_get_int(lc->config,"sound","ec_tail_len",0);
		delay=lp_config_get_int(lc->config,"sound","ec_delay",0);
		framesize=lp_config_get_int(lc->config,"sound","ec_framesize",0);
		audio_stream_set_echo_canceller_params(lc->audiostream,len,delay,framesize);
	}
	audio_stream_enable_automatic_gain_control(lc->audiostream,linphone_core_agc_enabled(lc));
	{
		int enabled=lp_config_get_int(lc->config,"sound","noisegate",0);
		audio_stream_enable_noise_gate(lc->audiostream,enabled);
	}
	if (lc->a_rtp)
		rtp_session_set_transports(lc->audiostream->session,lc->a_rtp,lc->a_rtcp);

#ifdef VIDEO_ENABLED
	if ((lc->video_conf.display || lc->video_conf.capture) && md->streams[1].port>0)
		lc->videostream=video_stream_new(md->streams[1].port,linphone_core_ipv6_enabled(lc));
#else
	lc->videostream=NULL;
#endif
}

static int dtmf_tab[16]={'0','1','2','3','4','5','6','7','8','9','*','#','A','B','C','D'};

static void linphone_core_dtmf_received(RtpSession* s, int dtmf, void* user_data){
	LinphoneCore* lc = (LinphoneCore*)user_data;
	if (dtmf<0 || dtmf>15){
		ms_warning("Bad dtmf value %i",dtmf);
		return;
	}
	if (lc->vtable.dtmf_received != NULL)
		lc->vtable.dtmf_received(lc, dtmf_tab[dtmf]);
}

static void parametrize_equalizer(LinphoneCore *lc, AudioStream *st){
	if (st->equalizer){
		MSFilter *f=st->equalizer;
		int enabled=lp_config_get_int(lc->config,"sound","eq_active",0);
		const char *gains=lp_config_get_string(lc->config,"sound","eq_gains",NULL);
		ms_filter_call_method(f,MS_EQUALIZER_SET_ACTIVE,&enabled);
		if (enabled){
			if (gains){
				do{
					int bytes;
					MSEqualizerGain g;
					if (sscanf(gains,"%f:%f:%f %n",&g.frequency,&g.gain,&g.width,&bytes)==3){
						ms_message("Read equalizer gains: %f(~%f) --> %f",g.frequency,g.width,g.gain);
						ms_filter_call_method(f,MS_EQUALIZER_SET_GAIN,&g);
						gains+=bytes;
					}else break;
				}while(1);
			}
		}
	}
}

static void post_configure_audio_streams(LinphoneCore *lc){
	AudioStream *st=lc->audiostream;
	float gain=lp_config_get_float(lc->config,"sound","mic_gain",-1);
	if (gain!=-1)
		audio_stream_set_mic_gain(st,gain);
	if (linphone_core_echo_limiter_enabled(lc)){
		float speed=lp_config_get_float(lc->config,"sound","el_speed",-1);
		float thres=lp_config_get_float(lc->config,"sound","el_thres",-1);
		float force=lp_config_get_float(lc->config,"sound","el_force",-1);
		int sustain=lp_config_get_int(lc->config,"sound","el_sustain",-1);
		MSFilter *f=NULL;
		if (st->el_type==ELControlMic){
			f=st->volsend;
			if (speed==-1) speed=0.03;
			if (force==-1) force=10;
		}
		else if (st->el_type==ELControlSpeaker){
			f=st->volrecv;
			if (speed==-1) speed=0.02;
			if (force==-1) force=5;
		}
		if (speed!=-1)
			ms_filter_call_method(f,MS_VOLUME_SET_EA_SPEED,&speed);
		if (thres!=-1)
			ms_filter_call_method(f,MS_VOLUME_SET_EA_THRESHOLD,&thres);
		if (force!=-1)
			ms_filter_call_method(f,MS_VOLUME_SET_EA_FORCE,&force);
		if (sustain!=-1)
			ms_filter_call_method(f,MS_VOLUME_SET_EA_SUSTAIN,&sustain);

	}
	if (st->volsend){
		float ng_thres=lp_config_get_float(lc->config,"sound","ng_thres",0.05);
		float ng_floorgain=lp_config_get_float(lc->config,"sound","ng_floorgain",0);
		ms_filter_call_method(st->volsend,MS_VOLUME_SET_NOISE_GATE_THRESHOLD,&ng_thres);
		ms_filter_call_method(st->volsend,MS_VOLUME_SET_NOISE_GATE_FLOORGAIN,&ng_floorgain);
	}
	parametrize_equalizer(lc,st);
	if (lc->vtable.dtmf_received!=NULL){
		/* replace by our default action*/
		audio_stream_play_received_dtmfs(lc->audiostream,FALSE);
		rtp_session_signal_connect(lc->audiostream->session,"telephone-event",(RtpCallback)linphone_core_dtmf_received,(unsigned long)lc);
	}
}

static RtpProfile *make_profile(LinphoneCore *lc, const SalStreamDescription *desc, int *used_pt){
	int bw;
	const MSList *elem;
	RtpProfile *prof=rtp_profile_new("Call profile");
	bool_t first=TRUE;
	if (desc->type==SalAudio){
		bw=get_min_bandwidth(lc->up_audio_bw,desc->bandwidth);
	}
	else bw=get_min_bandwidth(lc->up_video_bw,desc->bandwidth);
	for(elem=desc->payloads;elem!=NULL;elem=elem->next){
		PayloadType *pt=(PayloadType*)elem->data;
		if (bw>0) pt->normal_bitrate=bw*1000;
		else if (desc->type==SalAudio){
			pt->normal_bitrate=-1;
		}
		if (first) {
			*used_pt=payload_type_get_number(pt);
			first=FALSE;
		}
		if (desc->ptime>0){
			char tmp[40];
			snprintf(tmp,sizeof(tmp),"ptime=%i",desc->ptime);
			payload_type_append_send_fmtp(pt,tmp);
		}
		rtp_profile_set_payload(prof,payload_type_get_number(pt),pt);
	}
	return prof;
}

void linphone_core_start_media_streams(LinphoneCore *lc, LinphoneCall *call){
	LinphoneAddress *me=linphone_core_get_primary_contact_parsed(lc);
	const char *tool="linphone-" LINPHONE_VERSION;
	char *cname;
	int used_pt=-1;
	/* adjust rtp jitter compensation. It must be at least the latency of the sound card */
	int jitt_comp=MAX(lc->sound_conf.latency,lc->rtp_conf.audio_jitt_comp);

	if (call->media_start_time==0) call->media_start_time=time(NULL);

	cname=linphone_address_as_string_uri_only(me);
	{
		const SalStreamDescription *stream=sal_media_description_find_stream(call->resultdesc,
		    					SalProtoRtpAvp,SalAudio);
		if (stream){
			call->audio_profile=make_profile(lc,stream,&used_pt);
			if (!lc->use_files){
				MSSndCard *playcard=lc->sound_conf.play_sndcard;
				MSSndCard *captcard=lc->sound_conf.capt_sndcard;
				if (playcard==NULL) {
					ms_warning("No card defined for playback !");
					goto end;
				}
				if (captcard==NULL) {
					ms_warning("No card defined for capture !");
					goto end;
				}
				audio_stream_start_now(
					lc->audiostream,
					call->audio_profile,
					stream->addr[0]!='\0' ? stream->addr : call->resultdesc->addr,
					stream->port,
					stream->port+1,
					used_pt,
					jitt_comp,
					playcard,
					captcard,
					linphone_core_echo_cancellation_enabled(lc));
			}else{
				audio_stream_start_with_files(
					lc->audiostream,
					call->audio_profile,
					stream->addr[0]!='\0' ? stream->addr : call->resultdesc->addr,
					stream->port,
					stream->port+1,
					used_pt,
					100,
					lc->play_file,
					lc->rec_file);
			}
			post_configure_audio_streams(lc);
			audio_stream_set_rtcp_information(lc->audiostream, cname, tool);
		}else ms_warning("No audio stream defined ?");
	}
#ifdef VIDEO_ENABLED
	{
		const SalStreamDescription *stream=sal_media_description_find_stream(call->resultdesc,
		    					SalProtoRtpAvp,SalVideo);
		/* shutdown preview */
		if (lc->previewstream!=NULL) {
			video_preview_stop(lc->previewstream);
			lc->previewstream=NULL;
		}
		if (stream && (lc->video_conf.display || lc->video_conf.capture)) {
			const char *addr=stream->addr[0]!='\0' ? stream->addr : call->resultdesc->addr;
			call->video_profile=make_profile(lc,stream,&used_pt);
			video_stream_set_sent_video_size(lc->videostream,linphone_core_get_preferred_video_size(lc));
			video_stream_enable_self_view(lc->videostream,lc->video_conf.selfview);
			if (lc->video_conf.display && lc->video_conf.capture)
				video_stream_start(lc->videostream,
				call->video_profile, addr, stream->port,
				stream->port+1,
				used_pt, jitt_comp, lc->video_conf.device);
			else if (lc->video_conf.display)
				video_stream_recv_only_start(lc->videostream,
				call->video_profile, addr, stream->port,
				used_pt, jitt_comp);
			else if (lc->video_conf.capture)
				video_stream_send_only_start(lc->videostream,
				call->video_profile, addr, stream->port,
				stream->port+1,
				used_pt, jitt_comp, lc->video_conf.device);
			video_stream_set_rtcp_information(lc->videostream, cname,tool);
		}
	}
#endif
	goto end;
	end:
		ms_free(cname);
		linphone_address_destroy(me);
		lc->call->state=LCStateAVRunning;
}

void linphone_core_stop_media_streams(LinphoneCore *lc, LinphoneCall *call){
	if (lc->audiostream!=NULL) {
		audio_stream_stop(lc->audiostream);
		lc->audiostream=NULL;
	}
#ifdef VIDEO_ENABLED
	if (lc->videostream!=NULL){
		if (lc->video_conf.display && lc->video_conf.capture)
			video_stream_stop(lc->videostream);
		else if (lc->video_conf.display)
			video_stream_recv_only_stop(lc->videostream);
		else if (lc->video_conf.capture)
			video_stream_send_only_stop(lc->videostream);
		lc->videostream=NULL;
	}
	if (linphone_core_video_preview_enabled(lc)){
		if (lc->previewstream==NULL){
			lc->previewstream=video_preview_start(lc->video_conf.device, lc->video_conf.vsize);
		}
	}
#endif
	if (call->audio_profile){
		rtp_profile_clear_all(call->audio_profile);
		rtp_profile_destroy(call->audio_profile);
		call->audio_profile=NULL;
	}
	if (call->video_profile){
		rtp_profile_clear_all(call->video_profile);
		rtp_profile_destroy(call->video_profile);
		call->video_profile=NULL;
	}
}

/**
 * Accept an incoming call.
 *
 * @ingroup call_control
 * Basically the application is notified of incoming calls within the
 * invite_recv callback of the #LinphoneCoreVTable structure.
 * The application can later respond positively to the call using
 * this method.
 * @param lc the LinphoneCore object
 * @param url the SIP address of the originator of the call, or NULL.
 *            This argument is useful for managing multiple calls simulatenously,
 *            however this feature is not supported yet.
 *            Using NULL will accept the unique incoming call in progress.
**/
int linphone_core_accept_call(LinphoneCore *lc, const char *url)
{
	LinphoneCall *call=lc->call;
	const char *contact=NULL;
	
	if (call==NULL){
		return -1;
	}

	if (call->state==LCStateAVRunning){
		/*call already accepted*/
		return -1;
	}

	/*stop ringing */
	if (lc->ringstream!=NULL) {
		ms_message("stop ringing");
		ring_stop(lc->ringstream);
		ms_message("ring stopped");
		lc->ringstream=NULL;
	}
	
	/*try to be best-effort in giving real local or routable contact address*/
	contact=get_fixed_contact(lc,call,NULL);
	if (contact)
		sal_op_set_contact(call->op,contact);
	
	sal_call_accept(call->op);
	lc->vtable.display_status(lc,_("Connected."));
	gstate_new_state(lc, GSTATE_CALL_IN_CONNECTED, NULL);
	call->resultdesc=sal_call_get_final_media_description(call->op);
	if (call->resultdesc){
		sal_media_description_ref(call->resultdesc);
		linphone_core_start_media_streams(lc, call);
	}else call->media_pending=TRUE;
	ms_message("call answered.");
	return 0;
}

/**
 * Terminates a call.
 *
 * @ingroup call_control
 * @param lc The LinphoneCore
 * @param url the destination of the call to be terminated, use NULL if there is
 *            only one call (which is case in this version of liblinphone).
**/
int linphone_core_terminate_call(LinphoneCore *lc, const char *url)
{
	LinphoneCall *call=lc->call;
	if (call==NULL){
		return -1;
	}
	lc->call=NULL;
	sal_call_terminate(call->op);

	/*stop ringing*/
	if (lc->ringstream!=NULL) {
		ring_stop(lc->ringstream);
		lc->ringstream=NULL;
	}
	linphone_core_stop_media_streams(lc,call);
	lc->vtable.display_status(lc,_("Call ended") );
	gstate_new_state(lc, GSTATE_CALL_END, NULL);
	linphone_call_destroy(call);
	return 0;
}

/**
 * Returns TRUE if there is a call running or pending.
 *
 * @ingroup call_control
**/
bool_t linphone_core_in_call(const LinphoneCore *lc){
	return lc->call!=NULL;
}

int linphone_core_send_publish(LinphoneCore *lc,
			       LinphoneOnlineStatus presence_mode)
{
	const MSList *elem;
	for (elem=linphone_core_get_proxy_config_list(lc);elem!=NULL;elem=ms_list_next(elem)){
		LinphoneProxyConfig *cfg=(LinphoneProxyConfig*)elem->data;
		if (cfg->publish) linphone_proxy_config_send_publish(cfg,presence_mode);
	}
	return 0;
}

/**
 * Set the incoming call timeout in seconds.
 *
 * @ingroup call_control
 * If an incoming call isn't answered for this timeout period, it is 
 * automatically declined.
**/
void linphone_core_set_inc_timeout(LinphoneCore *lc, int seconds){
	lc->sip_conf.inc_timeout=seconds;
}

/**
 * Returns the incoming call timeout
 *
 * @ingroup call_control
 * See linphone_core_set_inc_timeout() for details.
**/
int linphone_core_get_inc_timeout(LinphoneCore *lc){
	return lc->sip_conf.inc_timeout;
}

void linphone_core_set_presence_info(LinphoneCore *lc,int minutes_away,
													const char *contact,
													LinphoneOnlineStatus presence_mode)
{
	if (minutes_away>0) lc->minutes_away=minutes_away;
	
	if (lc->alt_contact!=NULL) {
		ms_free(lc->alt_contact);
		lc->alt_contact=NULL;
	}
	if (contact) lc->alt_contact=ms_strdup(contact);
	if (lc->presence_mode!=presence_mode){
		linphone_core_notify_all_friends(lc,presence_mode);
		/*
		   Improve the use of all LINPHONE_STATUS available.
		   !TODO Do not mix "presence status" with "answer status code"..
		   Use correct parameter to follow sip_if_match/sip_etag.
		 */
		linphone_core_send_publish(lc,presence_mode);
	}
	lc->prev_mode=lc->presence_mode;
	lc->presence_mode=presence_mode;
}

LinphoneOnlineStatus linphone_core_get_presence_info(const LinphoneCore *lc){
	return lc->presence_mode;
}

/**
 * Get playback sound level in 0-100 scale.
 *
 * @ingroup media_parameters
**/
int linphone_core_get_play_level(LinphoneCore *lc)
{
	return lc->sound_conf.play_lev;
}

/**
 * Get ring sound level in 0-100 scale
 *
 * @ingroup media_parameters
**/
int linphone_core_get_ring_level(LinphoneCore *lc)
{
	return lc->sound_conf.ring_lev;
}

/**
 * Get sound capture level in 0-100 scale
 *
 * @ingroup media_parameters
**/
int linphone_core_get_rec_level(LinphoneCore *lc){
	return lc->sound_conf.rec_lev;
}

/**
 * Set sound ring level in 0-100 scale
 *
 * @ingroup media_parameters
**/
void linphone_core_set_ring_level(LinphoneCore *lc, int level){
	MSSndCard *sndcard;
	lc->sound_conf.ring_lev=level;
	sndcard=lc->sound_conf.ring_sndcard;
	if (sndcard) ms_snd_card_set_level(sndcard,MS_SND_CARD_PLAYBACK,level);
}

/**
 * Set sound playback level in 0-100 scale
 *
 * @ingroup media_parameters
**/
void linphone_core_set_play_level(LinphoneCore *lc, int level){
	MSSndCard *sndcard;
	lc->sound_conf.play_lev=level;
	sndcard=lc->sound_conf.play_sndcard;
	if (sndcard) ms_snd_card_set_level(sndcard,MS_SND_CARD_PLAYBACK,level);
}

/**
 * Set sound capture level in 0-100 scale
 *
 * @ingroup media_parameters
**/
void linphone_core_set_rec_level(LinphoneCore *lc, int level)
{
	MSSndCard *sndcard;
	lc->sound_conf.rec_lev=level;
	sndcard=lc->sound_conf.capt_sndcard;
	if (sndcard) ms_snd_card_set_level(sndcard,MS_SND_CARD_CAPTURE,level);
}

static MSSndCard *get_card_from_string_id(const char *devid, unsigned int cap){
	MSSndCard *sndcard=NULL;
	if (devid!=NULL){
		sndcard=ms_snd_card_manager_get_card(ms_snd_card_manager_get(),devid);
		if (sndcard!=NULL &&
			(ms_snd_card_get_capabilities(sndcard) & cap)==0 ){
			ms_warning("%s card does not have the %s capability, ignoring.",
				devid,
				cap==MS_SND_CARD_CAP_CAPTURE ? "capture" : "playback");
			sndcard=NULL;
		}
	}
	if (sndcard==NULL) {
		/* get a card that has read+write capabilities */
		sndcard=ms_snd_card_manager_get_default_card(ms_snd_card_manager_get());
		/* otherwise refine to the first card having the right capability*/
		if (sndcard==NULL){
			const MSList *elem=ms_snd_card_manager_get_list(ms_snd_card_manager_get());
			for(;elem!=NULL;elem=elem->next){
				sndcard=(MSSndCard*)elem->data;
				if (ms_snd_card_get_capabilities(sndcard) & cap) break;
			}
		}
		if (sndcard==NULL){/*looks like a bug! take the first one !*/
			const MSList *elem=ms_snd_card_manager_get_list(ms_snd_card_manager_get());
			sndcard=(MSSndCard*)elem->data;
        	}
	}
	if (sndcard==NULL) ms_error("Could not find a suitable soundcard !");
	return sndcard;
}

/**
 * Returns true if the specified sound device can capture sound.
 *
 * @ingroup media_parameters
 * @param devid the device name as returned by linphone_core_get_sound_devices()
**/
bool_t linphone_core_sound_device_can_capture(LinphoneCore *lc, const char *devid){
	MSSndCard *sndcard;
	sndcard=ms_snd_card_manager_get_card(ms_snd_card_manager_get(),devid);
	if (sndcard!=NULL && (ms_snd_card_get_capabilities(sndcard) & MS_SND_CARD_CAP_CAPTURE)) return TRUE;
	return FALSE;
}

/**
 * Returns true if the specified sound device can play sound.
 *
 * @ingroup media_parameters
 * @param devid the device name as returned by linphone_core_get_sound_devices()
**/
bool_t linphone_core_sound_device_can_playback(LinphoneCore *lc, const char *devid){
	MSSndCard *sndcard;
	sndcard=ms_snd_card_manager_get_card(ms_snd_card_manager_get(),devid);
	if (sndcard!=NULL && (ms_snd_card_get_capabilities(sndcard) & MS_SND_CARD_CAP_PLAYBACK)) return TRUE;
	return FALSE;
}

/**
 * Sets the sound device used for ringing.
 *
 * @ingroup media_parameters
 * @param devid the device name as returned by linphone_core_get_sound_devices()
**/
int linphone_core_set_ringer_device(LinphoneCore *lc, const char * devid){
	MSSndCard *card=get_card_from_string_id(devid,MS_SND_CARD_CAP_PLAYBACK);
	lc->sound_conf.ring_sndcard=card;
	if (card && lc->ready)
		lp_config_set_string(lc->config,"sound","ringer_dev_id",ms_snd_card_get_string_id(card));
	return 0;
}

/**
 * Sets the sound device used for playback.
 *
 * @ingroup media_parameters
 * @param devid the device name as returned by linphone_core_get_sound_devices()
**/
int linphone_core_set_playback_device(LinphoneCore *lc, const char * devid){
	MSSndCard *card=get_card_from_string_id(devid,MS_SND_CARD_CAP_PLAYBACK);
	lc->sound_conf.play_sndcard=card;
	if (card && lc->ready)
		lp_config_set_string(lc->config,"sound","playback_dev_id",ms_snd_card_get_string_id(card));
	return 0;
}

/**
 * Sets the sound device used for capture.
 *
 * @ingroup media_parameters
 * @param devid the device name as returned by linphone_core_get_sound_devices()
**/
int linphone_core_set_capture_device(LinphoneCore *lc, const char * devid){
	MSSndCard *card=get_card_from_string_id(devid,MS_SND_CARD_CAP_CAPTURE);
	lc->sound_conf.capt_sndcard=card;
	if (card && lc->ready)
		lp_config_set_string(lc->config,"sound","capture_dev_id",ms_snd_card_get_string_id(card));
	return 0;
}

/**
 * Returns the name of the currently assigned sound device for ringing.
 *
 * @ingroup media_parameters
**/
const char * linphone_core_get_ringer_device(LinphoneCore *lc)
{
	if (lc->sound_conf.ring_sndcard) return ms_snd_card_get_string_id(lc->sound_conf.ring_sndcard);
	return NULL;
}

/**
 * Returns the name of the currently assigned sound device for playback.
 *
 * @ingroup media_parameters
**/
const char * linphone_core_get_playback_device(LinphoneCore *lc)
{
	return lc->sound_conf.play_sndcard ? ms_snd_card_get_string_id(lc->sound_conf.play_sndcard) : NULL;
}

/**
 * Returns the name of the currently assigned sound device for capture.
 *
 * @ingroup media_parameters
**/
const char * linphone_core_get_capture_device(LinphoneCore *lc)
{
	return lc->sound_conf.capt_sndcard ? ms_snd_card_get_string_id(lc->sound_conf.capt_sndcard) : NULL;
}

/**
 * Returns an unmodifiable array of available sound devices.
 *
 * @ingroup media_parameters
 * The array is NULL terminated.
**/
const char**  linphone_core_get_sound_devices(LinphoneCore *lc){
	build_sound_devices_table(lc);
	return lc->sound_conf.cards;
}

/**
 * Returns an unmodifiable array of available video capture devices.
 *
 * @ingroup media_parameters
 * The array is NULL terminated.
**/
const char**  linphone_core_get_video_devices(const LinphoneCore *lc){
	return lc->video_conf.cams;
}

char linphone_core_get_sound_source(LinphoneCore *lc)
{
	return lc->sound_conf.source;
}

void linphone_core_set_sound_source(LinphoneCore *lc, char source)
{
	MSSndCard *sndcard=lc->sound_conf.capt_sndcard;
	lc->sound_conf.source=source;
	if (!sndcard) return;
	switch(source){
		case 'm':
			ms_snd_card_set_capture(sndcard,MS_SND_CARD_MIC);
			break;
		case 'l':
			ms_snd_card_set_capture(sndcard,MS_SND_CARD_LINE);
			break;
	}

}


/**
 * Sets the path to a wav file used for ringing.
 *
 * The file must be a wav 16bit linear.
 *
 * @ingroup media_parameters
**/
void linphone_core_set_ring(LinphoneCore *lc,const char *path){
	if (lc->sound_conf.local_ring!=0){
		ms_free(lc->sound_conf.local_ring);
	}
	lc->sound_conf.local_ring=ms_strdup(path);
	if (lc->ready && lc->sound_conf.local_ring)
		lp_config_set_string(lc->config,"sound","local_ring",lc->sound_conf.local_ring);
}

/**
 * Returns the path to the wav file used for ringing.
 *
 * @ingroup media_parameters
**/
const char *linphone_core_get_ring(const LinphoneCore *lc){
	return lc->sound_conf.local_ring;
}

static void notify_end_of_ring(void *ud ,unsigned int event, void * arg){
	LinphoneCore *lc=(LinphoneCore*)ud;
	lc->preview_finished=1;
}

int linphone_core_preview_ring(LinphoneCore *lc, const char *ring,LinphoneCoreCbFunc func,void * userdata)
{
	if (lc->ringstream!=0){
		ms_warning("Cannot start ring now,there's already a ring being played");
		return -1;
	}
	lc_callback_obj_init(&lc->preview_finished_cb,func,userdata);
	lc->preview_finished=0;
	if (lc->sound_conf.ring_sndcard!=NULL){
		lc->ringstream=ring_start_with_cb(ring,2000,lc->sound_conf.ring_sndcard,notify_end_of_ring,(void *)lc);
	}
	return 0;
}

/**
 * Sets the path to a wav file used for ringing back.
 *
 * Ringback means the ring that is heard when it's ringing at the remote party.
 * The file must be a wav 16bit linear.
 *
 * @ingroup media_parameters
**/
void linphone_core_set_ringback(LinphoneCore *lc, const char *path){
	if (lc->sound_conf.remote_ring!=0){
		ms_free(lc->sound_conf.remote_ring);
	}
	lc->sound_conf.remote_ring=ms_strdup(path);
}

/**
 * Returns the path to the wav file used for ringing back.
 *
 * @ingroup media_parameters
**/
const char * linphone_core_get_ringback(const LinphoneCore *lc){
	return lc->sound_conf.remote_ring;
}

/**
 * Enables or disable echo cancellation.
 *
 * @ingroup media_parameters
**/
void linphone_core_enable_echo_cancellation(LinphoneCore *lc, bool_t val){
	lc->sound_conf.ec=val;
	if (lc->ready)
		lp_config_set_int(lc->config,"sound","echocancellation",val);
}

/**
 * Returns TRUE if echo cancellation is enabled.
 *
 * @ingroup media_parameters
**/
bool_t linphone_core_echo_cancellation_enabled(LinphoneCore *lc){
	return lc->sound_conf.ec;
}

void linphone_core_enable_echo_limiter(LinphoneCore *lc, bool_t val){
	lc->sound_conf.ea=val;
}

bool_t linphone_core_echo_limiter_enabled(const LinphoneCore *lc){
	return lc->sound_conf.ea;
}

/**
 * Mutes or unmutes the local microphone.
 *
 * @ingroup media_parameters
**/
void linphone_core_mute_mic(LinphoneCore *lc, bool_t val){
	if (lc->audiostream!=NULL){
		 audio_stream_set_mic_gain(lc->audiostream,
			(val==TRUE) ? 0 : 1.0);
	}
}

void linphone_core_enable_agc(LinphoneCore *lc, bool_t val){
	lc->sound_conf.agc=val;
}

bool_t linphone_core_agc_enabled(const LinphoneCore *lc){
	return lc->sound_conf.agc;
}

/**
 * Send the specified dtmf.
 *
 * @ingroup media_parameters
 * This function only works during calls. The dtmf is automatically played to the user.
 * @param lc The LinphoneCore object
 * @param dtmf The dtmf name specified as a char, such as '0', '#' etc...
 *
**/
void linphone_core_send_dtmf(LinphoneCore *lc, char dtmf)
{
	/*By default we send DTMF RFC2833 if we do not have enabled SIP_INFO but we can also send RFC2833 and SIP_INFO*/
	if (linphone_core_get_use_rfc2833_for_dtmf(lc)!=0 || linphone_core_get_use_info_for_dtmf(lc)==0)
	{
		/* In Band DTMF */
		if (lc->audiostream!=NULL){
			audio_stream_send_dtmf(lc->audiostream,dtmf);
		}
		else
		{
			ms_error("we cannot send RFC2833 dtmf when we are not in communication");
		}
	}
	if (linphone_core_get_use_info_for_dtmf(lc)!=0){
		/* Out of Band DTMF (use INFO method) */
		LinphoneCall *call=lc->call;
		if (call==NULL){
			return;
		}
		sal_call_send_dtmf(call->op,dtmf);
	}
}

void linphone_core_set_stun_server(LinphoneCore *lc, const char *server){
	if (lc->net_conf.stun_server!=NULL)
		ms_free(lc->net_conf.stun_server);
	if (server)
		lc->net_conf.stun_server=ms_strdup(server);
	else lc->net_conf.stun_server=NULL;
}

const char * linphone_core_get_stun_server(const LinphoneCore *lc){
	return lc->net_conf.stun_server;
}

const char * linphone_core_get_relay_addr(const LinphoneCore *lc){
	return lc->net_conf.relay;
}

int linphone_core_set_relay_addr(LinphoneCore *lc, const char *addr){
	if (lc->net_conf.relay!=NULL){
		ms_free(lc->net_conf.relay);
		lc->net_conf.relay=NULL;
	}
	if (addr){
		lc->net_conf.relay=ms_strdup(addr);
	}
	return 0;
}

void linphone_core_set_nat_address(LinphoneCore *lc, const char *addr)
{
	if (lc->net_conf.nat_address!=NULL){
		ms_free(lc->net_conf.nat_address);
	}
	if (addr!=NULL) lc->net_conf.nat_address=ms_strdup(addr);
	else lc->net_conf.nat_address=NULL;
	update_primary_contact(lc);
}

const char *linphone_core_get_nat_address(const LinphoneCore *lc)
{
	return lc->net_conf.nat_address;
}

void linphone_core_set_firewall_policy(LinphoneCore *lc, LinphoneFirewallPolicy pol){
	lc->net_conf.firewall_policy=pol;
	update_primary_contact(lc);
}

LinphoneFirewallPolicy linphone_core_get_firewall_policy(const LinphoneCore *lc){
	return lc->net_conf.firewall_policy;
}

/**
 * Get the list of call logs (past calls).
 *
 * @ingroup call_logs
**/
const MSList * linphone_core_get_call_logs(LinphoneCore *lc){
	lc->missed_calls=0;
	return lc->call_logs;
}

/**
 * Erase the call log.
 *
 * @ingroup call_logs
**/
void linphone_core_clear_call_logs(LinphoneCore *lc){
	lc->missed_calls=0;
	ms_list_for_each(lc->call_logs,(void (*)(void*))linphone_call_log_destroy);
	lc->call_logs=ms_list_free(lc->call_logs);
	call_logs_write_to_config_file(lc);
}

static void toggle_video_preview(LinphoneCore *lc, bool_t val){
#ifdef VIDEO_ENABLED
	if (lc->videostream==NULL){
		if (val){
			if (lc->previewstream==NULL){
				lc->previewstream=video_preview_start(lc->video_conf.device,
							lc->video_conf.vsize);
			}
		}else{
			if (lc->previewstream!=NULL){
				video_preview_stop(lc->previewstream);
				lc->previewstream=NULL;
			}
		}
	}
#endif
}

/**
 * Enables video globally.
 *
 * @ingroup media_parameters
 * This function does not have any effect during calls. It just indicates LinphoneCore to
 * initiate future calls with video or not. The two boolean parameters indicate in which
 * direction video is enabled. Setting both to false disables video entirely.
 *
 * @param vcap_enabled indicates whether video capture is enabled
 * @param display_enabled indicates whether video display should be shown
 *
**/
void linphone_core_enable_video(LinphoneCore *lc, bool_t vcap_enabled, bool_t display_enabled){
#ifndef VIDEO_ENABLED
	if (vcap_enabled || display_enabled)
		ms_warning("This version of linphone was built without video support.");
#endif
	lc->video_conf.capture=vcap_enabled;
	lc->video_conf.display=display_enabled;

	/* need to re-apply network bandwidth settings*/
	linphone_core_set_download_bandwidth(lc,
		linphone_core_get_download_bandwidth(lc));
	linphone_core_set_upload_bandwidth(lc,
		linphone_core_get_upload_bandwidth(lc));
}

/**
 * Returns TRUE if video is enabled, FALSE otherwise.
 * @ingroup media_parameters
**/
bool_t linphone_core_video_enabled(LinphoneCore *lc){
	return (lc->video_conf.display || lc->video_conf.capture);
}

/**
 * Controls video preview enablement.
 *
 * @ingroup media_parameters
 * Video preview refers to the action of displaying the local webcam image
 * to the user while not in call.
**/
void linphone_core_enable_video_preview(LinphoneCore *lc, bool_t val){
	lc->video_conf.show_local=val;
}

/**
 * Returns TRUE if video previewing is enabled.
 * @ingroup media_parameters
**/
bool_t linphone_core_video_preview_enabled(const LinphoneCore *lc){
	return lc->video_conf.show_local;
}

/**
 * Enables or disable self view during calls.
 *
 * @ingroup media_parameters
 * Self-view refers to having local webcam image inserted in corner
 * of the video window during calls.
 * This function works at any time, including during calls.
**/
void linphone_core_enable_self_view(LinphoneCore *lc, bool_t val){
	lc->video_conf.selfview=val;
#ifdef VIDEO_ENABLED
	if (lc->videostream){
		video_stream_enable_self_view(lc->videostream,val);
	}
#endif
}

/**
 * Returns TRUE if self-view is enabled, FALSE otherwise.
 *
 * @ingroup media_parameters
 *
 * Refer to linphone_core_enable_self_view() for details.
**/
bool_t linphone_core_self_view_enabled(const LinphoneCore *lc){
	return lc->video_conf.selfview;
}

/**
 * Sets the active video device.
 *
 * @ingroup media_parameters
 * @param id the name of the video device as returned by linphone_core_get_video_devices()
**/
int linphone_core_set_video_device(LinphoneCore *lc, const char *id){
	MSWebCam *olddev=lc->video_conf.device;
	const char *vd;
	if (id!=NULL){
		lc->video_conf.device=ms_web_cam_manager_get_cam(ms_web_cam_manager_get(),id);
		if (lc->video_conf.device==NULL){
			ms_warning("Could not found video device %s",id);
		}
	}
	if (lc->video_conf.device==NULL)
		lc->video_conf.device=ms_web_cam_manager_get_default_cam(ms_web_cam_manager_get());
	if (olddev!=NULL && olddev!=lc->video_conf.device){
		toggle_video_preview(lc,FALSE);/*restart the video local preview*/
	}
	if (lc->ready && lc->video_conf.device){
		vd=ms_web_cam_get_string_id(lc->video_conf.device);
		if (vd && strstr(vd,"Static picture")!=NULL){
			vd=NULL;
		}
		lp_config_set_string(lc->config,"video","device",vd);
	}
	return 0;
}

/**
 * Returns the name of the currently active video device.
 *
 * @ingroup media_parameters
**/
const char *linphone_core_get_video_device(const LinphoneCore *lc){
	if (lc->video_conf.device) return ms_web_cam_get_string_id(lc->video_conf.device);
	return NULL;
}

/**
 * Returns the native window handle of the video window, casted as an unsigned long.
 *
 * @ingroup media_parameters
**/
unsigned long linphone_core_get_native_video_window_id(const LinphoneCore *lc){
#ifdef VIDEO_ENABLED
	if (lc->videostream)
		return video_stream_get_native_window_id(lc->videostream);
	if (lc->previewstream)
		return video_stream_get_native_window_id(lc->previewstream);
#endif
	return 0;
}

static MSVideoSizeDef supported_resolutions[]={
	{	{MS_VIDEO_SIZE_SVGA_W,MS_VIDEO_SIZE_SVGA_H}	,	"svga"	},
	{	{MS_VIDEO_SIZE_4CIF_W,MS_VIDEO_SIZE_4CIF_H}	,	"4cif"	},
	{	{MS_VIDEO_SIZE_VGA_W,MS_VIDEO_SIZE_VGA_H}	,	"vga"	},
	{	{MS_VIDEO_SIZE_CIF_W,MS_VIDEO_SIZE_CIF_H}	,	"cif"	},
	{	{MS_VIDEO_SIZE_QVGA_W,MS_VIDEO_SIZE_QVGA_H}	,	"qvga"	},
	{	{MS_VIDEO_SIZE_QCIF_W,MS_VIDEO_SIZE_QCIF_H}	,	"qcif"	},
	{	{0,0}			,	NULL	}
};

/**
 * Returns the zero terminated table of supported video resolutions.
 *
 * @ingroup media_parameters
**/
const MSVideoSizeDef *linphone_core_get_supported_video_sizes(LinphoneCore *lc){
	return supported_resolutions;
}

static MSVideoSize video_size_get_by_name(const char *name){
	MSVideoSizeDef *pdef=supported_resolutions;
	MSVideoSize null_vsize={0,0};
	for(;pdef->name!=NULL;pdef++){
		if (strcasecmp(name,pdef->name)==0){
			return pdef->vsize;
		}
	}
	ms_warning("Video resolution %s is not supported in linphone.",name);
	return null_vsize;
}

static const char *video_size_get_name(MSVideoSize vsize){
	MSVideoSizeDef *pdef=supported_resolutions;
	for(;pdef->name!=NULL;pdef++){
		if (pdef->vsize.width==vsize.width && pdef->vsize.height==vsize.height){
			return pdef->name;
		}
	}
	return NULL;
}

static bool_t video_size_supported(MSVideoSize vsize){
	if (video_size_get_name(vsize)) return TRUE;
	ms_warning("Video resolution %ix%i is not supported in linphone.",vsize.width,vsize.height);
	return FALSE;
}

/**
 * Sets the preferred video size.
 *
 * @ingroup media_parameters
 * This applies only to the stream that is captured and sent to the remote party,
 * since we accept all standard video size on the receive path.
**/
void linphone_core_set_preferred_video_size(LinphoneCore *lc, MSVideoSize vsize){
	if (video_size_supported(vsize)){
		MSVideoSize oldvsize=lc->video_conf.vsize;
		lc->video_conf.vsize=vsize;
		if (!ms_video_size_equal(oldvsize,vsize) && lc->previewstream!=NULL){
			toggle_video_preview(lc,FALSE);
			toggle_video_preview(lc,TRUE);
		}
		if (lc->ready)
			lp_config_set_string(lc->config,"video","size",video_size_get_name(vsize));
	}
}

/**
 * Sets the preferred video size by its name.
 *
 * @ingroup media_parameters
 * This is identical to linphone_core_set_preferred_video_size() except
 * that it takes the name of the video resolution as input.
 * Video resolution names are: qcif, svga, cif, vga, 4cif, svga ...
**/
void linphone_core_set_preferred_video_size_by_name(LinphoneCore *lc, const char *name){
	MSVideoSize vsize=video_size_get_by_name(name);
	MSVideoSize default_vsize={MS_VIDEO_SIZE_CIF_W,MS_VIDEO_SIZE_CIF_H};
	if (vsize.width!=0)	linphone_core_set_preferred_video_size(lc,vsize);
	else linphone_core_set_preferred_video_size(lc,default_vsize);
}

/**
 * Returns the current preferred video size for sending.
 *
 * @ingroup media_parameters
**/
MSVideoSize linphone_core_get_preferred_video_size(LinphoneCore *lc){
	return lc->video_conf.vsize;
}

void linphone_core_use_files(LinphoneCore *lc, bool_t yesno){
	lc->use_files=yesno;
}

void linphone_core_set_play_file(LinphoneCore *lc, const char *file){
	if (lc->play_file!=NULL){
		ms_free(lc->play_file);
		lc->play_file=NULL;
	}
	if (file!=NULL) {
		lc->play_file=ms_strdup(file);
		if (lc->audiostream)
			audio_stream_play(lc->audiostream,file);
	}
}

void linphone_core_set_record_file(LinphoneCore *lc, const char *file){
	if (lc->rec_file!=NULL){
		ms_free(lc->rec_file);
		lc->rec_file=NULL;
	}
	if (file!=NULL) {
		lc->rec_file=ms_strdup(file);
		if (lc->audiostream)
			audio_stream_record(lc->audiostream,file);
	}
}

/**
 * Retrieves the user pointer that was given to linphone_core_new()
 *
 * @ingroup initializing
**/
void *linphone_core_get_user_data(LinphoneCore *lc){
	return lc->data;
}

int linphone_core_get_mtu(const LinphoneCore *lc){
	return lc->net_conf.mtu;
}

void linphone_core_set_mtu(LinphoneCore *lc, int mtu){
	lc->net_conf.mtu=mtu;
	if (mtu>0){
		if (mtu<500){
			ms_error("MTU too small !");
			mtu=500;
		}
		ms_set_mtu(mtu);
		ms_message("MTU is supposed to be %i, rtp payload max size will be %i",mtu, ms_get_payload_max_size());
	}else ms_set_mtu(0);//use mediastreamer2 default value
}

void linphone_core_set_waiting_callback(LinphoneCore *lc, LinphoneWaitingCallback cb, void *user_context){
	lc->wait_cb=cb;
	lc->wait_ctx=user_context;
}

void linphone_core_start_waiting(LinphoneCore *lc, const char *purpose){
	if (lc->wait_cb){
		lc->wait_ctx=lc->wait_cb(lc,lc->wait_ctx,LinphoneWaitingStart,purpose,0);
	}
}

void linphone_core_update_progress(LinphoneCore *lc, const char *purpose, float progress){
	if (lc->wait_cb){
		lc->wait_ctx=lc->wait_cb(lc,lc->wait_ctx,LinphoneWaitingProgress,purpose,progress);
	}else{
#ifdef WIN32
		Sleep(50000);
#else
		usleep(50000);
#endif
	}
}

void linphone_core_stop_waiting(LinphoneCore *lc){
	if (lc->wait_cb){
		lc->wait_ctx=lc->wait_cb(lc,lc->wait_ctx,LinphoneWaitingFinished,NULL,0);
	}
}

void linphone_core_set_audio_transports(LinphoneCore *lc, RtpTransport *rtp, RtpTransport *rtcp){
	lc->a_rtp=rtp;
	lc->a_rtcp=rtcp;
}

void net_config_uninit(LinphoneCore *lc)
{
	net_config_t *config=&lc->net_conf;
	lp_config_set_int(lc->config,"net","download_bw",config->download_bw);
	lp_config_set_int(lc->config,"net","upload_bw",config->upload_bw);

	if (config->stun_server!=NULL)
		lp_config_set_string(lc->config,"net","stun_server",config->stun_server);
	if (config->nat_address!=NULL)
		lp_config_set_string(lc->config,"net","nat_address",config->nat_address);
	lp_config_set_int(lc->config,"net","firewall_policy",config->firewall_policy);
	lp_config_set_int(lc->config,"net","mtu",config->mtu);
	if (lc->net_conf.stun_server!=NULL)
		ms_free(lc->net_conf.stun_server);
}


void sip_config_uninit(LinphoneCore *lc)
{
	MSList *elem;
	int i;
	sip_config_t *config=&lc->sip_conf;
	lp_config_set_int(lc->config,"sip","sip_port",config->sip_port);
	lp_config_set_int(lc->config,"sip","guess_hostname",config->guess_hostname);
	lp_config_set_string(lc->config,"sip","contact",config->contact);
	lp_config_set_int(lc->config,"sip","inc_timeout",config->inc_timeout);
	lp_config_set_int(lc->config,"sip","use_info",config->use_info);
	lp_config_set_int(lc->config,"sip","use_rfc2833",config->use_rfc2833);
	lp_config_set_int(lc->config,"sip","use_ipv6",config->ipv6_enabled);
	lp_config_set_int(lc->config,"sip","register_only_when_network_is_up",config->register_only_when_network_is_up);

	lp_config_set_int(lc->config,"sip","default_proxy",linphone_core_get_default_proxy(lc,NULL));
	
	for(elem=config->proxies,i=0;elem!=NULL;elem=ms_list_next(elem),i++){
		LinphoneProxyConfig *cfg=(LinphoneProxyConfig*)(elem->data);
		linphone_proxy_config_write_to_config_file(lc->config,cfg,i);
		linphone_proxy_config_edit(cfg);	/* to unregister */
	}

	if (lc->sal){
	    int i;
		for (i=0;i<20;i++){
			sal_iterate(lc->sal);
#ifndef WIN32
			usleep(100000);
#else
			Sleep(100);
#endif
		}
	}

	ms_list_for_each(config->proxies,(void (*)(void*)) linphone_proxy_config_destroy);
	ms_list_free(config->proxies);
	config->proxies=NULL;
	
	linphone_proxy_config_write_to_config_file(lc->config,NULL,i);	/*mark the end */

	for(elem=lc->auth_info,i=0;elem!=NULL;elem=ms_list_next(elem),i++){
		LinphoneAuthInfo *ai=(LinphoneAuthInfo*)(elem->data);
		linphone_auth_info_write_config(lc->config,ai,i);
	}
	linphone_auth_info_write_config(lc->config,NULL,i); /* mark the end */
	ms_list_for_each(lc->auth_info,(void (*)(void*))linphone_auth_info_destroy);
	ms_list_free(lc->auth_info);
	lc->auth_info=NULL;
	sal_uninit(lc->sal);
	lc->sal=NULL;
}

void rtp_config_uninit(LinphoneCore *lc)
{
	rtp_config_t *config=&lc->rtp_conf;
	lp_config_set_int(lc->config,"rtp","audio_rtp_port",config->audio_rtp_port);
	lp_config_set_int(lc->config,"rtp","video_rtp_port",config->video_rtp_port);
	lp_config_set_int(lc->config,"rtp","audio_jitt_comp",config->audio_jitt_comp);
	lp_config_set_int(lc->config,"rtp","video_jitt_comp",config->video_jitt_comp);
	lp_config_set_int(lc->config,"rtp","nortp_timeout",config->nortp_timeout);
}

void sound_config_uninit(LinphoneCore *lc)
{
	sound_config_t *config=&lc->sound_conf;
	ms_free(config->cards);

	lp_config_set_string(lc->config,"sound","remote_ring",config->remote_ring);

	if (config->local_ring) ms_free(config->local_ring);
	if (config->remote_ring) ms_free(config->remote_ring);
	ms_snd_card_manager_destroy();
}

void video_config_uninit(LinphoneCore *lc)
{
	lp_config_set_int(lc->config,"video","enabled",linphone_core_video_enabled(lc));
	lp_config_set_string(lc->config,"video","size",video_size_get_name(linphone_core_get_preferred_video_size(lc)));
	lp_config_set_int(lc->config,"video","display",lc->video_conf.display);
	lp_config_set_int(lc->config,"video","capture",lc->video_conf.capture);
	lp_config_set_int(lc->config,"video","show_local",linphone_core_video_preview_enabled(lc));
	lp_config_set_int(lc->config,"video","self_view",linphone_core_self_view_enabled(lc));
}

void codecs_config_uninit(LinphoneCore *lc)
{
	PayloadType *pt;
	codecs_config_t *config=&lc->codecs_conf;
	MSList *node;
	char key[50];
	int index;
	index=0;
	for(node=config->audio_codecs;node!=NULL;node=ms_list_next(node)){
		pt=(PayloadType*)(node->data);
		sprintf(key,"audio_codec_%i",index);
		lp_config_set_string(lc->config,key,"mime",pt->mime_type);
		lp_config_set_int(lc->config,key,"rate",pt->clock_rate);
		lp_config_set_int(lc->config,key,"enabled",linphone_core_payload_type_enabled(lc,pt));
		index++;
	}
	index=0;
	for(node=config->video_codecs;node!=NULL;node=ms_list_next(node)){
		pt=(PayloadType*)(node->data);
		sprintf(key,"video_codec_%i",index);
		lp_config_set_string(lc->config,key,"mime",pt->mime_type);
		lp_config_set_int(lc->config,key,"rate",pt->clock_rate);
		lp_config_set_int(lc->config,key,"enabled",linphone_core_payload_type_enabled(lc,pt));
		lp_config_set_string(lc->config,key,"recv_fmtp",pt->recv_fmtp);
		index++;
	}
}

void ui_config_uninit(LinphoneCore* lc)
{
	if (lc->friends){
		ms_list_for_each(lc->friends,(void (*)(void *))linphone_friend_destroy);
		ms_list_free(lc->friends);
		lc->friends=NULL;
	}
}

/**
 * Returns the LpConfig object used to manage the storage (config) file.
 *
 * @ingroup misc
 * The application can use the LpConfig object to insert its own private 
 * sections and pairs of key=value in the configuration file.
 * 
**/
LpConfig *linphone_core_get_config(LinphoneCore *lc){
	return lc->config;
}

static void linphone_core_uninit(LinphoneCore *lc)
{
	if (lc->call){
		int i;
		linphone_core_terminate_call(lc,NULL);
		for(i=0;i<10;++i){
#ifndef WIN32
			usleep(50000);
#else
			Sleep(50);
#endif
			linphone_core_iterate(lc);
		}
	}
	gstate_new_state(lc, GSTATE_POWER_SHUTDOWN, NULL);
#ifdef VIDEO_ENABLED
	if (lc->previewstream!=NULL){
		video_preview_stop(lc->previewstream);
		lc->previewstream=NULL;
	}
#endif
	/* save all config */
	net_config_uninit(lc);
	sip_config_uninit(lc);
	rtp_config_uninit(lc);
	sound_config_uninit(lc);
	video_config_uninit(lc);
	codecs_config_uninit(lc);
	ui_config_uninit(lc);
	if (lp_config_needs_commit(lc->config)) lp_config_sync(lc->config);
	lp_config_destroy(lc->config);
	lc->config = NULL; /* Mark the config as NULL to block further calls */
	sip_setup_unregister_all();

	linphone_core_free_payload_types();

	ortp_exit();
	exosip_running=FALSE;
	gstate_new_state(lc, GSTATE_POWER_OFF, NULL);
}

static void set_network_reachable(LinphoneCore* lc,bool_t isReachable){
	ms_message("Network state is now [%s]",isReachable?"UP":"DOWN");
	// second get the list of available proxies
	const MSList *elem=linphone_core_get_proxy_config_list(lc);
	for(;elem!=NULL;elem=elem->next){
		LinphoneProxyConfig *cfg=(LinphoneProxyConfig*)elem->data;
		if (linphone_proxy_config_register_enabled(cfg) ) {
			if (!isReachable) {
				cfg->registered=0;
			}else{
				cfg->commit=TRUE;
			}
		}
	}
	lc->network_reachable=isReachable;
}

void linphone_core_set_network_reachable(LinphoneCore* lc,bool_t isReachable) {
	//first disable automatic mode
	if (lc->auto_net_state_mon) {
		ms_message("Disabling automatic network state monitoring");
		lc->auto_net_state_mon=FALSE;
	}
	set_network_reachable(lc,isReachable);
}
/**
 * Destroys a LinphoneCore
 *
 * @ingroup initializing
**/
void linphone_core_destroy(LinphoneCore *lc){
	linphone_core_uninit(lc);
	ms_free(lc);
}
<|MERGE_RESOLUTION|>--- conflicted
+++ resolved
@@ -1447,35 +1447,21 @@
 static void monitor_network_state(LinphoneCore *lc, time_t curtime){
 	static time_t last_check=0;
 	static bool_t last_status=FALSE;
-<<<<<<< HEAD
-	if (lc->sip_conf.register_only_when_network_is_up){
-		char result[LINPHONE_IPADDR_SIZE];
-		/* only do the network up checking every five seconds */
-		if (last_check==0 || (curtime-last_check)>=5){
-			sal_get_default_local_ip(lc->sal,
-			    lc->sip_conf.ipv6_enabled ? AF_INET6 : AF_INET,
-			    result,LINPHONE_IPADDR_SIZE);
-			if (strcmp(result,"::1")!=0 && strcmp(result,"127.0.0.1")!=0){
-				last_status=TRUE;
-				ms_message("Network is up, registering now (%s)",result);
-			}else last_status=FALSE;
-			last_check=curtime;
-=======
 	char result[LINPHONE_IPADDR_SIZE];
 	bool_t new_status;
 
 	/* only do the network up checking every five seconds */
 	if (last_check==0 || (curtime-last_check)>=5){
-		if (eXosip_guess_localip(lc->sip_conf.ipv6_enabled ? AF_INET6 : AF_INET,result,LINPHONE_IPADDR_SIZE)==0){
-			if (strcmp(result,"::1")!=0 && strcmp(result,"127.0.0.1")!=0){
-				new_status=TRUE;
-			}else new_status=FALSE;
-		}
+		sal_get_default_local_ip(lc->sal,
+		    lc->sip_conf.ipv6_enabled ? AF_INET6 : AF_INET,
+		    result,LINPHONE_IPADDR_SIZE);
+		if (strcmp(result,"::1")!=0 && strcmp(result,"127.0.0.1")!=0){
+			new_status=TRUE;
+		}else new_status=FALSE;
 		last_check=curtime;
 		if (new_status!=last_status) {
 			set_network_reachable(lc,new_status);
 			last_status=new_status;
->>>>>>> 4d09f9af
 		}
 	}
 }
@@ -1588,25 +1574,10 @@
 		lc_callback_obj_invoke(&lc->preview_finished_cb,lc);
 	}
 
-<<<<<<< HEAD
 	sal_iterate(lc->sal);
-	proxy_update(lc,curtime);
-=======
-	if (exosip_running){
-		while((ev=eXosip_event_wait(0,0))!=NULL){
-			linphone_core_process_event(lc,ev);
-		}
-		if (lc->automatic_action==0) {
-			eXosip_lock();
-			eXosip_automatic_action();
-			eXosip_unlock();
-		}
-	}
-
 	if (lc->auto_net_state_mon) monitor_network_state(lc,curtime);
 
 	proxy_update(lc);
->>>>>>> 4d09f9af
 
 	if (lc->call!=NULL){
 		LinphoneCall *call=lc->call;
@@ -2775,7 +2746,7 @@
 	}
 	if (addr!=NULL) lc->net_conf.nat_address=ms_strdup(addr);
 	else lc->net_conf.nat_address=NULL;
-	update_primary_contact(lc);
+	if (lc->sip_conf.contact) update_primary_contact(lc);
 }
 
 const char *linphone_core_get_nat_address(const LinphoneCore *lc)
@@ -2785,7 +2756,7 @@
 
 void linphone_core_set_firewall_policy(LinphoneCore *lc, LinphoneFirewallPolicy pol){
 	lc->net_conf.firewall_policy=pol;
-	update_primary_contact(lc);
+	if (lc->sip_conf.contact) update_primary_contact(lc);
 }
 
 LinphoneFirewallPolicy linphone_core_get_firewall_policy(const LinphoneCore *lc){
