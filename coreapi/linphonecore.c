/*
linphone
Copyright (C) 2000  Simon MORLAT (simon.morlat@linphone.org)

This program is free software; you can redistribute it and/or
modify it under the terms of the GNU General Public License
as published by the Free Software Foundation; either version 2
of the License, or (at your option) any later version.

This program is distributed in the hope that it will be useful,
but WITHOUT ANY WARRANTY; without even the implied warranty of
MERCHANTABILITY or FITNESS FOR A PARTICULAR PURPOSE.  See the
GNU General Public License for more details.

You should have received a copy of the GNU General Public License
along with this program; if not, write to the Free Software
Foundation, Inc., 59 Temple Place - Suite 330, Boston, MA  02111-1307, USA.
*/

#include "linphonecore.h"
#include "sipsetup.h"
#include "lpconfig.h"
#include "private.h"
#include "quality_reporting.h"

#include <math.h>
#include <sys/types.h>
#include <sys/stat.h>
#include <ortp/telephonyevents.h>
#include <mediastreamer2/zrtp.h>
#include <mediastreamer2/dtls_srtp.h>
#include "mediastreamer2/mediastream.h"
#include "mediastreamer2/mseventqueue.h"
#include "mediastreamer2/msvolume.h"
#include "mediastreamer2/msequalizer.h"
#include "mediastreamer2/dtmfgen.h"

#ifdef INET6
#ifndef WIN32
#include <netdb.h>
#endif
#endif

#ifdef HAVE_CONFIG_H
#include "config.h"
#ifndef ANDROID /*on Android LIBLINPHONE version is passed from root Makefile*/
	#include "liblinphone_gitversion.h"
#endif
#else
#ifndef LIBLINPHONE_GIT_VERSION
#define LIBLINPHONE_GIT_VERSION "unknown"
#endif
#endif

#ifdef __APPLE__
#include "TargetConditionals.h"
#endif

#ifdef HAVE_ZLIB
#define COMPRESSED_LOG_COLLECTION_EXTENSION "gz"
#ifdef WIN32
#include <fcntl.h>
#include <io.h>
#define SET_BINARY_MODE(file) setmode(fileno(file), O_BINARY)
#else
#define SET_BINARY_MODE(file)
#endif
#include <zlib.h>
#else
#define COMPRESSED_LOG_COLLECTION_EXTENSION "txt"
#endif
#define LOG_COLLECTION_DEFAULT_PATH "."
#define LOG_COLLECTION_DEFAULT_PREFIX "linphone"
#define LOG_COLLECTION_DEFAULT_MAX_FILE_SIZE (10 * 1024 * 1024)


/*#define UNSTANDART_GSM_11K 1*/

#define ROOT_CA_FILE PACKAGE_DATA_DIR "/linphone/rootca.pem"

static const char *liblinphone_version=
#ifdef LIBLINPHONE_GIT_VERSION
	LIBLINPHONE_GIT_VERSION
#else
	LIBLINPHONE_VERSION
#endif
;
static OrtpLogFunc liblinphone_log_func = NULL;
static LinphoneLogCollectionState liblinphone_log_collection_state = LinphoneLogCollectionDisabled;
static char * liblinphone_log_collection_path = NULL;
static char * liblinphone_log_collection_prefix = NULL;
static int liblinphone_log_collection_max_file_size = LOG_COLLECTION_DEFAULT_MAX_FILE_SIZE;
static ortp_mutex_t liblinphone_log_collection_mutex;
static bool_t liblinphone_serialize_logs = FALSE;
static void set_network_reachable(LinphoneCore* lc,bool_t isReachable, time_t curtime);
static void linphone_core_run_hooks(LinphoneCore *lc);
static void linphone_core_free_hooks(LinphoneCore *lc);

#include "enum.h"
#include "contact_providers_priv.h"


const char *linphone_core_get_nat_address_resolved(LinphoneCore *lc);
static void toggle_video_preview(LinphoneCore *lc, bool_t val);

#if WINAPI_FAMILY_PARTITION(WINAPI_PARTITION_DESKTOP)
#define SOUNDS_PREFIX
#else
#define SOUNDS_PREFIX "Assets/Sounds/"
#endif
/* relative path where is stored local ring*/
#define LOCAL_RING SOUNDS_PREFIX "rings/oldphone.wav"
/* same for remote ring (ringback)*/
#define REMOTE_RING SOUNDS_PREFIX "ringback.wav"
#define HOLD_MUSIC SOUNDS_PREFIX "rings/toy-mono.wav"


extern SalCallbacks linphone_sal_callbacks;

void lc_callback_obj_init(LCCallbackObj *obj,LinphoneCoreCbFunc func,void* ud)
{
  obj->_func=func;
  obj->_user_data=ud;
}

int lc_callback_obj_invoke(LCCallbackObj *obj, LinphoneCore *lc){
	if (obj->_func!=NULL) obj->_func(lc,obj->_user_data);
	return 0;
}


/**
 * Returns TRUE if the LinphoneCall asked to autoanswer
 *
**/
bool_t linphone_call_asked_to_autoanswer(LinphoneCall *call){
	//return TRUE if the unique(for the moment) incoming call asked to be autoanswered
	if(call)
		return sal_call_autoanswer_asked(call->op);
	else
		return FALSE;
}

int linphone_core_get_current_call_duration(const LinphoneCore *lc){
	LinphoneCall *call=linphone_core_get_current_call((LinphoneCore *)lc);
	if (call)  return linphone_call_get_duration(call);
	return -1;
}

const LinphoneAddress *linphone_core_get_current_call_remote_address(struct _LinphoneCore *lc){
	LinphoneCall *call=linphone_core_get_current_call(lc);
	if (call==NULL) return NULL;
	return linphone_call_get_remote_address(call);
}

void linphone_core_set_log_handler(OrtpLogFunc logfunc) {
	ortp_set_log_handler(logfunc);
}

void linphone_core_set_log_file(FILE *file) {
	if (file == NULL) file = stdout;
	ortp_set_log_file(file);
}

void linphone_core_set_log_level(OrtpLogLevel loglevel) {
	ortp_set_log_level_mask(loglevel);
	if (loglevel == 0) {
		sal_disable_logs();
	} else {
		sal_enable_logs();
	}
}

static void linphone_core_log_collection_handler(OrtpLogLevel level, const char *fmt, va_list args) {
	const char *lname="undef";
	char *msg;
	char *log_filename1;
	char *log_filename2;
	FILE *log_file;
	struct timeval tp;
	struct tm *lt;
	time_t tt;
	struct stat statbuf;

	if (liblinphone_log_func != NULL) {
		liblinphone_log_func(level, fmt, args);
	}

	ortp_gettimeofday(&tp, NULL);
	tt = (time_t)tp.tv_sec;
	lt = localtime((const time_t*)&tt);
	switch(level){
		case ORTP_DEBUG:
			lname = "DEBUG";
			break;
		case ORTP_MESSAGE:
			lname = "MESSAGE";
			break;
		case ORTP_WARNING:
			lname = "WARNING";
			break;
		case ORTP_ERROR:
			lname = "ERROR";
			break;
		case ORTP_FATAL:
			lname = "FATAL";
			break;
		default:
			ortp_fatal("Bad level !");
	}
	msg = ortp_strdup_vprintf(fmt, args);

	log_filename1 = ortp_strdup_printf("%s/%s1.log",
		liblinphone_log_collection_path ? liblinphone_log_collection_path : LOG_COLLECTION_DEFAULT_PATH,
		liblinphone_log_collection_prefix ? liblinphone_log_collection_prefix : LOG_COLLECTION_DEFAULT_PREFIX);
	log_filename2 = ortp_strdup_printf("%s/%s2.log",
		liblinphone_log_collection_path ? liblinphone_log_collection_path : LOG_COLLECTION_DEFAULT_PATH,
		liblinphone_log_collection_prefix ? liblinphone_log_collection_prefix : LOG_COLLECTION_DEFAULT_PREFIX);
	ortp_mutex_lock(&liblinphone_log_collection_mutex);
	log_file = fopen(log_filename1, "a");
	fstat(fileno(log_file), &statbuf);
	if (statbuf.st_size > liblinphone_log_collection_max_file_size) {
		fclose(log_file);
		log_file = fopen(log_filename2, "a");
		fstat(fileno(log_file), &statbuf);
		if (statbuf.st_size > liblinphone_log_collection_max_file_size) {
			fclose(log_file);
			unlink(log_filename1);
			rename(log_filename2, log_filename1);
			log_file = fopen(log_filename2, "a");
		}
	}
	fprintf(log_file,"%i-%.2i-%.2i %.2i:%.2i:%.2i:%.3i %s %s\n",
		1900 + lt->tm_year, lt->tm_mon + 1, lt->tm_mday, lt->tm_hour, lt->tm_min, lt->tm_sec, (int)(tp.tv_usec / 1000), lname, msg);
	fflush(log_file);
	fclose(log_file);
	ortp_mutex_unlock(&liblinphone_log_collection_mutex);

	ortp_free(log_filename1);
	ortp_free(log_filename2);
	ortp_free(msg);
}

const char * linphone_core_get_log_collection_path(void) {
	if (liblinphone_log_collection_path != NULL) {
		return liblinphone_log_collection_path;
	}
	return LOG_COLLECTION_DEFAULT_PATH;
}

void linphone_core_set_log_collection_path(const char *path) {
	if (liblinphone_log_collection_path != NULL) {
		ms_free(liblinphone_log_collection_path);
		liblinphone_log_collection_path = NULL;
	}
	if (path != NULL) {
		liblinphone_log_collection_path = ms_strdup(path);
	}
}

const char * linphone_core_get_log_collection_prefix(void) {
	if (liblinphone_log_collection_prefix != NULL) {
		return liblinphone_log_collection_prefix;
	}
	return LOG_COLLECTION_DEFAULT_PREFIX;
}

void linphone_core_set_log_collection_prefix(const char *prefix) {
	if (liblinphone_log_collection_prefix != NULL) {
		ms_free(liblinphone_log_collection_prefix);
		liblinphone_log_collection_prefix = NULL;
	}
	if (prefix != NULL) {
		liblinphone_log_collection_prefix = ms_strdup(prefix);
	}
}

int linphone_core_get_log_collection_max_file_size(void) {
	return liblinphone_log_collection_max_file_size;
}

void linphone_core_set_log_collection_max_file_size(int size) {
	liblinphone_log_collection_max_file_size = size;
}

const char *linphone_core_get_log_collection_upload_server_url(LinphoneCore *core) {
	return lp_config_get_string(core->config, "misc", "log_collection_upload_server_url", NULL);
}

void linphone_core_set_log_collection_upload_server_url(LinphoneCore *core, const char *server_url) {
	lp_config_set_string(core->config, "misc", "log_collection_upload_server_url", server_url);
}

LinphoneLogCollectionState linphone_core_log_collection_enabled(void) {
	return liblinphone_log_collection_state;
}

void linphone_core_enable_log_collection(LinphoneLogCollectionState state) {
	if (liblinphone_log_collection_state == state) return;

	/* at first call of this function, set liblinphone_log_func to the current
	 * ortp log function */
	if( liblinphone_log_func == NULL ){
		liblinphone_log_func = ortp_logv_out;
	}
	liblinphone_log_collection_state = state;
	if (state != LinphoneLogCollectionDisabled) {
		ortp_mutex_init(&liblinphone_log_collection_mutex, NULL);
		if (state == LinphoneLogCollectionEnabledWithoutPreviousLogHandler) {
			liblinphone_log_func = NULL;
		} else {
			liblinphone_log_func = ortp_logv_out;
		}
		ortp_set_log_handler(linphone_core_log_collection_handler);
	} else {
		ortp_set_log_handler(liblinphone_log_func);
	}
}

static void delete_log_collection_upload_file(void) {
	char *filename = ms_strdup_printf("%s/%s_log.%s",
		liblinphone_log_collection_path ? liblinphone_log_collection_path : LOG_COLLECTION_DEFAULT_PATH,
		liblinphone_log_collection_prefix ? liblinphone_log_collection_prefix : LOG_COLLECTION_DEFAULT_PREFIX,
		COMPRESSED_LOG_COLLECTION_EXTENSION);
	unlink(filename);
	ms_free(filename);
}

static void process_io_error_upload_log_collection(void *data, const belle_sip_io_error_event_t *event) {
	LinphoneCore *core = (LinphoneCore *)data;
	ms_error("I/O Error during log collection upload to %s", linphone_core_get_log_collection_upload_server_url(core));
	linphone_core_notify_log_collection_upload_state_changed(core, LinphoneCoreLogCollectionUploadStateNotDelivered, "I/O Error");
	delete_log_collection_upload_file();
}

static void process_auth_requested_upload_log_collection(void *data, belle_sip_auth_event_t *event) {
	LinphoneCore *core = (LinphoneCore *)data;
	ms_error("Error during log collection upload: auth requested to connect %s", linphone_core_get_log_collection_upload_server_url(core));
	linphone_core_notify_log_collection_upload_state_changed(core, LinphoneCoreLogCollectionUploadStateNotDelivered, "Auth requested");
	delete_log_collection_upload_file();
}

/**
 * Callback called when posting a log collection file to server (following rcs5.1 recommendation)
 *
 * @param[in] bh The body handler
 * @param[in] msg The belle sip message
 * @param[in] data The user data associated with the handler, contains the LinphoneCore object
 * @param[in] offset The current position in the input buffer
 * @param[in] buffer The ouput buffer where to copy the data to be uploaded
 * @param[in,out] size The size in byte of the data requested, as output it will contain the effective copied size
 *
 */
static int log_collection_upload_on_send_body(belle_sip_user_body_handler_t *bh, belle_sip_message_t *msg, void *data, size_t offset, uint8_t *buffer, size_t *size) {
	LinphoneCore *core = (LinphoneCore *)data;

	/* If we've not reach the end of file yet, fill the buffer with more data */
	if (offset < linphone_content_get_size(core->log_collection_upload_information)) {
		char *log_filename = ms_strdup_printf("%s/%s_log.%s",
			liblinphone_log_collection_path ? liblinphone_log_collection_path : LOG_COLLECTION_DEFAULT_PATH,
			liblinphone_log_collection_prefix ? liblinphone_log_collection_prefix : LOG_COLLECTION_DEFAULT_PREFIX,
			COMPRESSED_LOG_COLLECTION_EXTENSION);
#ifdef HAVE_ZLIB
		FILE *log_file = fopen(log_filename, "rb");
#else
		FILE *log_file = fopen(log_filename, "r");
#endif
		fseek(log_file, offset, SEEK_SET);
		*size = fread(buffer, 1, *size, log_file);
		fclose(log_file);
		ms_free(log_filename);
	}

	return BELLE_SIP_CONTINUE;
}

/**
 * Callback called during upload of a log collection to server.
 * It is just forwarding the call and some parameters to the vtable defined callback.
 */
static void log_collection_upload_on_progress(belle_sip_body_handler_t *bh, belle_sip_message_t *msg, void *data, size_t offset, size_t total) {
	LinphoneCore *core = (LinphoneCore *)data;
	linphone_core_notify_log_collection_upload_progress_indication(core, offset, total);
}

/**
 * Callback function called when we have a response from server during the upload of the log collection to the server (rcs5.1 recommandation)
 * Note: The first post is empty and the server shall reply a 204 (No content) message, this will trigger a new post request to the server
 * to upload the file. The server response to this second post is processed by this same function
 *
 * @param[in] data The user-defined pointer associated with the request, it contains the LinphoneCore object
 * @param[in] event The response from server
 */
static void process_response_from_post_file_log_collection(void *data, const belle_http_response_event_t *event) {
	LinphoneCore *core = (LinphoneCore *)data;

	/* Check the answer code */
	if (event->response) {
		int code = belle_http_response_get_status_code(event->response);
		if (code == 204) { /* This is the reply to the first post to the server - an empty file */
			/* Start uploading the file */
			belle_http_request_listener_callbacks_t cbs = { 0 };
			belle_http_request_listener_t *l;
			belle_generic_uri_t *uri;
			belle_http_request_t *req;
			belle_sip_multipart_body_handler_t *bh;
			char* ua;
			char *first_part_header;
			belle_sip_user_body_handler_t *first_part_bh;

			linphone_core_notify_log_collection_upload_state_changed(core, LinphoneCoreLogCollectionUploadStateInProgress, NULL);

			/* Temporary storage for the Content-disposition header value */
			first_part_header = belle_sip_strdup_printf("form-data; name=\"File\"; filename=\"%s\"", linphone_content_get_name(core->log_collection_upload_information));

			/* Create a user body handler to take care of the file and add the content disposition and content-type headers */
			first_part_bh = belle_sip_user_body_handler_new(linphone_content_get_size(core->log_collection_upload_information), NULL, NULL, log_collection_upload_on_send_body, core);
			belle_sip_body_handler_add_header((belle_sip_body_handler_t *)first_part_bh, belle_sip_header_create("Content-disposition", first_part_header));
			belle_sip_free(first_part_header);
			belle_sip_body_handler_add_header((belle_sip_body_handler_t *)first_part_bh,
				(belle_sip_header_t *)belle_sip_header_content_type_create(linphone_content_get_type(core->log_collection_upload_information), linphone_content_get_subtype(core->log_collection_upload_information)));

			/* Insert it in a multipart body handler which will manage the boundaries of multipart message */
			bh = belle_sip_multipart_body_handler_new(log_collection_upload_on_progress, core, (belle_sip_body_handler_t *)first_part_bh);
			ua = ms_strdup_printf("%s/%s", linphone_core_get_user_agent_name(), linphone_core_get_user_agent_version());
			uri = belle_generic_uri_parse(linphone_core_get_log_collection_upload_server_url(core));
			req = belle_http_request_create("POST", uri, belle_sip_header_create("User-Agent", ua), NULL);
			ms_free(ua);
			belle_sip_message_set_body_handler(BELLE_SIP_MESSAGE(req), BELLE_SIP_BODY_HANDLER(bh));
			cbs.process_response = process_response_from_post_file_log_collection;
			cbs.process_io_error = process_io_error_upload_log_collection;
			cbs.process_auth_requested = process_auth_requested_upload_log_collection;
			l = belle_http_request_listener_create_from_callbacks(&cbs, core);
			belle_http_provider_send_request(core->http_provider, req, l);
		}
		if (code == 200) { /* The file has been uploaded correctly, get the server reply */
			xmlDocPtr xmlMessageBody;
			xmlNodePtr cur;
			xmlChar *file_url = NULL;
			const char *body = belle_sip_message_get_body((belle_sip_message_t *)event->response);
			xmlMessageBody = xmlParseDoc((const xmlChar *)body);
			cur = xmlDocGetRootElement(xmlMessageBody);
			if (cur != NULL) {
				cur = cur->xmlChildrenNode;
				while (cur != NULL) {
					if (!xmlStrcmp(cur->name, (const xmlChar *)"file-info")) { /* we found a file info node, check it has a type="file" attribute */
						xmlChar *typeAttribute = xmlGetProp(cur, (const xmlChar *)"type");
						if (!xmlStrcmp(typeAttribute, (const xmlChar *)"file")) { /* this is the node we are looking for */
							cur = cur->xmlChildrenNode; /* now loop on the content of the file-info node */
							while (cur != NULL) {
								if (!xmlStrcmp(cur->name, (const xmlChar *)"data")) {
									file_url = 	xmlGetProp(cur, (const xmlChar *)"url");
								}
								cur=cur->next;
							}
							xmlFree(typeAttribute);
							break;
						}
						xmlFree(typeAttribute);
					}
					cur = cur->next;
				}
			}
			if (file_url != NULL) {
				linphone_core_notify_log_collection_upload_state_changed(core, LinphoneCoreLogCollectionUploadStateDelivered, (const char *)file_url);
			}
			delete_log_collection_upload_file();
		}
	}
}

#ifdef HAVE_ZLIB
#define COMPRESS_FILE_PTR gzFile
#define COMPRESS_OPEN gzopen
#define COMPRESS_CLOSE gzclose
#else
#define COMPRESS_FILE_PTR FILE*
#define COMPRESS_OPEN fopen
#define COMPRESS_CLOSE fclose
#endif

/**
 * If zlib is not available the two log files are simply concatenated.
 */
static int compress_file(FILE *input_file, COMPRESS_FILE_PTR output_file) {
	char buffer[131072]; /* 128kB */
	int bytes;

	while ((bytes = fread(buffer, 1, sizeof(buffer), input_file)) > 0) {
		if (bytes < 0) return bytes;
#ifdef HAVE_ZLIB
		bytes = gzwrite(output_file, buffer, bytes);
#else
		bytes = fwrite(buffer, 1, bytes, output_file);
#endif
		if (bytes < 0) return bytes;
	}
	return 0;
}

static int prepare_log_collection_file_to_upload(const char *filename) {
	char *input_filename = NULL;
	char *output_filename = NULL;
	FILE *input_file = NULL;
	COMPRESS_FILE_PTR output_file = NULL;
	int ret = 0;

	ortp_mutex_lock(&liblinphone_log_collection_mutex);
	output_filename = ms_strdup_printf("%s/%s",
		liblinphone_log_collection_path ? liblinphone_log_collection_path : LOG_COLLECTION_DEFAULT_PATH, filename);
	output_file = COMPRESS_OPEN(output_filename, "w");
	if (output_file == NULL) goto error;
	input_filename = ms_strdup_printf("%s/%s1.log",
		liblinphone_log_collection_path ? liblinphone_log_collection_path : LOG_COLLECTION_DEFAULT_PATH,
		liblinphone_log_collection_prefix ? liblinphone_log_collection_prefix : LOG_COLLECTION_DEFAULT_PREFIX);
	input_file = fopen(input_filename, "r");
	if (input_file == NULL) goto error;
	ret = compress_file(input_file, output_file);
	if (ret < 0) goto error;
	fclose(input_file);
	ms_free(input_filename);
	input_filename = ms_strdup_printf("%s/%s2.log",
		liblinphone_log_collection_path ? liblinphone_log_collection_path : LOG_COLLECTION_DEFAULT_PATH,
		liblinphone_log_collection_prefix ? liblinphone_log_collection_prefix : LOG_COLLECTION_DEFAULT_PREFIX);
	input_file = fopen(input_filename, "r");
	if (input_file != NULL) {
		ret = compress_file(input_file, output_file);
		if (ret < 0) goto error;
	}

error:
	if (input_file != NULL) fclose(input_file);
	if (output_file != NULL) COMPRESS_CLOSE(output_file);
	if (input_filename != NULL) ms_free(input_filename);
	if (output_filename != NULL) ms_free(output_filename);
	ortp_mutex_unlock(&liblinphone_log_collection_mutex);
	return ret;
}

static size_t get_size_of_file_to_upload(const char *filename) {
	struct stat statbuf;
	char *output_filename = ms_strdup_printf("%s/%s",
		liblinphone_log_collection_path ? liblinphone_log_collection_path : LOG_COLLECTION_DEFAULT_PATH, filename);
	FILE *output_file = fopen(output_filename, "rb");
	fstat(fileno(output_file), &statbuf);
	fclose(output_file);
	ms_free(output_filename);
	return statbuf.st_size;
}

void linphone_core_upload_log_collection(LinphoneCore *core) {
	if ((core->log_collection_upload_information == NULL) && (linphone_core_get_log_collection_upload_server_url(core) != NULL) && (liblinphone_log_collection_state != LinphoneLogCollectionDisabled)) {
		/* open a transaction with the server and send an empty request(RCS5.1 section 3.5.4.8.3.1) */
		belle_http_request_listener_callbacks_t cbs = { 0 };
		belle_http_request_listener_t *l;
		belle_generic_uri_t *uri;
		belle_http_request_t *req;
		char *name;

		core->log_collection_upload_information = (LinphoneContent *)malloc(sizeof(LinphoneContent));
		memset(core->log_collection_upload_information, 0, sizeof(LinphoneContent));
#ifdef HAVE_ZLIB
		linphone_content_set_type(core->log_collection_upload_information, "application");
		linphone_content_set_subtype(core->log_collection_upload_information, "gzip");
#else
		linphone_content_set_type(core->log_collection_upload_information, "text");
		linphone_content_set_subtype(core->log_collection_upload_information,"plain");
#endif
		name = ms_strdup_printf("%s_log.%s",
			liblinphone_log_collection_prefix ? liblinphone_log_collection_prefix : LOG_COLLECTION_DEFAULT_PREFIX,
			COMPRESSED_LOG_COLLECTION_EXTENSION);
		linphone_content_set_name(core->log_collection_upload_information, name);
		if (prepare_log_collection_file_to_upload(name) < 0) return;
		linphone_content_set_size(core->log_collection_upload_information, get_size_of_file_to_upload(name));
		uri = belle_generic_uri_parse(linphone_core_get_log_collection_upload_server_url(core));
		req = belle_http_request_create("POST", uri, NULL, NULL, NULL);
		cbs.process_response = process_response_from_post_file_log_collection;
		cbs.process_io_error = process_io_error_upload_log_collection;
		cbs.process_auth_requested = process_auth_requested_upload_log_collection;
		l = belle_http_request_listener_create_from_callbacks(&cbs, core);
		belle_http_provider_send_request(core->http_provider, req, l);
		ms_free(name);
	}
}

char * linphone_core_compress_log_collection() {
	char *filename = NULL;
	if (liblinphone_log_collection_state == LinphoneLogCollectionDisabled) return NULL;
	filename = ms_strdup_printf("%s_log.%s",
		liblinphone_log_collection_prefix ? liblinphone_log_collection_prefix : LOG_COLLECTION_DEFAULT_PREFIX,
		COMPRESSED_LOG_COLLECTION_EXTENSION);
	if (prepare_log_collection_file_to_upload(filename) < 0) {
		ms_free(filename);
		return NULL;
	}
	ms_free(filename);
	return ms_strdup_printf("%s/%s_log.%s",
		liblinphone_log_collection_path ? liblinphone_log_collection_path : LOG_COLLECTION_DEFAULT_PATH,
		liblinphone_log_collection_prefix ? liblinphone_log_collection_prefix : LOG_COLLECTION_DEFAULT_PREFIX,
		COMPRESSED_LOG_COLLECTION_EXTENSION);
}

void linphone_core_reset_log_collection() {
	char *filename;
	ortp_mutex_lock(&liblinphone_log_collection_mutex);
	delete_log_collection_upload_file();
	filename = ms_strdup_printf("%s/%s1.log",
			liblinphone_log_collection_path ? liblinphone_log_collection_path : LOG_COLLECTION_DEFAULT_PATH,
			liblinphone_log_collection_prefix ? liblinphone_log_collection_prefix : LOG_COLLECTION_DEFAULT_PREFIX);
	unlink(filename);
	ms_free(filename);
	filename = ms_strdup_printf("%s/%s2.log",
		liblinphone_log_collection_path ? liblinphone_log_collection_path : LOG_COLLECTION_DEFAULT_PATH,
		liblinphone_log_collection_prefix ? liblinphone_log_collection_prefix : LOG_COLLECTION_DEFAULT_PREFIX);
	unlink(filename);
	ms_free(filename);
	ortp_mutex_unlock(&liblinphone_log_collection_mutex);
}

/**
 * Enable logs in supplied FILE*.
 *
 * @ingroup misc
 * @deprecated Use #linphone_core_set_log_file and #linphone_core_set_log_level instead.
 *
 * @param file a C FILE* where to fprintf logs. If null stdout is used.
 *
**/
void linphone_core_enable_logs(FILE *file){
	if (file==NULL) file=stdout;
	ortp_set_log_file(file);
	ortp_set_log_level_mask(ORTP_MESSAGE|ORTP_WARNING|ORTP_ERROR|ORTP_FATAL);
	sal_enable_logs();
}

/**
 * Enable logs through the user's supplied log callback.
 *
 * @ingroup misc
 * @deprecated Use #linphone_core_set_log_handler and #linphone_core_set_log_level instead.
 *
 * @param logfunc The address of a OrtpLogFunc callback whose protoype is
 *            	  typedef void (*OrtpLogFunc)(OrtpLogLevel lev, const char *fmt, va_list args);
 *
**/
void linphone_core_enable_logs_with_cb(OrtpLogFunc logfunc){
	ortp_set_log_level_mask(ORTP_MESSAGE|ORTP_WARNING|ORTP_ERROR|ORTP_FATAL);
	ortp_set_log_handler(logfunc);
	sal_enable_logs();
}

/**
 * Entirely disable logging.
 *
 * @ingroup misc
 * @deprecated Use #linphone_core_set_log_level instead.
**/
void linphone_core_disable_logs(void){
	ortp_set_log_level_mask(ORTP_ERROR|ORTP_FATAL);
	sal_disable_logs();
}

void linphone_core_serialize_logs(void) {
	liblinphone_serialize_logs = TRUE;
}


static void net_config_read (LinphoneCore *lc)
{
	int tmp;
	const char *tmpstr;
	LpConfig *config=lc->config;

	lc->net_conf.nat_address_ip = NULL;
	tmp=lp_config_get_int(config,"net","download_bw",0);
	linphone_core_set_download_bandwidth(lc,tmp);
	tmp=lp_config_get_int(config,"net","upload_bw",0);
	linphone_core_set_upload_bandwidth(lc,tmp);
	linphone_core_set_stun_server(lc,lp_config_get_string(config,"net","stun_server",NULL));
	tmpstr=lp_config_get_string(lc->config,"net","nat_address",NULL);
	if (tmpstr!=NULL && (strlen(tmpstr)<1)) tmpstr=NULL;
	linphone_core_set_nat_address(lc,tmpstr);
	tmp=lp_config_get_int(lc->config,"net","nat_sdp_only",0);
	lc->net_conf.nat_sdp_only=tmp;
	tmp=lp_config_get_int(lc->config,"net","mtu",1300);
	linphone_core_set_mtu(lc,tmp);
	tmp=lp_config_get_int(lc->config,"net","download_ptime",-1);
	if (tmp !=-1 && linphone_core_get_download_ptime(lc) !=0) {
		/*legacy parameter*/
		linphone_core_set_download_ptime(lc,tmp);
	}
	tmp = lp_config_get_int(lc->config, "net", "dns_srv_enabled", 1);
	linphone_core_enable_dns_srv(lc, tmp);

	/* This is to filter out unsupported firewall policies */
	linphone_core_set_firewall_policy(lc, linphone_core_get_firewall_policy(lc));
}

static void build_sound_devices_table(LinphoneCore *lc){
	const char **devices;
	const char **old;
	int ndev;
	int i;
	const MSList *elem=ms_snd_card_manager_get_list(ms_snd_card_manager_get());
	ndev=ms_list_size(elem);
	devices=ms_malloc((ndev+1)*sizeof(const char *));
	for (i=0;elem!=NULL;elem=elem->next,i++){
		devices[i]=ms_snd_card_get_string_id((MSSndCard *)elem->data);
	}
	devices[ndev]=NULL;
	old=lc->sound_conf.cards;
	lc->sound_conf.cards=devices;
	if (old!=NULL) ms_free(old);
}

static void sound_config_read(LinphoneCore *lc)
{
	int tmp;
	const char *tmpbuf;
	const char *devid;
#ifdef __linux
	/*alsadev let the user use custom alsa device within linphone*/
	devid=lp_config_get_string(lc->config,"sound","alsadev",NULL);
	if (devid){
		MSSndCard* card;
		const char* delim=",";
		size_t l=strlen(devid);
		char* d=malloc(l+1);
		char* i;
		memcpy(d,devid,l+1);
		for (l=0,i=strpbrk(d+l,delim);i;i=strpbrk(d+l,delim)){
			char s=*i;
			*i='\0';
			card=ms_alsa_card_new_custom(d+l,d+l);
			ms_snd_card_manager_add_card(ms_snd_card_manager_get(),card);
			*i=s;
			l=i-d+1;
		}
		if(d[l]!='\0') {
			card=ms_alsa_card_new_custom(d+l,d+l);
			ms_snd_card_manager_add_card(ms_snd_card_manager_get(),card);
		}
		free(d);
	}
	tmp=lp_config_get_int(lc->config,"sound","alsa_forced_rate",-1);
	if (tmp>0) ms_alsa_card_set_forced_sample_rate(tmp);
#endif
	/* retrieve all sound devices */
	build_sound_devices_table(lc);

	devid=lp_config_get_string(lc->config,"sound","playback_dev_id",NULL);
	linphone_core_set_playback_device(lc,devid);

	devid=lp_config_get_string(lc->config,"sound","ringer_dev_id",NULL);
	linphone_core_set_ringer_device(lc,devid);

	devid=lp_config_get_string(lc->config,"sound","capture_dev_id",NULL);
	linphone_core_set_capture_device(lc,devid);

/*
	tmp=lp_config_get_int(lc->config,"sound","play_lev",80);
	linphone_core_set_play_level(lc,tmp);
	tmp=lp_config_get_int(lc->config,"sound","ring_lev",80);
	linphone_core_set_ring_level(lc,tmp);
	tmp=lp_config_get_int(lc->config,"sound","rec_lev",80);
	linphone_core_set_rec_level(lc,tmp);
	tmpbuf=lp_config_get_string(lc->config,"sound","source","m");
	linphone_core_set_sound_source(lc,tmpbuf[0]);
*/

	tmpbuf=PACKAGE_SOUND_DIR "/" LOCAL_RING;
	tmpbuf=lp_config_get_string(lc->config,"sound","local_ring",tmpbuf);
	if (ortp_file_exist(tmpbuf)==-1) {
		ms_warning("%s does not exist",tmpbuf);
		tmpbuf=PACKAGE_SOUND_DIR "/" LOCAL_RING;
	}
	if (strstr(tmpbuf,".wav")==NULL){
		/* it currently uses old sound files, so replace them */
		tmpbuf=PACKAGE_SOUND_DIR "/" LOCAL_RING;
	}
	linphone_core_set_ring(lc,tmpbuf);

	tmpbuf=PACKAGE_SOUND_DIR "/" REMOTE_RING;
	tmpbuf=lp_config_get_string(lc->config,"sound","remote_ring",tmpbuf);
	if (ortp_file_exist(tmpbuf)==-1){
		tmpbuf=PACKAGE_SOUND_DIR "/" REMOTE_RING;
	}
	if (strstr(tmpbuf,".wav")==NULL){
		/* it currently uses old sound files, so replace them */
		tmpbuf=PACKAGE_SOUND_DIR "/" REMOTE_RING;
	}
	linphone_core_set_ringback(lc,tmpbuf);

	linphone_core_set_play_file(lc,lp_config_get_string(lc->config,"sound","hold_music",PACKAGE_SOUND_DIR "/" HOLD_MUSIC));
	lc->sound_conf.latency=0;
#ifndef __ios
	tmp=TRUE;
#else
	tmp=FALSE; /* on iOS we have builtin echo cancellation.*/
#endif
	tmp=lp_config_get_int(lc->config,"sound","echocancellation",tmp);
	linphone_core_enable_echo_cancellation(lc,tmp);
	linphone_core_enable_echo_limiter(lc,
		lp_config_get_int(lc->config,"sound","echolimiter",0));
	linphone_core_enable_agc(lc,
		lp_config_get_int(lc->config,"sound","agc",0));

	linphone_core_set_playback_gain_db (lc,lp_config_get_float(lc->config,"sound","playback_gain_db",0));
	linphone_core_set_mic_gain_db (lc,lp_config_get_float(lc->config,"sound","mic_gain_db",0));

	linphone_core_set_remote_ringback_tone (lc,lp_config_get_string(lc->config,"sound","ringback_tone",NULL));

	/*just parse requested stream feature once at start to print out eventual errors*/
	linphone_core_get_audio_features(lc);

	_linphone_core_set_tone(lc,LinphoneReasonBusy,LinphoneToneBusy,NULL);
}

static void certificates_config_read(LinphoneCore *lc)
{
	const char *rootca;
#ifdef __linux
	rootca=lp_config_get_string(lc->config,"sip","root_ca", "/etc/ssl/certs");
#else
	rootca=lp_config_get_string(lc->config,"sip","root_ca", ROOT_CA_FILE);
#endif
	linphone_core_set_root_ca(lc,rootca);
	linphone_core_verify_server_certificates(lc,lp_config_get_int(lc->config,"sip","verify_server_certs",TRUE));
	linphone_core_verify_server_cn(lc,lp_config_get_int(lc->config,"sip","verify_server_cn",TRUE));
}

static void sip_config_read(LinphoneCore *lc)
{
	char *contact;
	const char *tmpstr;
	LCSipTransports tr;
	int i,tmp;
	int ipv6;

	if (lp_config_get_int(lc->config,"sip","use_session_timers",0)==1){
		sal_use_session_timers(lc->sal,200);
	}

	sal_use_no_initial_route(lc->sal,lp_config_get_int(lc->config,"sip","use_no_initial_route",0));
	sal_use_rport(lc->sal,lp_config_get_int(lc->config,"sip","use_rport",1));

	ipv6=lp_config_get_int(lc->config,"sip","use_ipv6",-1);
	if (ipv6==-1){
		ipv6=0;
	}
	linphone_core_enable_ipv6(lc,ipv6);
	memset(&tr,0,sizeof(tr));

	tr.udp_port=lp_config_get_int(lc->config,"sip","sip_port",5060);
	tr.tcp_port=lp_config_get_int(lc->config,"sip","sip_tcp_port",5060);
	/*we are not listening inbound connection for tls, port has no meaning*/
	tr.tls_port=lp_config_get_int(lc->config,"sip","sip_tls_port",LC_SIP_TRANSPORT_RANDOM);

	certificates_config_read(lc);
	/*setting the dscp must be done before starting the transports, otherwise it is not taken into effect*/
	sal_set_dscp(lc->sal,linphone_core_get_sip_dscp(lc));
	/*start listening on ports*/
	linphone_core_set_sip_transports(lc,&tr);

	tmpstr=lp_config_get_string(lc->config,"sip","contact",NULL);
	if (tmpstr==NULL || linphone_core_set_primary_contact(lc,tmpstr)==-1) {
		const char *hostname=NULL;
		const char *username=NULL;
#ifdef HAVE_GETENV
		hostname=getenv("HOST");
		username=getenv("USER");
		if (hostname==NULL) hostname=getenv("HOSTNAME");
#endif /*HAVE_GETENV*/
		if (hostname==NULL)
			hostname="unknown-host";
		if (username==NULL){
			username="toto";
		}
		contact=ortp_strdup_printf("sip:%s@%s",username,hostname);
		linphone_core_set_primary_contact(lc,contact);
		ms_free(contact);
	}

	tmp=lp_config_get_int(lc->config,"sip","guess_hostname",1);
	linphone_core_set_guess_hostname(lc,tmp);


	tmp=lp_config_get_int(lc->config,"sip","inc_timeout",30);
	linphone_core_set_inc_timeout(lc,tmp);

	tmp=lp_config_get_int(lc->config,"sip","in_call_timeout",0);
	linphone_core_set_in_call_timeout(lc,tmp);

	tmp=lp_config_get_int(lc->config,"sip","delayed_timeout",4);
	linphone_core_set_delayed_timeout(lc,tmp);

	/* get proxies config */
	for(i=0;; i++){
		LinphoneProxyConfig *cfg=linphone_proxy_config_new_from_config_file(lc,i);
		if (cfg!=NULL){
			linphone_core_add_proxy_config(lc,cfg);
			linphone_proxy_config_unref(cfg);
		}else{
			break;
		}
	}
	/* get the default proxy */
	tmp=lp_config_get_int(lc->config,"sip","default_proxy",-1);
	linphone_core_set_default_proxy_index(lc,tmp);

	/* read authentication information */
	for(i=0;; i++){
		LinphoneAuthInfo *ai=linphone_auth_info_new_from_config_file(lc->config,i);
		if (ai!=NULL){
			linphone_core_add_auth_info(lc,ai);
			linphone_auth_info_destroy(ai);
		}else{
			break;
		}
	}
	/*this is to filter out unsupported encryption schemes*/
	linphone_core_set_media_encryption(lc,linphone_core_get_media_encryption(lc));

	/*for tuning or test*/
	lc->sip_conf.sdp_200_ack=lp_config_get_int(lc->config,"sip","sdp_200_ack",0);
	lc->sip_conf.register_only_when_network_is_up=
		lp_config_get_int(lc->config,"sip","register_only_when_network_is_up",1);
	lc->sip_conf.register_only_when_upnp_is_ok=
		lp_config_get_int(lc->config,"sip","register_only_when_upnp_is_ok",1);
	lc->sip_conf.ping_with_options=lp_config_get_int(lc->config,"sip","ping_with_options",0);
	lc->sip_conf.auto_net_state_mon=lp_config_get_int(lc->config,"sip","auto_net_state_mon",1);
	lc->sip_conf.keepalive_period=lp_config_get_int(lc->config,"sip","keepalive_period",10000);
	lc->sip_conf.tcp_tls_keepalive=lp_config_get_int(lc->config,"sip","tcp_tls_keepalive",0);
	linphone_core_enable_keep_alive(lc, (lc->sip_conf.keepalive_period > 0));
	sal_use_one_matching_codec_policy(lc->sal,lp_config_get_int(lc->config,"sip","only_one_codec",0));
	sal_use_dates(lc->sal,lp_config_get_int(lc->config,"sip","put_date",0));
	sal_enable_sip_update_method(lc->sal,lp_config_get_int(lc->config,"sip","sip_update",1));
	lc->sip_conf.vfu_with_info=lp_config_get_int(lc->config,"sip","vfu_with_info",1);
	linphone_core_set_sip_transport_timeout(lc, lp_config_get_int(lc->config, "sip", "transport_timeout", 63000));
	sal_set_supported_tags(lc->sal,lp_config_get_string(lc->config,"sip","supported","replaces, outbound"));
}

static void rtp_config_read(LinphoneCore *lc)
{
	int min_port, max_port;
	int jitt_comp;
	int nortp_timeout;
	bool_t rtp_no_xmit_on_audio_mute;
	bool_t adaptive_jitt_comp_enabled;

	if (lp_config_get_range(lc->config, "rtp", "audio_rtp_port", &min_port, &max_port, 7078, 7078) == TRUE) {
		if (min_port <= 0) min_port = 1;
		if (max_port > 65535) max_port = 65535;
		linphone_core_set_audio_port_range(lc, min_port, max_port);
	} else {
		min_port = lp_config_get_int(lc->config, "rtp", "audio_rtp_port", 7078);
		linphone_core_set_audio_port(lc, min_port);
	}

	if (lp_config_get_range(lc->config, "rtp", "video_rtp_port", &min_port, &max_port, 9078, 9078) == TRUE) {
		if (min_port <= 0) min_port = 1;
		if (max_port > 65535) max_port = 65535;
		linphone_core_set_video_port_range(lc, min_port, max_port);
	} else {
		min_port = lp_config_get_int(lc->config, "rtp", "video_rtp_port", 9078);
		linphone_core_set_video_port(lc, min_port);
	}

	jitt_comp=lp_config_get_int(lc->config,"rtp","audio_jitt_comp",60);
	linphone_core_set_audio_jittcomp(lc,jitt_comp);
	jitt_comp=lp_config_get_int(lc->config,"rtp","video_jitt_comp",60);
	if (jitt_comp==0) jitt_comp=60;
	linphone_core_set_video_jittcomp(lc,jitt_comp);
	nortp_timeout=lp_config_get_int(lc->config,"rtp","nortp_timeout",30);
	linphone_core_set_nortp_timeout(lc,nortp_timeout);
	rtp_no_xmit_on_audio_mute=lp_config_get_int(lc->config,"rtp","rtp_no_xmit_on_audio_mute",FALSE);
	linphone_core_set_rtp_no_xmit_on_audio_mute(lc,rtp_no_xmit_on_audio_mute);
	adaptive_jitt_comp_enabled = lp_config_get_int(lc->config, "rtp", "audio_adaptive_jitt_comp_enabled", TRUE);
	linphone_core_enable_audio_adaptive_jittcomp(lc, adaptive_jitt_comp_enabled);
	adaptive_jitt_comp_enabled = lp_config_get_int(lc->config, "rtp", "video_adaptive_jitt_comp_enabled", TRUE);
	linphone_core_enable_video_adaptive_jittcomp(lc, adaptive_jitt_comp_enabled);
	lc->rtp_conf.disable_upnp = lp_config_get_int(lc->config, "rtp", "disable_upnp", FALSE);
	linphone_core_set_avpf_mode(lc,lp_config_get_int(lc->config,"rtp","avpf",0));
}

static PayloadType * find_payload(RtpProfile *prof, const char *mime_type, int clock_rate, int channels, const char *recv_fmtp){
	PayloadType *candidate=NULL;
	int i;
	PayloadType *it;
	for(i=0;i<RTP_PROFILE_MAX_PAYLOADS;++i){
		it=rtp_profile_get_payload(prof,i);
		if (it!=NULL && strcasecmp(mime_type,it->mime_type)==0
			&& (clock_rate==it->clock_rate || clock_rate<=0)
			&& (channels==it->channels || channels<=0) ){
			if ( (recv_fmtp && it->recv_fmtp && strstr(recv_fmtp,it->recv_fmtp)!=NULL) ||
				(recv_fmtp==NULL && it->recv_fmtp==NULL) ){
				/*exact match*/
				if (recv_fmtp) payload_type_set_recv_fmtp(it,recv_fmtp);
				return it;
			}else {
				if (candidate){
					if (it->recv_fmtp==NULL) candidate=it;
				}else candidate=it;
			}
		}
	}
	if (candidate && recv_fmtp){
		payload_type_set_recv_fmtp(candidate,recv_fmtp);
	}
	return candidate;
}

static bool_t get_codec(LinphoneCore *lc, const char* type, int index, PayloadType **ret){
	char codeckey[50];
	const char *mime,*fmtp;
	int rate,channels,enabled;
	PayloadType *pt;
	LpConfig *config=lc->config;

	*ret=NULL;
	snprintf(codeckey,50,"%s_%i",type,index);
	mime=lp_config_get_string(config,codeckey,"mime",NULL);
	if (mime==NULL || strlen(mime)==0 ) return FALSE;

	rate=lp_config_get_int(config,codeckey,"rate",8000);
	fmtp=lp_config_get_string(config,codeckey,"recv_fmtp",NULL);
	channels=lp_config_get_int(config,codeckey,"channels",0);
	enabled=lp_config_get_int(config,codeckey,"enabled",1);
	pt=find_payload(lc->default_profile,mime,rate,channels,fmtp);
	if (pt && enabled ) pt->flags|=PAYLOAD_TYPE_ENABLED;
	//ms_message("Found codec %s/%i",pt->mime_type,pt->clock_rate);
	if (pt==NULL) ms_warning("Ignoring codec config %s/%i with fmtp=%s because unsupported",
				mime,rate,fmtp ? fmtp : "");
	*ret=pt;
	return TRUE;
}

#define RANK_END 10000

typedef struct codec_desc{
	const char *name;
	int rate;
}codec_desc_t;

static codec_desc_t codec_pref_order[]={
	{"opus", 48000},
	{"SILK", 16000},
	{"speex", 16000},
	{"speex", 8000},
	{"pcmu",8000},
	{"pcma",8000},
	{"VP8",90000},
	{"H264",90000},
	{"MP4V-ES",90000},
	{NULL,0}
};

static int find_codec_rank(const char *mime, int clock_rate){
	int i;

#ifdef __arm__
	/*hack for opus, that needs to be disabed by default on ARM single processor, otherwise there is no cpu left for video processing*/
	if (strcasecmp(mime,"opus")==0){
		if (ms_get_cpu_count()==1) return RANK_END;
	}
#endif
	for(i=0;codec_pref_order[i].name!=NULL;++i){
		if (strcasecmp(codec_pref_order[i].name,mime)==0 && clock_rate==codec_pref_order[i].rate)
			return i;
	}
	return RANK_END;
}

static int codec_compare(const PayloadType *a, const PayloadType *b){
	int ra,rb;
	ra=find_codec_rank(a->mime_type,a->clock_rate);
	rb=find_codec_rank(b->mime_type,b->clock_rate);
	if (ra>rb) return 1;
	if (ra<rb) return -1;
	return 1;
}

static MSList *add_missing_codecs(LinphoneCore *lc, SalStreamType mtype, MSList *l){
	int i;
	for(i=0;i<RTP_PROFILE_MAX_PAYLOADS;++i){
		PayloadType *pt=rtp_profile_get_payload(lc->default_profile,i);
		if (pt){
			if (mtype==SalVideo && pt->type!=PAYLOAD_VIDEO)
				pt=NULL;
			else if (mtype==SalAudio && (pt->type!=PAYLOAD_AUDIO_PACKETIZED
				&& pt->type!=PAYLOAD_AUDIO_CONTINUOUS)){
				pt=NULL;
			}
			if (pt && ms_filter_codec_supported(pt->mime_type)){
				if (ms_list_find(l,pt)==NULL){
					/*unranked codecs are disabled by default*/
					if (find_codec_rank(pt->mime_type, pt->clock_rate)!=RANK_END){
						payload_type_set_flag(pt,PAYLOAD_TYPE_ENABLED);
					}
					ms_message("Adding new codec %s/%i with fmtp %s",
						pt->mime_type,pt->clock_rate,pt->recv_fmtp ? pt->recv_fmtp : "");
					l=ms_list_insert_sorted(l,pt,(int (*)(const void *, const void *))codec_compare);
				}
			}
		}
	}
	return l;
}

static MSList *codec_append_if_new(MSList *l, PayloadType *pt){
	MSList *elem;
	for (elem=l;elem!=NULL;elem=elem->next){
		PayloadType *ept=(PayloadType*)elem->data;
		if (pt==ept)
			return l;
	}
	l=ms_list_append(l,pt);
	return l;
}

static void codecs_config_read(LinphoneCore *lc)
{
	int i;
	PayloadType *pt;
	MSList *audio_codecs=NULL;
	MSList *video_codecs=NULL;
	for (i=0;get_codec(lc,"audio_codec",i,&pt);i++){
		if (pt){
			if (!ms_filter_codec_supported(pt->mime_type)){
				ms_warning("Codec %s is not supported by mediastreamer2, removed.",pt->mime_type);
			}else audio_codecs=codec_append_if_new(audio_codecs,pt);
		}
	}
	audio_codecs=add_missing_codecs(lc,SalAudio,audio_codecs);

	for (i=0;get_codec(lc,"video_codec",i,&pt);i++){
		if (pt){
			if (!ms_filter_codec_supported(pt->mime_type)){
				ms_warning("Codec %s is not supported by mediastreamer2, removed.",pt->mime_type);
			}else video_codecs=codec_append_if_new(video_codecs,(void *)pt);
		}
	}
	video_codecs=add_missing_codecs(lc,SalVideo,video_codecs);
	linphone_core_set_audio_codecs(lc,audio_codecs);
	linphone_core_set_video_codecs(lc,video_codecs);
	linphone_core_update_allocated_audio_bandwidth(lc);
}

static void build_video_devices_table(LinphoneCore *lc){
	const MSList *elem;
	int i;
	int ndev;
	const char **devices;
	if (lc->video_conf.cams)
		ms_free(lc->video_conf.cams);
	/* retrieve all video devices */
	elem=ms_web_cam_manager_get_list(ms_web_cam_manager_get());
	ndev=ms_list_size(elem);
	devices=ms_malloc((ndev+1)*sizeof(const char *));
	for (i=0;elem!=NULL;elem=elem->next,i++){
		devices[i]=ms_web_cam_get_string_id((MSWebCam *)elem->data);
	}
	devices[ndev]=NULL;
	lc->video_conf.cams=devices;
}

static void video_config_read(LinphoneCore *lc){
#ifdef VIDEO_ENABLED
	int capture, display, self_view, reuse_source;
	int automatic_video=1;
#endif
	const char *str;
#ifdef VIDEO_ENABLED
	LinphoneVideoPolicy vpol;
	memset(&vpol, 0, sizeof(LinphoneVideoPolicy));
#endif
	build_video_devices_table(lc);

	str=lp_config_get_string(lc->config,"video","device",NULL);
	if (str && str[0]==0) str=NULL;
	linphone_core_set_video_device(lc,str);

	linphone_core_set_preferred_video_size_by_name(lc,
		lp_config_get_string(lc->config,"video","size","cif"));

	linphone_core_set_preview_video_size_by_name(lc,
		lp_config_get_string(lc->config,"video","preview_size",NULL));

	linphone_core_set_preferred_framerate(lc,lp_config_get_float(lc->config,"video","framerate",0));

#ifdef VIDEO_ENABLED
#if defined(ANDROID) || defined(__ios)
	automatic_video=0;
#endif
	capture=lp_config_get_int(lc->config,"video","capture",1);
	display=lp_config_get_int(lc->config,"video","display",1);
	self_view=lp_config_get_int(lc->config,"video","self_view",1);
	reuse_source=lp_config_get_int(lc->config,"video","reuse_source",0);
	vpol.automatically_initiate=lp_config_get_int(lc->config,"video","automatically_initiate",automatic_video);
	vpol.automatically_accept=lp_config_get_int(lc->config,"video","automatically_accept",automatic_video);
	linphone_core_enable_video_capture(lc, capture);
	linphone_core_enable_video_display(lc, display);
	linphone_core_enable_video_preview(lc,lp_config_get_int(lc->config,"video","show_local",0));
	linphone_core_enable_self_view(lc,self_view);
	linphone_core_enable_video_source_reuse(lc, reuse_source);
	linphone_core_set_video_policy(lc,&vpol);
#endif
}

static void ui_config_read(LinphoneCore *lc)
{
	LinphoneFriend *lf;
	int i;
	for (i=0;(lf=linphone_friend_new_from_config_file(lc,i))!=NULL;i++){
		linphone_core_add_friend(lc,lf);
	}
	call_logs_read_from_config_file(lc);
}

/*
static void autoreplier_config_init(LinphoneCore *lc)
{
	autoreplier_config_t *config=&lc->autoreplier_conf;
	config->enabled=lp_config_get_int(lc->config,"autoreplier","enabled",0);
	config->after_seconds=lp_config_get_int(lc->config,"autoreplier","after_seconds",6);
	config->max_users=lp_config_get_int(lc->config,"autoreplier","max_users",1);
	config->max_rec_time=lp_config_get_int(lc->config,"autoreplier","max_rec_time",60);
	config->max_rec_msg=lp_config_get_int(lc->config,"autoreplier","max_rec_msg",10);
	config->message=lp_config_get_string(lc->config,"autoreplier","message",NULL);
}
*/

bool_t linphone_core_tunnel_available(void){
#ifdef TUNNEL_ENABLED
	return TRUE;
#else
	return FALSE;
#endif
}

/**
 * Enable adaptive rate control.
 *
 * @ingroup media_parameters
 *
 * Adaptive rate control consists in using RTCP feedback provided information to dynamically
 * control the output bitrate of the audio and video encoders, so that we can adapt to the network conditions and
 * available bandwidth. Control of the audio encoder is done in case of audio-only call, and control of the video encoder is done for audio & video calls.
 * Adaptive rate control feature is enabled by default.
**/
void linphone_core_enable_adaptive_rate_control(LinphoneCore *lc, bool_t enabled){
	lp_config_set_int(lc->config,"net","adaptive_rate_control",(int)enabled);
}

/**
 * Returns whether adaptive rate control is enabled.
 *
 * @ingroup media_parameters
 *
 * See linphone_core_enable_adaptive_rate_control().
**/
bool_t linphone_core_adaptive_rate_control_enabled(const LinphoneCore *lc){
	return lp_config_get_int(lc->config,"net","adaptive_rate_control",TRUE);
}

/**
 * Sets adaptive rate algorithm. It will be used for each new calls starting from
 * now. Calls already started will not be updated.
 *
 * @ingroup media_parameters
 *
**/
void linphone_core_set_adaptive_rate_algorithm(LinphoneCore *lc, const char* algorithm){
	lp_config_set_string(lc->config,"net","adaptive_rate_algorithm",algorithm);
}

/**
 * Returns which adaptive rate algorithm is currently configured for future calls.
 *
 * @ingroup media_parameters
 *
 * See linphone_core_set_adaptive_rate_algorithm().
**/
const char * linphone_core_get_adaptive_rate_algorithm(const LinphoneCore *lc){
	return lp_config_get_string(lc->config, "net", "adaptive_rate_algorithm", "Simple");
}

bool_t linphone_core_rtcp_enabled(const LinphoneCore *lc){
	return lp_config_get_int(lc->config,"rtp","rtcp_enabled",TRUE);
}

/**
 * Sets maximum available download bandwidth
 * This is IP bandwidth, in kbit/s.
 * This information is used signaled to other parties during
 * calls (within SDP messages) so that the remote end can have
 * sufficient knowledge to properly configure its audio & video
 * codec output bitrate to not overflow available bandwidth.
 *
 * @ingroup media_parameters
 *
 * @param lc the LinphoneCore object
 * @param bw the bandwidth in kbits/s, 0 for infinite
 */
void linphone_core_set_download_bandwidth(LinphoneCore *lc, int bw){
	lc->net_conf.download_bw=bw;
	linphone_core_update_allocated_audio_bandwidth(lc);
	if (linphone_core_ready(lc)) lp_config_set_int(lc->config,"net","download_bw",bw);
}

/**
 * Sets maximum available upload bandwidth
 * This is IP bandwidth, in kbit/s.
 * This information is used by liblinphone together with remote
 * side available bandwidth signaled in SDP messages to properly
 * configure audio & video codec's output bitrate.
 *
 * @param lc the LinphoneCore object
 * @param bw the bandwidth in kbits/s, 0 for infinite
 * @ingroup media_parameters
 */
void linphone_core_set_upload_bandwidth(LinphoneCore *lc, int bw){
	lc->net_conf.upload_bw=bw;
	linphone_core_update_allocated_audio_bandwidth(lc);
	if (linphone_core_ready(lc)) lp_config_set_int(lc->config,"net","upload_bw",bw);
}

void linphone_core_set_sip_transport_timeout(LinphoneCore *lc, int timeout_ms) {
	sal_set_transport_timeout(lc->sal, timeout_ms);
	if (linphone_core_ready(lc))
		lp_config_set_int(lc->config, "sip", "transport_timeout", timeout_ms);
}

int linphone_core_get_sip_transport_timeout(LinphoneCore *lc) {
	return sal_get_transport_timeout(lc->sal);
}

void linphone_core_enable_dns_srv(LinphoneCore *lc, bool_t enable) {
	sal_enable_dns_srv(lc->sal, enable);
	if (linphone_core_ready(lc))
		lp_config_set_int(lc->config, "net", "dns_srv_enabled", enable ? 1 : 0);
}

bool_t linphone_core_dns_srv_enabled(const LinphoneCore *lc) {
	return sal_dns_srv_enabled(lc->sal);
}

/**
 * Retrieve the maximum available download bandwidth.
 * This value was set by linphone_core_set_download_bandwidth().
 * @ingroup media_parameters
**/
int linphone_core_get_download_bandwidth(const LinphoneCore *lc){
	return lc->net_conf.download_bw;
}

/**
 * Retrieve the maximum available upload bandwidth.
 * This value was set by linphone_core_set_upload_bandwidth().
 * @ingroup media_parameters
**/
int linphone_core_get_upload_bandwidth(const LinphoneCore *lc){
	return lc->net_conf.upload_bw;
}
/**
 * Set audio packetization time linphone expects to receive from peer.
 * A value of zero means that ptime is not specified.
 * @ingroup media_parameters
 */
void linphone_core_set_download_ptime(LinphoneCore *lc, int ptime) {
	lp_config_set_int(lc->config,"rtp","download_ptime",ptime);
}

/**
 * Get audio packetization time linphone expects to receive from peer.
 * A value of zero means that ptime is not specified.
 * @ingroup media_parameters
 */
int linphone_core_get_download_ptime(LinphoneCore *lc) {
	return lp_config_get_int(lc->config,"rtp","download_ptime",0);
}

/**
 * Set audio packetization time linphone will send (in absence of requirement from peer)
 * A value of 0 stands for the current codec default packetization time.
 *
 * @ingroup media_parameters
**/
void linphone_core_set_upload_ptime(LinphoneCore *lc, int ptime){
	lp_config_set_int(lc->config,"rtp","upload_ptime",ptime);
}

/**
 * Set audio packetization time linphone will send (in absence of requirement from peer)
 * A value of 0 stands for the current codec default packetization time.
 *
 *
 * @ingroup media_parameters
**/
int linphone_core_get_upload_ptime(LinphoneCore *lc){
	return lp_config_get_int(lc->config,"rtp","upload_ptime",0);
}



/**
 * Returns liblinphone's version as a string.
 *
 * @ingroup misc
 *
**/
const char * linphone_core_get_version(void){
	return liblinphone_version;
}

static void linphone_core_assign_payload_type(LinphoneCore *lc, PayloadType *const_pt, int number, const char *recv_fmtp){
	PayloadType *pt;

	pt=payload_type_clone(const_pt);
	if (number==-1){
		/*look for a free number */
		MSList *elem;
		int i;
		for(i=lc->dyn_pt;i<RTP_PROFILE_MAX_PAYLOADS;++i){
			bool_t already_assigned=FALSE;
			for(elem=lc->payload_types;elem!=NULL;elem=elem->next){
				PayloadType *it=(PayloadType*)elem->data;
				if (payload_type_get_number(it)==i){
					already_assigned=TRUE;
					break;
				}
			}
			if (!already_assigned){
				number=i;
				lc->dyn_pt=i+1;
				break;
			}
		}
		if (number==-1){
			ms_fatal("FIXME: too many codecs, no more free numbers.");
		}
	}
	ms_message("assigning %s/%i payload type number %i",pt->mime_type,pt->clock_rate,number);
	payload_type_set_number(pt,number);
	if (recv_fmtp!=NULL) payload_type_set_recv_fmtp(pt,recv_fmtp);
	rtp_profile_set_payload(lc->default_profile,number,pt);
	lc->payload_types=ms_list_append(lc->payload_types,pt);
}

static void linphone_core_handle_static_payloads(LinphoneCore *lc){
	RtpProfile *prof=&av_profile;
	int i;
	for(i=0;i<RTP_PROFILE_MAX_PAYLOADS;++i){
		PayloadType *pt=rtp_profile_get_payload(prof,i);
		if (pt){
			// insert static payload only if no profile exists
			if (rtp_profile_get_payload(lc->default_profile,i) == NULL){
				linphone_core_assign_payload_type(lc,pt,i,NULL);
			}
		}
	}
}

static void linphone_core_free_payload_types(LinphoneCore *lc){
	rtp_profile_clear_all(lc->default_profile);
	rtp_profile_destroy(lc->default_profile);
	ms_list_for_each(lc->payload_types,(void (*)(void*))payload_type_destroy);
	ms_list_free(lc->payload_types);
	lc->payload_types=NULL;
}

void linphone_core_set_state(LinphoneCore *lc, LinphoneGlobalState gstate, const char *message){
	lc->state=gstate;
	linphone_core_notify_global_state_changed(lc,gstate,message);
}

static void misc_config_read(LinphoneCore *lc) {
	LpConfig *config=lc->config;
	const char *uuid;

	lc->max_call_logs=lp_config_get_int(config,"misc","history_max_size",15);
	lc->max_calls=lp_config_get_int(config,"misc","max_calls",NB_MAX_CALLS);

	uuid=lp_config_get_string(config,"misc","uuid",NULL);
	if (!uuid){
		char tmp[64];
		sal_create_uuid(lc->sal,tmp,sizeof(tmp));
		lp_config_set_string(config,"misc","uuid",tmp);
	}else if (strcmp(uuid,"0")!=0) /*to allow to disable sip.instance*/
		sal_set_uuid(lc->sal, uuid);

	/* DTLS: if media_encryption is DTLS, get or create the certificate directory */
	if (linphone_core_get_media_encryption(lc) == LinphoneMediaEncryptionDTLS) {
		/* TODO*/
	}
}

static void linphone_core_start(LinphoneCore * lc) {
	sip_setup_register_all();
	sound_config_read(lc);
	net_config_read(lc);
	rtp_config_read(lc);
	codecs_config_read(lc);
	sip_config_read(lc);
	video_config_read(lc);
	//autoreplier_config_init(&lc->autoreplier_conf);
	lc->presence_model=linphone_presence_model_new_with_activity(LinphonePresenceActivityOnline, NULL);
	misc_config_read(lc);
	ui_config_read(lc);
#ifdef TUNNEL_ENABLED
	if (lc->tunnel) {
		linphone_tunnel_configure(lc->tunnel);
	}
#endif

	linphone_core_notify_display_status(lc,_("Ready"));
	lc->auto_net_state_mon=lc->sip_conf.auto_net_state_mon;
	linphone_core_set_state(lc,LinphoneGlobalOn,"Ready");
}

void linphone_configuring_terminated(LinphoneCore *lc, LinphoneConfiguringState state, const char *message) {
	linphone_core_notify_configuring_status(lc, state, message);

	if (state == LinphoneConfiguringSuccessful) {
		if (linphone_core_is_provisioning_transient(lc) == TRUE)
			linphone_core_set_provisioning_uri(lc, NULL);
	}

	linphone_core_start(lc);
}

static int linphone_core_serialization_ref = 0;

static void linphone_core_activate_log_serialization_if_needed(void) {
	if (liblinphone_serialize_logs == TRUE) {
		linphone_core_serialization_ref++;
		if (linphone_core_serialization_ref == 1)
			ortp_set_log_thread_id(ortp_thread_self());
	}
}

static void linphone_core_deactivate_log_serialization_if_needed(void) {
	if (liblinphone_serialize_logs == TRUE) {
		--linphone_core_serialization_ref;
		if (linphone_core_serialization_ref == 0)
			ortp_set_log_thread_id(0);
	}
}

static void linphone_core_init(LinphoneCore * lc, const LinphoneCoreVTable *vtable, LpConfig *config, void * userdata)
{
	const char *remote_provisioning_uri = NULL;
	const char *aac_fmtp162248, *aac_fmtp3244;
	LinphoneCoreVTable* local_vtable= linphone_core_v_table_new();
	ms_message("Initializing LinphoneCore %s", linphone_core_get_version());

	lc->config=lp_config_ref(config);
	lc->data=userdata;
	lc->ringstream_autorelease=TRUE;

	memcpy(local_vtable,vtable,sizeof(LinphoneCoreVTable));
	lc->vtables=ms_list_append(lc->vtables,local_vtable);

	linphone_core_set_state(lc,LinphoneGlobalStartup,"Starting up");
	ortp_init();
	linphone_core_activate_log_serialization_if_needed();
	lc->dyn_pt=96;
	lc->default_profile=rtp_profile_new("default profile");
	linphone_core_assign_payload_type(lc,&payload_type_pcmu8000,0,NULL);
	linphone_core_assign_payload_type(lc,&payload_type_gsm,3,NULL);
	linphone_core_assign_payload_type(lc,&payload_type_pcma8000,8,NULL);
	linphone_core_assign_payload_type(lc,&payload_type_speex_nb,110,"vbr=on");
	linphone_core_assign_payload_type(lc,&payload_type_speex_wb,111,"vbr=on");
	linphone_core_assign_payload_type(lc,&payload_type_speex_uwb,112,"vbr=on");
	linphone_core_assign_payload_type(lc,&payload_type_telephone_event,101,"0-15");
	linphone_core_assign_payload_type(lc,&payload_type_g722,9,NULL);

#ifdef ENABLE_NONSTANDARD_GSM
	{
		PayloadType *pt;
		pt=payload_type_clone(&payload_type_gsm);
		pt->clock_rate=11025;
		linphone_core_assign_payload_type(lc,pt,-1,NULL);
		pt->clock_rate=22050;
		linphone_core_assign_payload_type(lc,pt,-1,NULL);
		payload_type_destroy(pt);
	}
#endif

#ifdef VIDEO_ENABLED

	linphone_core_assign_payload_type(lc,&payload_type_h263,34,NULL);
	linphone_core_assign_payload_type(lc,&payload_type_h263_1998,98,"CIF=1;QCIF=1");
	linphone_core_assign_payload_type(lc,&payload_type_mp4v,99,"profile-level-id=3");
	linphone_core_assign_payload_type(lc,&payload_type_h264,102,"profile-level-id=42801F");
	linphone_core_assign_payload_type(lc,&payload_type_vp8,103,NULL);

	/* linphone_core_assign_payload_type(lc,&payload_type_theora,97,NULL); commented out to free 1 slot */
	/* linphone_core_assign_payload_type(lc,&payload_type_x_snow,-1,NULL); commented out to free 1 slot */
	/* due to limited space in SDP, we have to disable this h264 line which is normally no more necessary */
	/* linphone_core_assign_payload_type(&payload_type_h264,-1,"packetization-mode=1;profile-level-id=428014");*/
#endif

	/* For AAC, we use a config value to determine if we ought to support SBR. Since it is not offically supported
	 * for the mpeg4-generic mime type, setting this flag to 1 will break compatibility with other clients. */
	if( lp_config_get_int(lc->config, "misc", "aac_use_sbr", FALSE) ) {
		ms_message("Using SBR for AAC");
		aac_fmtp162248 = "config=F8EE2000; constantDuration=512; indexDeltaLength=3; indexLength=3; mode=AAC-hbr; profile-level-id=76; sizeLength=13; streamType=5; SBR-enabled=1";
		aac_fmtp3244   = "config=F8E82000; constantDuration=512; indexDeltaLength=3; indexLength=3; mode=AAC-hbr; profile-level-id=76; sizeLength=13; streamType=5; SBR-enabled=1";
	} else {
		aac_fmtp162248 = "config=F8EE2000; constantDuration=512; indexDeltaLength=3; indexLength=3; mode=AAC-hbr; profile-level-id=76; sizeLength=13; streamType=5";
		aac_fmtp3244   = "config=F8E82000; constantDuration=512; indexDeltaLength=3; indexLength=3; mode=AAC-hbr; profile-level-id=76; sizeLength=13; streamType=5";
	}


	/*add all payload type for which we don't care about the number */
	linphone_core_assign_payload_type(lc,&payload_type_ilbc,-1,"mode=30");
	linphone_core_assign_payload_type(lc,&payload_type_amr,-1,"octet-align=1");
	linphone_core_assign_payload_type(lc,&payload_type_amrwb,-1,"octet-align=1");
	/* linphone_core_assign_payload_type(lc,&payload_type_lpc1015,-1,NULL); commented out to free 1 slot */
	linphone_core_assign_payload_type(lc,&payload_type_g726_16,-1,NULL);
	linphone_core_assign_payload_type(lc,&payload_type_g726_24,-1,NULL);
	linphone_core_assign_payload_type(lc,&payload_type_g726_32,-1,NULL);
	linphone_core_assign_payload_type(lc,&payload_type_g726_40,-1,NULL);
	linphone_core_assign_payload_type(lc,&payload_type_aal2_g726_16,-1,NULL);
	linphone_core_assign_payload_type(lc,&payload_type_aal2_g726_24,-1,NULL);
	linphone_core_assign_payload_type(lc,&payload_type_aal2_g726_32,-1,NULL);
	linphone_core_assign_payload_type(lc,&payload_type_aal2_g726_40,-1,NULL);
	linphone_core_assign_payload_type(lc,&payload_type_silk_nb,-1,NULL);
	linphone_core_assign_payload_type(lc,&payload_type_silk_mb,-1,NULL);
	linphone_core_assign_payload_type(lc,&payload_type_silk_wb,-1,NULL);
	linphone_core_assign_payload_type(lc,&payload_type_silk_swb,-1,NULL);
	linphone_core_assign_payload_type(lc,&payload_type_g729,18,"annexb=no");
	linphone_core_assign_payload_type(lc,&payload_type_aaceld_16k,-1,aac_fmtp162248);
	linphone_core_assign_payload_type(lc,&payload_type_aaceld_22k,-1,aac_fmtp162248);
	linphone_core_assign_payload_type(lc,&payload_type_aaceld_32k,-1,aac_fmtp3244);
	linphone_core_assign_payload_type(lc,&payload_type_aaceld_44k,-1,aac_fmtp3244);
	linphone_core_assign_payload_type(lc,&payload_type_aaceld_48k,-1,aac_fmtp162248);
	linphone_core_assign_payload_type(lc,&payload_type_opus,-1,"useinbandfec=1; stereo=0; sprop-stereo=0");
	linphone_core_assign_payload_type(lc,&payload_type_isac,-1,NULL);
	linphone_core_handle_static_payloads(lc);

	ms_init();
	/* create a mediastreamer2 event queue and set it as global */
	/* This allows to run event's callback in linphone_core_iterate() */
	lc->msevq=ms_event_queue_new();
	ms_set_global_event_queue(lc->msevq);

	lc->sal=sal_init();

	sal_set_user_pointer(lc->sal,lc);
	sal_set_callbacks(lc->sal,&linphone_sal_callbacks);

#ifdef TUNNEL_ENABLED
	lc->tunnel=linphone_core_tunnel_new(lc);
#endif

	lc->network_last_check = 0;
	lc->network_last_status = FALSE;

	lc->http_provider = belle_sip_stack_create_http_provider(sal_get_belle_sip_stack(lc->sal), "0.0.0.0");
	lc->http_verify_policy = belle_tls_verify_policy_new();
	belle_http_provider_set_tls_verify_policy(lc->http_provider,lc->http_verify_policy);

	certificates_config_read(lc);

	remote_provisioning_uri = linphone_core_get_provisioning_uri(lc);
	if (remote_provisioning_uri == NULL) {
		linphone_configuring_terminated(lc, LinphoneConfiguringSkipped, NULL);
	} // else linphone_core_start will be called after the remote provisioning (see linphone_core_iterate)
}

/**
 * Instanciates a LinphoneCore object.
 * @ingroup initializing
 *
 * The LinphoneCore object is the primary handle for doing all phone actions.
 * It should be unique within your application.
 * @param vtable a LinphoneCoreVTable structure holding your application callbacks
 * @param config_path a path to a config file. If it does not exists it will be created.
 *        The config file is used to store all settings, call logs, friends, proxies... so that all these settings
 *	       become persistent over the life of the LinphoneCore object.
 *	       It is allowed to set a NULL config file. In that case LinphoneCore will not store any settings.
 * @param factory_config_path a path to a read-only config file that can be used to
 *        to store hard-coded preference such as proxy settings or internal preferences.
 *        The settings in this factory file always override the one in the normal config file.
 *        It is OPTIONAL, use NULL if unneeded.
 * @param userdata an opaque user pointer that can be retrieved at any time (for example in
 *        callbacks) using linphone_core_get_user_data().
 * @see linphone_core_new_with_config
**/
LinphoneCore *linphone_core_new(const LinphoneCoreVTable *vtable,
						const char *config_path, const char *factory_config_path, void * userdata)
{
	LinphoneCore *lc;
	LpConfig *config = lp_config_new_with_factory(config_path, factory_config_path);
	lc=linphone_core_new_with_config(vtable, config, userdata);
	lp_config_unref(config);
	return lc;
}

LinphoneCore *linphone_core_new_with_config(const LinphoneCoreVTable *vtable, struct _LpConfig *config, void *userdata)
{
	LinphoneCore *core = ms_new0(LinphoneCore, 1);
	linphone_core_init(core, vtable, config, userdata);
	return core;
}

/**
 * Returns the list of available audio codecs.
 * @param[in] lc The LinphoneCore object
 * @return \mslist{PayloadType}
 *
 * This list is unmodifiable. The ->data field of the MSList points a PayloadType
 * structure holding the codec information.
 * It is possible to make copy of the list with ms_list_copy() in order to modify it
 * (such as the order of codecs).
 * @ingroup media_parameters
**/
const MSList *linphone_core_get_audio_codecs(const LinphoneCore *lc)
{
	return lc->codecs_conf.audio_codecs;
}

/**
 * Returns the list of available video codecs.
 * @param[in] lc The LinphoneCore object
 * @return \mslist{PayloadType}
 *
 * This list is unmodifiable. The ->data field of the MSList points a PayloadType
 * structure holding the codec information.
 * It is possible to make copy of the list with ms_list_copy() in order to modify it
 * (such as the order of codecs).
 * @ingroup media_parameters
**/
const MSList *linphone_core_get_video_codecs(const LinphoneCore *lc)
{
	return lc->codecs_conf.video_codecs;
}

/**
 * Sets the local "from" identity.
 *
 * @ingroup proxies
 * This data is used in absence of any proxy configuration or when no
 * default proxy configuration is set. See LinphoneProxyConfig
**/
int linphone_core_set_primary_contact(LinphoneCore *lc, const char *contact)
{
	LinphoneAddress *ctt;

	if ((ctt=linphone_address_new(contact))==0) {
		ms_error("Bad contact url: %s",contact);
		return -1;
	}
	if (lc->sip_conf.contact!=NULL) ms_free(lc->sip_conf.contact);
	lc->sip_conf.contact=ms_strdup(contact);
	if (lc->sip_conf.guessed_contact!=NULL){
		ms_free(lc->sip_conf.guessed_contact);
		lc->sip_conf.guessed_contact=NULL;
	}
	linphone_address_destroy(ctt);
	return 0;
}


static void update_primary_contact(LinphoneCore *lc){
	char *guessed=NULL;
	char tmp[LINPHONE_IPADDR_SIZE];

	LinphoneAddress *url;
	if (lc->sip_conf.guessed_contact!=NULL){
		ms_free(lc->sip_conf.guessed_contact);
		lc->sip_conf.guessed_contact=NULL;
	}
	url=linphone_address_new(lc->sip_conf.contact);
	if (!url){
		ms_error("Could not parse identity contact !");
		url=linphone_address_new("sip:unknown@unkwownhost");
	}
	linphone_core_get_local_ip(lc, AF_UNSPEC, NULL, tmp);
	if (strcmp(tmp,"127.0.0.1")==0 || strcmp(tmp,"::1")==0 ){
		ms_warning("Local loopback network only !");
		lc->sip_conf.loopback_only=TRUE;
	}else lc->sip_conf.loopback_only=FALSE;
	linphone_address_set_domain(url,tmp);
	linphone_address_set_port(url,linphone_core_get_sip_port(lc));
	guessed=linphone_address_as_string(url);
	lc->sip_conf.guessed_contact=guessed;
	linphone_address_destroy(url);
}

/**
 * Returns the default identity when no proxy configuration is used.
 *
 * @ingroup proxies
**/
const char *linphone_core_get_primary_contact(LinphoneCore *lc){
	char *identity;

	if (lc->sip_conf.guess_hostname){
		if (lc->sip_conf.guessed_contact==NULL || lc->sip_conf.loopback_only){
			update_primary_contact(lc);
		}
		identity=lc->sip_conf.guessed_contact;
	}else{
		identity=lc->sip_conf.contact;
	}
	return identity;
}

/**
 * Tells LinphoneCore to guess local hostname automatically in primary contact.
 *
 * @ingroup proxies
**/
void linphone_core_set_guess_hostname(LinphoneCore *lc, bool_t val){
	lc->sip_conf.guess_hostname=val;
}

/**
 * Returns TRUE if hostname part of primary contact is guessed automatically.
 *
 * @ingroup proxies
**/
bool_t linphone_core_get_guess_hostname(LinphoneCore *lc){
	return lc->sip_conf.guess_hostname;
}

/**
 * Same as linphone_core_get_primary_contact() but the result is a LinphoneAddress object
 * instead of const char*
 *
 * @ingroup proxies
**/
LinphoneAddress *linphone_core_get_primary_contact_parsed(LinphoneCore *lc){
	return linphone_address_new(linphone_core_get_primary_contact(lc));
}

/**
 * Sets the list of audio codecs.
 * @param[in] lc The LinphoneCore object
 * @param[in] codecs \mslist{PayloadType}
 * @return 0
 *
 * @ingroup media_parameters
 * The list is taken by the LinphoneCore thus the application should not free it.
 * This list is made of struct PayloadType describing the codec parameters.
**/
int linphone_core_set_audio_codecs(LinphoneCore *lc, MSList *codecs)
{
	if (lc->codecs_conf.audio_codecs!=NULL) ms_list_free(lc->codecs_conf.audio_codecs);
	lc->codecs_conf.audio_codecs=codecs;
	_linphone_core_codec_config_write(lc);
	linphone_core_update_allocated_audio_bandwidth(lc);
	return 0;
}

/**
 * Sets the list of video codecs.
 * @param[in] lc The LinphoneCore object
 * @param[in] codecs \mslist{PayloadType}
 * @return 0
 *
 * @ingroup media_parameters
 * The list is taken by the LinphoneCore thus the application should not free it.
 * This list is made of struct PayloadType describing the codec parameters.
**/
int linphone_core_set_video_codecs(LinphoneCore *lc, MSList *codecs)
{
	if (lc->codecs_conf.video_codecs!=NULL) ms_list_free(lc->codecs_conf.video_codecs);
	lc->codecs_conf.video_codecs=codecs;
	_linphone_core_codec_config_write(lc);
	return 0;
}

const MSList * linphone_core_get_friend_list(const LinphoneCore *lc)
{
	return lc->friends;
}

void linphone_core_enable_audio_adaptive_jittcomp(LinphoneCore* lc, bool_t val)
{
	lc->rtp_conf.audio_adaptive_jitt_comp_enabled = val;
}

bool_t linphone_core_audio_adaptive_jittcomp_enabled(LinphoneCore* lc)
{
	return lc->rtp_conf.audio_adaptive_jitt_comp_enabled;
}

/**
 * Returns the nominal audio jitter buffer size in milliseconds.
 *
 * @ingroup media_parameters
**/
int linphone_core_get_audio_jittcomp(LinphoneCore *lc)
{
	return lc->rtp_conf.audio_jitt_comp;
}

void linphone_core_enable_video_adaptive_jittcomp(LinphoneCore* lc, bool_t val)
{
	lc->rtp_conf.video_adaptive_jitt_comp_enabled = val;
}

bool_t linphone_core_video_adaptive_jittcomp_enabled(LinphoneCore* lc)
{
	return lc->rtp_conf.video_adaptive_jitt_comp_enabled;
}

/**
 * Returns the nominal video jitter buffer size in milliseconds.
 *
 * @ingroup media_parameters
**/
int linphone_core_get_video_jittcomp(LinphoneCore *lc)
{
	return lc->rtp_conf.video_jitt_comp;
}

/**
 * Returns the UDP port used for audio streaming.
 *
 * @ingroup network_parameters
**/
int linphone_core_get_audio_port(const LinphoneCore *lc)
{
	return lc->rtp_conf.audio_rtp_min_port;
}

/**
 * Get the audio port range from which is randomly chosen the UDP port used for audio streaming.
 *
 * @ingroup network_parameters
 */
void linphone_core_get_audio_port_range(const LinphoneCore *lc, int *min_port, int *max_port)
{
	*min_port = lc->rtp_conf.audio_rtp_min_port;
	*max_port = lc->rtp_conf.audio_rtp_max_port;
}

/**
 * Returns the UDP port used for video streaming.
 *
 * @ingroup network_parameters
**/
int linphone_core_get_video_port(const LinphoneCore *lc){
	return lc->rtp_conf.video_rtp_min_port;
}

/**
 * Get the video port range from which is randomly chosen the UDP port used for video streaming.
 *
 * @ingroup network_parameters
 */
void linphone_core_get_video_port_range(const LinphoneCore *lc, int *min_port, int *max_port)
{
	*min_port = lc->rtp_conf.video_rtp_min_port;
	*max_port = lc->rtp_conf.video_rtp_max_port;
}


/**
 * Returns the value in seconds of the no-rtp timeout.
 *
 * @ingroup media_parameters
 * When no RTP or RTCP packets have been received for a while
 * LinphoneCore will consider the call is broken (remote end crashed or
 * disconnected from the network), and thus will terminate the call.
 * The no-rtp timeout is the duration above which the call is considered broken.
**/
int linphone_core_get_nortp_timeout(const LinphoneCore *lc){
	return lc->rtp_conf.nortp_timeout;
}

bool_t linphone_core_get_rtp_no_xmit_on_audio_mute(const LinphoneCore *lc){
	return lc->rtp_conf.rtp_no_xmit_on_audio_mute;
}

static void apply_jitter_value(LinphoneCore *lc, int value, MSFormatType stype){
	LinphoneCall *call;
	MSList *it;
	for (it=lc->calls;it!=NULL;it=it->next){
		MediaStream *ms;
		call=(LinphoneCall*)it->data;
		ms = stype==MSAudio ? (MediaStream*)call->audiostream : (MediaStream*)call->videostream;
		if (ms){
			RtpSession *s=ms->sessions.rtp_session;
			if (s){
				if (value>0){
					ms_message("Jitter buffer size set to [%i] ms on call [%p]",value,call);
					rtp_session_set_jitter_compensation(s,value);
					rtp_session_enable_jitter_buffer(s,TRUE);
				}else if (value==0){
					ms_warning("Jitter buffer is disabled per application request on call [%p]",call);
					rtp_session_enable_jitter_buffer(s,FALSE);
				}
			}
		}
	}
}

/**
 * Sets the nominal audio jitter buffer size in milliseconds.
 * The value takes effect immediately for all running and pending calls, if any.
 * A value of 0 disables the jitter buffer.
 *
 * @ingroup media_parameters
**/
void linphone_core_set_audio_jittcomp(LinphoneCore *lc, int value)
{
	lc->rtp_conf.audio_jitt_comp=value;
	apply_jitter_value(lc, value, MSAudio);
}

/**
 * Sets the nominal video jitter buffer size in milliseconds.
 * The value takes effect immediately for all running and pending calls, if any.
 * A value of 0 disables the jitter buffer.
 *
 * @ingroup media_parameters
**/
void linphone_core_set_video_jittcomp(LinphoneCore *lc, int value)
{
	lc->rtp_conf.video_jitt_comp=value;
	apply_jitter_value(lc, value, MSVideo);
}

void linphone_core_set_rtp_no_xmit_on_audio_mute(LinphoneCore *lc,bool_t rtp_no_xmit_on_audio_mute){
	lc->rtp_conf.rtp_no_xmit_on_audio_mute=rtp_no_xmit_on_audio_mute;
}

/**
 * Sets the UDP port used for audio streaming.
 * A value if -1 will request the system to allocate the local port randomly.
 * This is recommended in order to avoid firewall warnings.
 *
 * @ingroup network_parameters
**/
void linphone_core_set_audio_port(LinphoneCore *lc, int port)
{
	lc->rtp_conf.audio_rtp_min_port=lc->rtp_conf.audio_rtp_max_port=port;
}

/**
 * Sets the UDP port range from which to randomly select the port used for audio streaming.
 * @ingroup media_parameters
 */
void linphone_core_set_audio_port_range(LinphoneCore *lc, int min_port, int max_port)
{
	lc->rtp_conf.audio_rtp_min_port=min_port;
	lc->rtp_conf.audio_rtp_max_port=max_port;
}

/**
 * Sets the UDP port used for video streaming.
 * A value if -1 will request the system to allocate the local port randomly.
 * This is recommended in order to avoid firewall warnings.
 *
 * @ingroup network_parameters
**/
void linphone_core_set_video_port(LinphoneCore *lc, int port){
	lc->rtp_conf.video_rtp_min_port=lc->rtp_conf.video_rtp_max_port=port;
}

/**
 * Sets the UDP port range from which to randomly select the port used for video streaming.
 * @ingroup media_parameters
 */
void linphone_core_set_video_port_range(LinphoneCore *lc, int min_port, int max_port)
{
	lc->rtp_conf.video_rtp_min_port=min_port;
	lc->rtp_conf.video_rtp_max_port=max_port;
}

/**
 * Sets the no-rtp timeout value in seconds.
 *
 * @ingroup media_parameters
 * See linphone_core_get_nortp_timeout() for details.
**/
void linphone_core_set_nortp_timeout(LinphoneCore *lc, int nortp_timeout){
	lc->rtp_conf.nortp_timeout=nortp_timeout;
}

/**
 * Indicates whether SIP INFO is used for sending digits.
 *
 * @ingroup media_parameters
**/
bool_t linphone_core_get_use_info_for_dtmf(LinphoneCore *lc)
{
	return lp_config_get_int(lc->config, "sip", "use_info", 0);
}

/**
 * Sets whether SIP INFO is to be used for sending digits.
 *
 * @ingroup media_parameters
**/
void linphone_core_set_use_info_for_dtmf(LinphoneCore *lc,bool_t use_info)
{
	if (linphone_core_ready(lc)) {
		lp_config_set_int(lc->config, "sip", "use_info", use_info);
	}
}

/**
 * Indicates whether RFC2833 is used for sending digits.
 *
 * @ingroup media_parameters
**/
bool_t linphone_core_get_use_rfc2833_for_dtmf(LinphoneCore *lc)
{
	return lp_config_get_int(lc->config, "sip", "use_rfc2833", 1);
}

/**
 * Sets whether RFC2833 is to be used for sending digits.
 *
 * @ingroup media_parameters
**/
void linphone_core_set_use_rfc2833_for_dtmf(LinphoneCore *lc,bool_t use_rfc2833)
{
	if (linphone_core_ready(lc)) {
		lp_config_set_int(lc->config, "sip", "use_rfc2833", use_rfc2833);
	}
}

/**
 * Returns the UDP port used by SIP.
 *
 * @deprecated use linphone_core_get_sip_transports() instead.
 * @ingroup network_parameters
**/
int linphone_core_get_sip_port(LinphoneCore *lc){
	LCSipTransports tr;
	linphone_core_get_sip_transports_used(lc,&tr);
	return tr.udp_port>0 ? tr.udp_port : (tr.tcp_port > 0 ? tr.tcp_port : tr.tls_port);
}

static char _ua_name[64]="Linphone";
static char _ua_version[64]=LIBLINPHONE_VERSION;

/**
 * Sets the user agent string used in SIP messages.
 *
 * @ingroup misc
**/
void linphone_core_set_user_agent(LinphoneCore *lc, const char *name, const char *ver){
	char ua_string[256];
	snprintf(ua_string, sizeof(ua_string) - 1, "%s/%s", name?name:"", ver?ver:"");
	if (lc->sal) {
		sal_set_user_agent(lc->sal, ua_string);
		sal_append_stack_string_to_user_agent(lc->sal);
	}
}
const char *linphone_core_get_user_agent(LinphoneCore *lc){
	return sal_get_user_agent(lc->sal);
}

const char *linphone_core_get_user_agent_name(void){
	return _ua_name;
}

const char *linphone_core_get_user_agent_version(void){
	return _ua_version;
}

static void transport_error(LinphoneCore *lc, const char* transport, int port){
	char *msg=ortp_strdup_printf("Could not start %s transport on port %i, maybe this port is already used.",transport,port);
	ms_warning("%s",msg);
	linphone_core_notify_display_warning(lc,msg);
	ms_free(msg);
}

static bool_t transports_unchanged(const LCSipTransports * tr1, const LCSipTransports * tr2){
	return
		tr2->udp_port==tr1->udp_port &&
		tr2->tcp_port==tr1->tcp_port &&
		tr2->dtls_port==tr1->dtls_port &&
		tr2->tls_port==tr1->tls_port;
}

int _linphone_core_apply_transports(LinphoneCore *lc){
	Sal *sal=lc->sal;
	const char *anyaddr;
	LCSipTransports *tr=&lc->sip_conf.transports;

	/*first of all invalidate all current registrations so that we can register again with new transports*/
	__linphone_core_invalidate_registers(lc);

	if (lc->sip_conf.ipv6_enabled)
		anyaddr="::0";
	else
		anyaddr="0.0.0.0";

	sal_unlisten_ports(sal);
	if (lc->tunnel && linphone_tunnel_sip_enabled(lc->tunnel) && linphone_tunnel_get_activated(lc->tunnel)){
		if (sal_listen_port(sal,anyaddr,tr->udp_port,SalTransportUDP,TRUE)!=0){
			transport_error(lc,"udp+tunnel",tr->udp_port);
		}
	}else{
		if (tr->udp_port!=0){
			if (sal_listen_port(sal,anyaddr,tr->udp_port,SalTransportUDP,FALSE)!=0){
				transport_error(lc,"udp",tr->udp_port);
			}
		}
		if (tr->tcp_port!=0){
			if (sal_listen_port (sal,anyaddr,tr->tcp_port,SalTransportTCP,FALSE)!=0){
				transport_error(lc,"tcp",tr->tcp_port);
			}
		}
		if (linphone_core_sip_transport_supported(lc,LinphoneTransportTls)){
			if (tr->tls_port!=0){
				if (sal_listen_port (sal,anyaddr,tr->tls_port,SalTransportTLS,FALSE)!=0){
					transport_error(lc,"tls",tr->tls_port);
				}
			}
		}
	}
	return 0;
}

/**
 * Returns TRUE if given transport type is supported by the library, FALSE otherwise.
**/
bool_t linphone_core_sip_transport_supported(const LinphoneCore *lc, LinphoneTransportType tp){
	return sal_transport_available(lc->sal,(SalTransport)tp);
}

/**
 * Sets the ports to be used for each of transport (UDP or TCP)
 *
 * A zero value port for a given transport means the transport
 * is not used. A value of LC_SIP_TRANSPORT_RANDOM (-1) means the port is to be choosen randomly by the system.
 *
 * @ingroup network_parameters
**/
int linphone_core_set_sip_transports(LinphoneCore *lc, const LCSipTransports * tr_config /*config to be saved*/){
	LCSipTransports tr=*tr_config;

	if (lp_config_get_int(lc->config,"sip","sip_random_port",0)==1) {
		/*legacy random mode*/
		if (tr.udp_port>0){
			tr.udp_port=LC_SIP_TRANSPORT_RANDOM;
		}
		if (tr.tcp_port>0){
			tr.tcp_port=LC_SIP_TRANSPORT_RANDOM;
		}
		if (tr.tls_port>0){
			tr.tls_port=LC_SIP_TRANSPORT_RANDOM;
		}
	}

	if (tr.udp_port==0 && tr.tcp_port==0 && tr.tls_port==0){
		tr.udp_port=5060;
	}

	if (transports_unchanged(&tr,&lc->sip_conf.transports))
		return 0;
	memcpy(&lc->sip_conf.transports,&tr,sizeof(tr));

	if (linphone_core_ready(lc)){
		lp_config_set_int(lc->config,"sip","sip_port",tr_config->udp_port);
		lp_config_set_int(lc->config,"sip","sip_tcp_port",tr_config->tcp_port);
		lp_config_set_int(lc->config,"sip","sip_tls_port",tr_config->tls_port);
	}

	if (lc->sal==NULL) return 0;
	return _linphone_core_apply_transports(lc);
}

/**
 * Retrieves the port configuration used for each transport (udp, tcp, tls).
 * A zero value port for a given transport means the transport
 * is not used. A value of LC_SIP_TRANSPORT_RANDOM (-1) means the port is to be choosen randomly by the system.
 * @ingroup network_parameters
**/
int linphone_core_get_sip_transports(LinphoneCore *lc, LCSipTransports *tr){
	memcpy(tr,&lc->sip_conf.transports,sizeof(*tr));
	return 0;
}

/**
 * Retrieves the real port number assigned for each sip transport (udp, tcp, tls).
 * A zero value means that the transport is not activated.
 * If LC_SIP_TRANSPORT_RANDOM was passed to linphone_core_set_sip_transports(), the random port choosed by the system is returned.
 * @ingroup network_parameters
 * @param lc the LinphoneCore
 * @param tr a LCSipTransports structure.
**/
void linphone_core_get_sip_transports_used(LinphoneCore *lc, LCSipTransports *tr){
	tr->udp_port=sal_get_listening_port(lc->sal,SalTransportUDP);
	tr->tcp_port=sal_get_listening_port(lc->sal,SalTransportTCP);
	tr->tls_port=sal_get_listening_port(lc->sal,SalTransportTLS);
}
/**
 * Sets the UDP port to be used by SIP.
 *
 * @deprecated use linphone_core_set_sip_transports() instead.
 * @ingroup network_parameters
**/
void linphone_core_set_sip_port(LinphoneCore *lc,int port)
{
	LCSipTransports tr;
	memset(&tr,0,sizeof(tr));
	tr.udp_port=port;
	linphone_core_set_sip_transports (lc,&tr);
}

/**
 * Returns TRUE if IPv6 is enabled.
 *
 * @ingroup network_parameters
 * See linphone_core_enable_ipv6() for more details on how IPv6 is supported in liblinphone.
**/
bool_t linphone_core_ipv6_enabled(LinphoneCore *lc){
	return lc->sip_conf.ipv6_enabled;
}

/**
 * Turns IPv6 support on or off.
 *
 * @ingroup network_parameters
 *
 * @note IPv6 support is exclusive with IPv4 in liblinphone:
 * when IPv6 is turned on, IPv4 calls won't be possible anymore.
 * By default IPv6 support is off.
**/
void linphone_core_enable_ipv6(LinphoneCore *lc, bool_t val){
	if (lc->sip_conf.ipv6_enabled!=val){
		lc->sip_conf.ipv6_enabled=val;
		if (lc->sal){
			/* we need to update the sip stack */
			_linphone_core_apply_transports(lc);
		}
		/*update the localip immediately for the network monitor to avoid to "discover" later that we switched to ipv6*/
		linphone_core_get_local_ip(lc,AF_UNSPEC,NULL,lc->localip);
		if (linphone_core_ready(lc)){
			lp_config_set_int(lc->config,"sip","use_ipv6",(int)val);
		}
	}
}


static void monitor_network_state(LinphoneCore *lc, time_t curtime){
	bool_t new_status=lc->network_last_status;
	char newip[LINPHONE_IPADDR_SIZE];

	/* only do the network up checking every five seconds */
	if (lc->network_last_check==0 || (curtime-lc->network_last_check)>=5){
		linphone_core_get_local_ip(lc,AF_UNSPEC,NULL,newip);
		if (strcmp(newip,"::1")!=0 && strcmp(newip,"127.0.0.1")!=0){
			new_status=TRUE;
		}else new_status=FALSE; /*no network*/

		if (new_status==lc->network_last_status && new_status==TRUE && strcmp(newip,lc->localip)!=0){
			/*IP address change detected*/
			ms_message("IP address change detected.");
			set_network_reachable(lc,FALSE,curtime);
			lc->network_last_status=FALSE;
		}
		strncpy(lc->localip,newip,sizeof(lc->localip));

		if (new_status!=lc->network_last_status) {
			if (new_status){
				ms_message("New local ip address is %s",lc->localip);
			}
			set_network_reachable(lc,new_status, curtime);
			lc->network_last_status=new_status;
		}
		lc->network_last_check=curtime;
	}
}

static void proxy_update(LinphoneCore *lc){
	MSList *elem,*next;
	ms_list_for_each(lc->sip_conf.proxies,(void (*)(void*))&linphone_proxy_config_update);
	for(elem=lc->sip_conf.deleted_proxies;elem!=NULL;elem=next){
		LinphoneProxyConfig* cfg = (LinphoneProxyConfig*)elem->data;
		next=elem->next;
		if (ms_time(NULL) - cfg->deletion_date > 32) {
			lc->sip_conf.deleted_proxies =ms_list_remove_link(lc->sip_conf.deleted_proxies,elem);
			ms_message("Proxy config for [%s] is definitely removed from core.",linphone_proxy_config_get_addr(cfg));
			_linphone_proxy_config_release_ops(cfg);
			linphone_proxy_config_unref(cfg);
		}
	}
}

static void assign_buddy_info(LinphoneCore *lc, BuddyInfo *info){
	LinphoneFriend *lf=linphone_core_get_friend_by_address(lc,info->sip_uri);
	if (lf!=NULL){
		lf->info=info;
		ms_message("%s has a BuddyInfo assigned with image %p",info->sip_uri, info->image_data);
		linphone_core_notify_buddy_info_updated(lc,lf);
	}else{
		ms_warning("Could not any friend with uri %s",info->sip_uri);
	}
}

static void analyze_buddy_lookup_results(LinphoneCore *lc, LinphoneProxyConfig *cfg){
	MSList *elem;
	SipSetupContext *ctx=linphone_proxy_config_get_sip_setup_context(cfg);
	for (elem=lc->bl_reqs;elem!=NULL;elem=ms_list_next(elem)){
		BuddyLookupRequest *req=(BuddyLookupRequest *)elem->data;
		if (req->status==BuddyLookupDone || req->status==BuddyLookupFailure){
			if (req->results!=NULL){
				BuddyInfo *i=(BuddyInfo*)req->results->data;
				ms_list_free(req->results);
				req->results=NULL;
				assign_buddy_info(lc,i);
			}
			sip_setup_context_buddy_lookup_free(ctx,req);
			elem->data=NULL;
		}
	}
	/*purge completed requests */
	while((elem=ms_list_find(lc->bl_reqs,NULL))!=NULL){
		lc->bl_reqs=ms_list_remove_link(lc->bl_reqs,elem);
	}
}

static void linphone_core_grab_buddy_infos(LinphoneCore *lc, LinphoneProxyConfig *cfg){
	const MSList *elem;
	SipSetupContext *ctx=linphone_proxy_config_get_sip_setup_context(cfg);
	for(elem=linphone_core_get_friend_list(lc);elem!=NULL;elem=elem->next){
		LinphoneFriend *lf=(LinphoneFriend*)elem->data;
		if (lf->info==NULL){
			if (linphone_core_lookup_known_proxy(lc,lf->uri)==cfg){
				if (linphone_address_get_username(lf->uri)!=NULL){
					BuddyLookupRequest *req;
					char *tmp=linphone_address_as_string_uri_only(lf->uri);
					req=sip_setup_context_create_buddy_lookup_request(ctx);
					buddy_lookup_request_set_key(req,tmp);
					buddy_lookup_request_set_max_results(req,1);
					sip_setup_context_buddy_lookup_submit(ctx,req);
					lc->bl_reqs=ms_list_append(lc->bl_reqs,req);
					ms_free(tmp);
				}
			}
		}
	}
}

static void linphone_core_do_plugin_tasks(LinphoneCore *lc){
	LinphoneProxyConfig *cfg=NULL;
	linphone_core_get_default_proxy(lc,&cfg);
	if (cfg){
		if (lc->bl_refresh){
			SipSetupContext *ctx=linphone_proxy_config_get_sip_setup_context(cfg);
			if (ctx && (sip_setup_context_get_capabilities(ctx) & SIP_SETUP_CAP_BUDDY_LOOKUP)){
				linphone_core_grab_buddy_infos(lc,cfg);
				lc->bl_refresh=FALSE;
			}
		}
		if (lc->bl_reqs) analyze_buddy_lookup_results(lc,cfg);
	}
}

/**
 * Main loop function. It is crucial that your application call it periodically.
 *
 * @ingroup initializing
 * linphone_core_iterate() performs various backgrounds tasks:
 * - receiving of SIP messages
 * - handles timers and timeout
 * - performs registration to proxies
 * - authentication retries
 * The application MUST call this function periodically, in its main loop.
 * Be careful that this function must be called from the same thread as
 * other liblinphone methods. If it is not the case make sure all liblinphone calls are
 * serialized with a mutex.
**/
void linphone_core_iterate(LinphoneCore *lc){
	MSList *calls;
	LinphoneCall *call;
	time_t curtime=time(NULL);
	int elapsed;
	bool_t one_second_elapsed=FALSE;
	const char *remote_provisioning_uri = NULL;
	if (lc->network_reachable_to_be_notified) {
		lc->network_reachable_to_be_notified=FALSE;
		linphone_core_notify_network_reachable(lc,lc->network_reachable);
	}
	if (linphone_core_get_global_state(lc) == LinphoneGlobalStartup) {
		if (sal_get_root_ca(lc->sal)) {
			belle_tls_verify_policy_t *tls_policy = belle_tls_verify_policy_new();
			belle_tls_verify_policy_set_root_ca(tls_policy, sal_get_root_ca(lc->sal));
			belle_http_provider_set_tls_verify_policy(lc->http_provider, tls_policy);
		}

		linphone_core_notify_display_status(lc, _("Configuring"));
		linphone_core_set_state(lc, LinphoneGlobalConfiguring, "Configuring");

		remote_provisioning_uri = linphone_core_get_provisioning_uri(lc);
		if (remote_provisioning_uri) {
			int err = linphone_remote_provisioning_download_and_apply(lc, remote_provisioning_uri);
			if (err == -1) {
				linphone_configuring_terminated(lc, LinphoneConfiguringFailed, "Bad URI");
			}
		} // else linphone_configuring_terminated has already been called in linphone_core_init
	}

	if (curtime-lc->prevtime>=1){
		lc->prevtime=curtime;
		one_second_elapsed=TRUE;
	}

	if (lc->ecc!=NULL){
		LinphoneEcCalibratorStatus ecs=ec_calibrator_get_status(lc->ecc);
		if (ecs!=LinphoneEcCalibratorInProgress){
			if (lc->ecc->cb)
				lc->ecc->cb(lc,ecs,lc->ecc->delay,lc->ecc->cb_data);
			if (ecs==LinphoneEcCalibratorDone){
				int len=lp_config_get_int(lc->config,"sound","ec_tail_len",0);
				int margin=len/2;

				lp_config_set_int(lc->config, "sound", "ec_delay",MAX(lc->ecc->delay-margin,0));
			} else if (ecs == LinphoneEcCalibratorFailed) {
				lp_config_set_int(lc->config, "sound", "ec_delay", -1);/*use default value from soundcard*/
			} else if (ecs == LinphoneEcCalibratorDoneNoEcho) {
				linphone_core_enable_echo_cancellation(lc, FALSE);
			}
			ec_calibrator_destroy(lc->ecc);
			lc->ecc=NULL;
		}
	}

	if (lc->preview_finished){
		lc->preview_finished=0;
		ring_stop(lc->ringstream);
		lc->ringstream=NULL;
		lc_callback_obj_invoke(&lc->preview_finished_cb,lc);
	}

	if (lc->ringstream && lc->ringstream_autorelease && lc->dmfs_playing_start_time!=0
		&& (curtime-lc->dmfs_playing_start_time)>5){
		MSPlayerState state;
		bool_t stop=TRUE;
		if (lc->ringstream->source && ms_filter_call_method(lc->ringstream->source,MS_PLAYER_GET_STATE,&state)==0){
			if (state==MSPlayerPlaying) stop=FALSE;
		}
		if (stop) {
			ms_message("Releasing inactive tone player.");
			linphone_core_stop_dtmf_stream(lc);
		}
	}

	sal_iterate(lc->sal);
	if (lc->msevq) ms_event_queue_pump(lc->msevq);
	if (lc->auto_net_state_mon) monitor_network_state(lc,curtime);

	proxy_update(lc);

	//we have to iterate for each call
	calls= lc->calls;
	while(calls!= NULL){
		call = (LinphoneCall *)calls->data;
		elapsed = curtime-call->log->start_date_time;
		 /* get immediately a reference to next one in case the one
		 we are going to examine is destroy and removed during
		 linphone_core_start_invite() */
		calls=calls->next;
		linphone_call_background_tasks(call,one_second_elapsed);
		if (call->state==LinphoneCallOutgoingInit && (elapsed>=lc->sip_conf.delayed_timeout)){
			/*start the call even if the OPTIONS reply did not arrive*/
			if (call->ice_session != NULL) {
				ms_warning("ICE candidates gathering from [%s] has not finished yet, proceed with the call without ICE anyway."
						,linphone_core_get_stun_server(lc));
				linphone_call_delete_ice_session(call);
				linphone_call_stop_media_streams_for_ice_gathering(call);
			}
#ifdef BUILD_UPNP
			if (call->upnp_session != NULL) {
				ms_warning("uPnP mapping has not finished yet, proceeded with the call without uPnP anyway.");
				linphone_call_delete_upnp_session(call);
			}
#endif //BUILD_UPNP
			linphone_core_start_invite(lc,call, NULL);
		}
		if (call->state==LinphoneCallIncomingReceived || call->state==LinphoneCallIncomingEarlyMedia){
			if (one_second_elapsed) ms_message("incoming call ringing for %i seconds",elapsed);
			if (elapsed>lc->sip_conf.inc_timeout){
				LinphoneReason decline_reason;
				ms_message("incoming call timeout (%i)",lc->sip_conf.inc_timeout);
				decline_reason=lc->current_call ? LinphoneReasonBusy : LinphoneReasonDeclined;
				call->log->status=LinphoneCallMissed;
				sal_error_info_set(&call->non_op_error,SalReasonRequestTimeout,408,"Not answered",NULL);
				linphone_core_decline_call(lc,call,decline_reason);
			}
		}
		if ( (lc->sip_conf.in_call_timeout > 0)
			 && (call->log->connected_date_time != 0)
			 && ((curtime - call->log->connected_date_time) > lc->sip_conf.in_call_timeout))
		{
			ms_message("in call timeout (%i)",lc->sip_conf.in_call_timeout);
			linphone_core_terminate_call(lc,call);
		}
	}

	if (linphone_core_video_preview_enabled(lc)){
		if (lc->previewstream==NULL && lc->calls==NULL)
			toggle_video_preview(lc,TRUE);
#ifdef VIDEO_ENABLED
		if (lc->previewstream) video_stream_iterate(lc->previewstream);
#endif
	}else{
		if (lc->previewstream!=NULL)
			toggle_video_preview(lc,FALSE);
	}

	linphone_core_run_hooks(lc);
	linphone_core_do_plugin_tasks(lc);

	if (lc->network_reachable && lc->netup_time!=0 && (curtime-lc->netup_time)>3){
		/*not do that immediately, take your time.*/
		linphone_core_send_initial_subscribes(lc);
	}

	if (one_second_elapsed) {
		if (lp_config_needs_commit(lc->config)) {
			lp_config_sync(lc->config);
		}
	}

	if (liblinphone_serialize_logs == TRUE) {
		ortp_logv_flush();
	}
}

/**
 * Interpret a call destination as supplied by the user, and returns a fully qualified
 * LinphoneAddress.
 *
 * @ingroup call_control
 *
 * A sip address should look like DisplayName \<sip:username\@domain:port\> .
 * Basically this function performs the following tasks
 * - if a phone number is entered, prepend country prefix of the default proxy
 *   configuration, eventually escape the '+' by 00.
 * - if no domain part is supplied, append the domain name of the default proxy
 * - if no sip: is present, prepend it
 *
 * The result is a syntaxically correct SIP address.
**/

LinphoneAddress * linphone_core_interpret_url(LinphoneCore *lc, const char *url){
	enum_lookup_res_t *enumres=NULL;
	char *enum_domain=NULL;
	LinphoneProxyConfig *proxy=lc->default_proxy;
	char *tmpurl;
	LinphoneAddress *uri;

	if (*url=='\0') return NULL;

	if (is_enum(url,&enum_domain)){
		linphone_core_notify_display_status(lc,_("Looking for telephone number destination..."));
		if (enum_lookup(enum_domain,&enumres)<0){
			linphone_core_notify_display_status(lc,_("Could not resolve this number."));
			ms_free(enum_domain);
			return NULL;
		}
		ms_free(enum_domain);
		tmpurl=enumres->sip_address[0];
		uri=linphone_address_new(tmpurl);
		enum_lookup_res_free(enumres);
		return uri;
	}
	/* check if we have a "sip:" or a "sips:" */
	if ( (strstr(url,"sip:")==NULL) && (strstr(url,"sips:")==NULL) ){
		/* this doesn't look like a true sip uri */
		if (strchr(url,'@')!=NULL){
			/* seems like sip: is missing !*/
			tmpurl=ms_strdup_printf("sip:%s",url);
			uri=linphone_address_new(tmpurl);
			ms_free(tmpurl);
			if (uri){
				return uri;
			}
		}

		if (proxy!=NULL){
			/* append the proxy domain suffix */
			const char *identity=linphone_proxy_config_get_identity(proxy);
			char normalized_username[128];
			uri=linphone_address_new(identity);
			if (uri==NULL){
				return NULL;
			}
			linphone_address_set_display_name(uri,NULL);
			linphone_proxy_config_normalize_number(proxy,url,normalized_username,
									sizeof(normalized_username));
			linphone_address_set_username(uri,normalized_username);
			return uri;
		}else return NULL;
	}
	uri=linphone_address_new(url);
	if (uri!=NULL){
		return uri;
	}

	return NULL;
}

/**
 * Returns the default identity SIP address.
 *
 * @ingroup proxies
 * This is an helper function:
 *
 * If no default proxy is set, this will return the primary contact (
 * see linphone_core_get_primary_contact() ). If a default proxy is set
 * it returns the registered identity on the proxy.
**/
const char * linphone_core_get_identity(LinphoneCore *lc){
	LinphoneProxyConfig *proxy=NULL;
	const char *from;
	linphone_core_get_default_proxy(lc,&proxy);
	if (proxy!=NULL) {
		from=linphone_proxy_config_get_identity(proxy);
	}else from=linphone_core_get_primary_contact(lc);
	return from;
}

const char * linphone_core_get_route(LinphoneCore *lc){
	LinphoneProxyConfig *proxy=NULL;
	const char *route=NULL;
	linphone_core_get_default_proxy(lc,&proxy);
	if (proxy!=NULL) {
		route=linphone_proxy_config_get_route(proxy);
	}
	return route;
}

/**
 * Start a new call as a consequence of a transfer request received from a call.
 * This function is for advanced usage: the execution of transfers is automatically managed by the LinphoneCore. However if an application
 * wants to have control over the call parameters for the new call, it should call this function immediately during the LinphoneCallRefered notification.
 * @see LinphoneCoreVTable::call_state_changed
 * @param lc the LinphoneCore
 * @param call a call that has just been notified about LinphoneCallRefered state event.
 * @param params the call parameters to be applied to the new call.
 * @return a LinphoneCall corresponding to the new call that is attempted to the transfer destination.
**/
LinphoneCall * linphone_core_start_refered_call(LinphoneCore *lc, LinphoneCall *call, const LinphoneCallParams *params){
	LinphoneCallParams *cp=params ? linphone_call_params_copy(params) : linphone_core_create_default_call_parameters(lc);
	LinphoneCall *newcall;

	if (call->state!=LinphoneCallPaused){
		ms_message("Automatically pausing current call to accept transfer.");
		_linphone_core_pause_call(lc,call);
		call->was_automatically_paused=TRUE;
	}

	if (!params){
		cp->has_video = call->current_params->has_video; /*start the call to refer-target with video enabled if original call had video*/
	}
	cp->referer=call;
	ms_message("Starting new call to refered address %s",call->refer_to);
	call->refer_pending=FALSE;
	newcall=linphone_core_invite_with_params(lc,call->refer_to,cp);
	linphone_call_params_destroy(cp);
	if (newcall) {
		call->transfer_target=linphone_call_ref(newcall);
		linphone_core_notify_refer_state(lc,call,newcall);
	}
	return newcall;
}

void linphone_core_notify_refer_state(LinphoneCore *lc, LinphoneCall *referer, LinphoneCall *newcall){
	if (referer->op!=NULL){
		sal_call_notify_refer_state(referer->op,newcall ? newcall->op : NULL);
	}
}

/* returns the ideal route set for making an operation through this proxy.
 * The list must be freed as well as the SalAddress content*/

	/*
* rfc3608
6.1.  Procedures at the UA

 /.../
   For example, some devices will use locally-configured
   explicit loose routing to reach a next-hop proxy, and others will use
   a default outbound-proxy routing rule.  However, for the result to
   function, the combination MUST provide valid routing in the local
   environment.  In general, the service route set is appended to any
   locally configured route needed to egress the access proxy chain.
   Systems designers must match the service routing policy of their
   nodes with the basic SIP routing policy in order to get a workable
   system.
*/

static MSList *make_routes_for_proxy(LinphoneProxyConfig *proxy, const LinphoneAddress *dest){
	MSList *ret=NULL;
	const char *local_route=linphone_proxy_config_get_route(proxy);
	const LinphoneAddress *srv_route=linphone_proxy_config_get_service_route(proxy);
	if (local_route){
		ret=ms_list_append(ret,sal_address_new(local_route));
	}
	if (srv_route){
		ret=ms_list_append(ret,sal_address_clone((SalAddress*)srv_route));
	}
	if (ret==NULL){
		/*if the proxy address matches the domain part of the destination, then use the same transport
		 * as the one used for registration. This is done by forcing a route to this proxy.*/
		SalAddress *proxy_addr=sal_address_new(linphone_proxy_config_get_addr(proxy));
		if (strcmp(sal_address_get_domain(proxy_addr),linphone_address_get_domain(dest))==0){
			ret=ms_list_append(ret,proxy_addr);
		}else sal_address_destroy(proxy_addr);
	}
	return ret;
}

LinphoneProxyConfig * linphone_core_lookup_known_proxy(LinphoneCore *lc, const LinphoneAddress *uri){
	const MSList *elem;
	LinphoneProxyConfig *found_cfg=NULL;
	LinphoneProxyConfig *found_reg_cfg=NULL;
	LinphoneProxyConfig *found_noreg_cfg=NULL;
	LinphoneProxyConfig *default_cfg=lc->default_proxy;

	if (linphone_address_get_domain(uri) == NULL) {
		ms_message("cannot seach for proxy for uri [%p] if no domain set. returning default",uri);
		return default_cfg;
	}
	/*return default proxy if it is matching the destination uri*/
	if (default_cfg){
		const char *domain=linphone_proxy_config_get_domain(default_cfg);
		if (strcmp(domain,linphone_address_get_domain(uri))==0){
			found_cfg=default_cfg;
			goto end;
		}
	}

	/*otherwise return first registered, then first registering matching, otherwise first matching */
	for (elem=linphone_core_get_proxy_config_list(lc);elem!=NULL;elem=elem->next){
		LinphoneProxyConfig *cfg=(LinphoneProxyConfig*)elem->data;
		const char *domain=linphone_proxy_config_get_domain(cfg);
		if (domain!=NULL && strcmp(domain,linphone_address_get_domain(uri))==0){
			if (linphone_proxy_config_get_state(cfg) == LinphoneRegistrationOk ){
				found_cfg=cfg;
				break;
			} else if (!found_reg_cfg && linphone_proxy_config_register_enabled(cfg)) {
				found_reg_cfg=cfg;
			} else if (!found_noreg_cfg){
				found_noreg_cfg=cfg;
			}
		}
	}
end:
	if     ( !found_cfg && found_reg_cfg)    found_cfg = found_reg_cfg;
	else if( !found_cfg && found_noreg_cfg ) found_cfg = found_noreg_cfg;

	if (found_cfg && found_cfg!=default_cfg){
		ms_debug("Overriding default proxy setting for this call/message/subscribe operation.");
	}else if (!found_cfg) found_cfg=default_cfg; /*when no matching proxy config is found, use the default proxy config*/
	return found_cfg;
}

const char *linphone_core_find_best_identity(LinphoneCore *lc, const LinphoneAddress *to){
	LinphoneProxyConfig *cfg=linphone_core_lookup_known_proxy(lc,to);
	if (cfg!=NULL){
		return linphone_proxy_config_get_identity (cfg);
	}
	return linphone_core_get_primary_contact(lc);
}


int linphone_core_proceed_with_invite_if_ready(LinphoneCore *lc, LinphoneCall *call, LinphoneProxyConfig *dest_proxy){
	bool_t ice_ready = FALSE;
	bool_t upnp_ready = FALSE;
	bool_t ping_ready = FALSE;

	if (call->ice_session != NULL) {
		if (ice_session_candidates_gathered(call->ice_session)) ice_ready = TRUE;
	} else {
		ice_ready = TRUE;
	}
#ifdef BUILD_UPNP
	if (call->upnp_session != NULL) {
		if (linphone_upnp_session_get_state(call->upnp_session) == LinphoneUpnpStateOk) upnp_ready = TRUE;
	} else {
		upnp_ready = TRUE;
	}
#else
	upnp_ready=TRUE;
#endif //BUILD_UPNP
	if (call->ping_op != NULL) {
		if (call->ping_replied == TRUE) ping_ready = TRUE;
	} else {
		ping_ready = TRUE;
	}

	if ((ice_ready == TRUE) && (upnp_ready == TRUE) && (ping_ready == TRUE)) {
		return linphone_core_start_invite(lc, call, NULL);
	}
	return 0;
}

int linphone_core_restart_invite(LinphoneCore *lc, LinphoneCall *call){
	linphone_call_create_op(call);
	linphone_call_stop_media_streams(call);
	ms_media_stream_sessions_uninit(&call->sessions[0]);
	ms_media_stream_sessions_uninit(&call->sessions[1]);
	linphone_call_init_media_streams(call);
	return linphone_core_start_invite(lc,call, NULL);
}

int linphone_core_start_invite(LinphoneCore *lc, LinphoneCall *call, const LinphoneAddress* destination /* = NULL if to be taken from the call log */){
	int err;
	char *real_url,*barmsg;
	char *from;
	/*try to be best-effort in giving real local or routable contact address */
	linphone_call_set_contact_op(call);

	linphone_core_stop_dtmf_stream(lc);
	linphone_call_make_local_media_description(lc,call);

	if (lc->ringstream==NULL) {
		if (lc->sound_conf.play_sndcard && lc->sound_conf.capt_sndcard){
			/*give a chance a set card prefered sampling frequency*/
			if (call->localdesc->streams[0].max_rate>0) {
				ms_snd_card_set_preferred_sample_rate(lc->sound_conf.play_sndcard, call->localdesc->streams[0].max_rate);
			}
			audio_stream_prepare_sound(call->audiostream,lc->sound_conf.play_sndcard,lc->sound_conf.capt_sndcard);
		}
	}
	real_url=linphone_address_as_string( destination ? destination : call->log->to);
	from=linphone_address_as_string(call->log->from);

	if (!lc->sip_conf.sdp_200_ack){
		/*we are offering, set local media description before sending the call*/
		sal_call_set_local_media_description(call->op,call->localdesc);
	}
	err=sal_call(call->op,from,real_url);
	if (lc->sip_conf.sdp_200_ack){
		/*we are NOT offering, set local media description after sending the call so that we are ready to
		 process the remote offer when it will arrive*/
		sal_call_set_local_media_description(call->op,call->localdesc);
	}

	call->log->call_id=ms_strdup(sal_op_get_call_id(call->op)); /*must be known at that time*/

	barmsg=ortp_strdup_printf("%s %s", _("Contacting"), real_url);
	linphone_core_notify_display_status(lc,barmsg);
	ms_free(barmsg);

	if (err<0){
		linphone_core_notify_display_status(lc,_("Could not call"));
		linphone_call_stop_media_streams(call);
		linphone_call_set_state(call,LinphoneCallError,"Call failed");
	}else {
		linphone_call_set_state(call,LinphoneCallOutgoingProgress,"Outgoing call in progress");
	}
	ms_free(real_url);
	ms_free(from);
	return err;
}

/**
 * Initiates an outgoing call
 *
 * @ingroup call_control
 * @param lc the LinphoneCore object
 * @param url the destination of the call (sip address, or phone number).
 *
 * The application doesn't own a reference to the returned LinphoneCall object.
 * Use linphone_call_ref() to safely keep the LinphoneCall pointer valid within your application.
 *
 * @return a LinphoneCall object or NULL in case of failure
**/
LinphoneCall * linphone_core_invite(LinphoneCore *lc, const char *url){
	LinphoneCall *call;
	LinphoneCallParams *p=linphone_core_create_default_call_parameters (lc);
	p->has_video &= !!lc->video_policy.automatically_initiate;
	call=linphone_core_invite_with_params(lc,url,p);
	linphone_call_params_destroy(p);
	return call;
}


/**
 * Initiates an outgoing call according to supplied call parameters
 *
 * @ingroup call_control
 * @param lc the LinphoneCore object
 * @param url the destination of the call (sip address, or phone number).
 * @param p call parameters
 *
 * The application doesn't own a reference to the returned LinphoneCall object.
 * Use linphone_call_ref() to safely keep the LinphoneCall pointer valid within your application.
 *
 * @return a LinphoneCall object or NULL in case of failure
**/
LinphoneCall * linphone_core_invite_with_params(LinphoneCore *lc, const char *url, const LinphoneCallParams *p){
	LinphoneAddress *addr=linphone_core_interpret_url(lc,url);
	if (addr){
		LinphoneCall *call;
		call=linphone_core_invite_address_with_params(lc,addr,p);
		linphone_address_destroy(addr);
		return call;
	}
	return NULL;
}

/**
 * Initiates an outgoing call given a destination LinphoneAddress
 *
 * @ingroup call_control
 * @param lc the LinphoneCore object
 * @param addr the destination of the call (sip address).
 *
 * The LinphoneAddress can be constructed directly using linphone_address_new(), or
 * created by linphone_core_interpret_url().
 * The application doesn't own a reference to the returned LinphoneCall object.
 * Use linphone_call_ref() to safely keep the LinphoneCall pointer valid within your application.
 *
 * @return a LinphoneCall object or NULL in case of failure
**/
LinphoneCall * linphone_core_invite_address(LinphoneCore *lc, const LinphoneAddress *addr){
	LinphoneCall *call;
	LinphoneCallParams *p=linphone_core_create_default_call_parameters(lc);
	p->has_video &= !!lc->video_policy.automatically_initiate;
	call=linphone_core_invite_address_with_params (lc,addr,p);
	linphone_call_params_destroy(p);
	return call;
}

static void linphone_transfer_routes_to_op(MSList *routes, SalOp *op){
	MSList *it;
	for(it=routes;it!=NULL;it=it->next){
		SalAddress *addr=(SalAddress*)it->data;
		sal_op_add_route_address(op,addr);
		sal_address_destroy(addr);
	}
	ms_list_free(routes);
}

void linphone_configure_op(LinphoneCore *lc, SalOp *op, const LinphoneAddress *dest, SalCustomHeader *headers, bool_t with_contact){
	MSList *routes=NULL;
	LinphoneProxyConfig *proxy=linphone_core_lookup_known_proxy(lc,dest);
	const char *identity;
	if (proxy){
		identity=linphone_proxy_config_get_identity(proxy);
		if (linphone_proxy_config_get_privacy(proxy)!=LinphonePrivacyDefault) {
			sal_op_set_privacy(op,linphone_proxy_config_get_privacy(proxy));
		}
	}else identity=linphone_core_get_primary_contact(lc);
	/*sending out of calls*/
	if (proxy){
		routes=make_routes_for_proxy(proxy,dest);
		linphone_transfer_routes_to_op(routes,op);
	}
	sal_op_set_to_address(op,dest);
	sal_op_set_from(op,identity);
	sal_op_set_sent_custom_header(op,headers);
	sal_op_set_realm(op,linphone_proxy_config_get_realm(proxy));
	if (with_contact && proxy && proxy->op){
		const SalAddress *contact;
		if ((contact=sal_op_get_contact_address(proxy->op))){
			SalTransport tport=sal_address_get_transport((SalAddress*)contact);
			SalAddress *new_contact=sal_address_clone(contact);
			sal_address_clean(new_contact); /* clean out contact_params that come from proxy config*/
			sal_address_set_transport(new_contact,tport);
			sal_op_set_contact_address(op,new_contact);
			sal_address_destroy(new_contact);
		}
	}
}

/**
 * Initiates an outgoing call given a destination LinphoneAddress
 *
 * @ingroup call_control
 * @param lc the LinphoneCore object
 * @param addr the destination of the call (sip address).
	@param params call parameters
 *
 * The LinphoneAddress can be constructed directly using linphone_address_new(), or
 * created by linphone_core_interpret_url().
 * The application doesn't own a reference to the returned LinphoneCall object.
 * Use linphone_call_ref() to safely keep the LinphoneCall pointer valid within your application.
 *
 * @return a LinphoneCall object or NULL in case of failure
**/
LinphoneCall * linphone_core_invite_address_with_params(LinphoneCore *lc, const LinphoneAddress *addr, const LinphoneCallParams *params)
{
	const char *from=NULL;
	LinphoneProxyConfig *proxy=NULL;
	LinphoneAddress *parsed_url2=NULL;
	char *real_url=NULL;
	LinphoneCall *call;
	bool_t defer = FALSE;
	LinphoneCallParams *cp = linphone_call_params_copy(params);

	linphone_core_preempt_sound_resources(lc);

	if(!linphone_core_can_we_add_call(lc)){
		linphone_core_notify_display_warning(lc,_("Sorry, we have reached the maximum number of simultaneous calls"));
		return NULL;
	}

	real_url=linphone_address_as_string(addr);
	proxy=linphone_core_lookup_known_proxy(lc,addr);

	if (proxy!=NULL) {
		from=linphone_proxy_config_get_identity(proxy);
		cp->avpf_enabled = linphone_proxy_config_avpf_enabled(proxy);
		cp->avpf_rr_interval = linphone_proxy_config_get_avpf_rr_interval(proxy) * 1000;
	}else{
		cp->avpf_enabled=linphone_core_get_avpf_mode(lc)==LinphoneAVPFEnabled;
		if (cp->avpf_enabled) cp->avpf_rr_interval=linphone_core_get_avpf_rr_interval(lc) * 1000;
	}

	/* if no proxy or no identity defined for this proxy, default to primary contact*/
	if (from==NULL) from=linphone_core_get_primary_contact(lc);

	parsed_url2=linphone_address_new(from);

	call=linphone_call_new_outgoing(lc,parsed_url2,linphone_address_clone(addr),cp,proxy);

	if(linphone_core_add_call(lc,call)!= 0)
	{
		ms_warning("we had a problem in adding the call into the invite ... weird");
		linphone_call_unref(call);
		linphone_call_params_destroy(cp);
		return NULL;
	}

	/* this call becomes now the current one*/
	lc->current_call=call;
	linphone_call_set_state (call,LinphoneCallOutgoingInit,"Starting outgoing call");
	call->log->start_date_time=ms_time(NULL);
	linphone_call_init_media_streams(call);

	if (linphone_core_get_firewall_policy(call->core) == LinphonePolicyUseIce) {
		/* Defer the start of the call after the ICE gathering process. */
		if (linphone_call_prepare_ice(call,FALSE)==1)
			defer=TRUE;
	}
	else if (linphone_core_get_firewall_policy(call->core) == LinphonePolicyUseUpnp) {
#ifdef BUILD_UPNP
		if (linphone_core_update_upnp(lc,call)<0) {
			/* uPnP port mappings failed, proceed with the call anyway. */
			linphone_call_delete_upnp_session(call);
		} else {
			defer = TRUE;
		}
#endif //BUILD_UPNP
	}

	if (call->dest_proxy==NULL && lc->sip_conf.ping_with_options==TRUE){
#ifdef BUILD_UPNP
		if (lc->upnp != NULL && linphone_core_get_firewall_policy(lc)==LinphonePolicyUseUpnp &&
			linphone_upnp_context_get_state(lc->upnp) == LinphoneUpnpStateOk) {
#else //BUILD_UPNP
		{
#endif //BUILD_UPNP
			/*defer the start of the call after the OPTIONS ping*/
			call->ping_replied=FALSE;
			call->ping_op=sal_op_new(lc->sal);
			sal_ping(call->ping_op,from,real_url);
			sal_op_set_user_pointer(call->ping_op,call);
			defer = TRUE;
		}
	}

	if (defer==FALSE) linphone_core_start_invite(lc,call,NULL);

	if (real_url!=NULL) ms_free(real_url);
	linphone_call_params_destroy(cp);
	return call;
}

/**
 * Performs a simple call transfer to the specified destination.
 *
 * @ingroup call_control
 * The remote endpoint is expected to issue a new call to the specified destination.
 * The current call remains active and thus can be later paused or terminated.
 *
 * It is possible to follow the progress of the transfer provided that transferee sends notification about it.
 * In this case, the transfer_state_changed callback of the #LinphoneCoreVTable is invoked to notify of the state of the new call at the other party.
 * The notified states are #LinphoneCallOutgoingInit , #LinphoneCallOutgoingProgress, #LinphoneCallOutgoingRinging and #LinphoneCallConnected.
**/
int linphone_core_transfer_call(LinphoneCore *lc, LinphoneCall *call, const char *url)
{
	char *real_url=NULL;
	LinphoneAddress *real_parsed_url=linphone_core_interpret_url(lc,url);

	if (!real_parsed_url){
		/* bad url */
		return -1;
	}
	if (call==NULL){
		ms_warning("No established call to refer.");
		return -1;
	}
	//lc->call=NULL; //Do not do that you will lose the call afterward . . .
	real_url=linphone_address_as_string (real_parsed_url);
	sal_call_refer(call->op,real_url);
	ms_free(real_url);
	linphone_address_destroy(real_parsed_url);
	linphone_call_set_transfer_state(call, LinphoneCallOutgoingInit);
	return 0;
}

/**
 * Transfer a call to destination of another running call. This is used for "attended transfer" scenarios.
 * @param lc linphone core object
 * @param call a running call you want to transfer
 * @param dest a running call whose remote person will receive the transfer
 *
 * @ingroup call_control
 *
 * The transfered call is supposed to be in paused state, so that it is able to accept the transfer immediately.
 * The destination call is a call previously established to introduce the transfered person.
 * This method will send a transfer request to the transfered person. The phone of the transfered is then
 * expected to automatically call to the destination of the transfer. The receiver of the transfer will then automatically
 * close the call with us (the 'dest' call).
 *
 * It is possible to follow the progress of the transfer provided that transferee sends notification about it.
 * In this case, the transfer_state_changed callback of the #LinphoneCoreVTable is invoked to notify of the state of the new call at the other party.
 * The notified states are #LinphoneCallOutgoingInit , #LinphoneCallOutgoingProgress, #LinphoneCallOutgoingRinging and #LinphoneCallConnected.
**/
int linphone_core_transfer_call_to_another(LinphoneCore *lc, LinphoneCall *call, LinphoneCall *dest){
	int result = sal_call_refer_with_replaces (call->op,dest->op);
	linphone_call_set_transfer_state(call, LinphoneCallOutgoingInit);
	return result;
}

bool_t linphone_core_is_incoming_invite_pending(LinphoneCore*lc){
	LinphoneCall *call = linphone_core_get_current_call(lc);
	if(call != NULL)
	{
		if(call->dir==LinphoneCallIncoming
			&& (call->state == LinphoneCallIncomingReceived || call->state ==  LinphoneCallIncomingEarlyMedia))
			return TRUE;
	}
	return FALSE;
}

bool_t linphone_core_incompatible_security(LinphoneCore *lc, SalMediaDescription *md){
	return linphone_core_is_media_encryption_mandatory(lc) && linphone_core_get_media_encryption(lc)==LinphoneMediaEncryptionSRTP && !sal_media_description_has_srtp(md);
}

void linphone_core_notify_incoming_call(LinphoneCore *lc, LinphoneCall *call){
	char *barmesg;
	char *tmp;
	LinphoneAddress *from_parsed;
	bool_t propose_early_media=lp_config_get_int(lc->config,"sip","incoming_calls_early_media",FALSE);
	const char *ringback_tone=linphone_core_get_remote_ringback_tone (lc);

	from_parsed=linphone_address_new(sal_op_get_from(call->op));
	linphone_address_clean(from_parsed);
	tmp=linphone_address_as_string(from_parsed);
	linphone_address_destroy(from_parsed);
	barmesg=ortp_strdup_printf("%s %s%s",tmp,_("is contacting you"),
		(sal_call_autoanswer_asked(call->op)) ?_(" and asked autoanswer."):".");
	linphone_core_notify_show_interface(lc);
	linphone_core_notify_display_status(lc,barmesg);

	/* play the ring if this is the only call*/
	if (ms_list_size(lc->calls)==1){
		lc->current_call=call;
		if (lc->ringstream && lc->dmfs_playing_start_time!=0){
			linphone_core_stop_dtmf_stream(lc);
		}
		if (lc->sound_conf.ring_sndcard!=NULL){
			if(lc->ringstream==NULL && lc->sound_conf.local_ring){
				MSSndCard *ringcard=lc->sound_conf.lsd_card ?lc->sound_conf.lsd_card : lc->sound_conf.ring_sndcard;
				ms_message("Starting local ring...");
				lc->ringstream=ring_start(lc->sound_conf.local_ring,2000,ringcard);
			}
			else
			{
				ms_message("the local ring is already started");
			}
		}
	}else{
		/* else play a tone within the context of the current call */
		call->ringing_beep=TRUE;
		linphone_core_play_named_tone(lc,LinphoneToneCallWaiting);
	}

	linphone_call_set_state(call,LinphoneCallIncomingReceived,"Incoming call");

	if (call->state==LinphoneCallIncomingReceived){
		/*try to be best-effort in giving real local or routable contact address for 100Rel case*/
		linphone_call_set_contact_op(call);

		if (propose_early_media || ringback_tone!=NULL){
			linphone_core_accept_early_media(lc,call);
		}else sal_call_notify_ringing(call->op,FALSE);

		if (sal_call_get_replaces(call->op)!=NULL && lp_config_get_int(lc->config,"sip","auto_answer_replacing_calls",1)){
			linphone_core_accept_call(lc,call);
		}
	}
	linphone_call_unref(call);

	ms_free(barmesg);
	ms_free(tmp);
}


/**
 * When receiving an incoming, accept to start a media session as early-media.
 * This means the call is not accepted but audio & video streams can be established if the remote party supports early media.
 * However, unlike after call acceptance, mic and camera input are not sent during early-media, though received audio & video are played normally.
 * The call can then later be fully accepted using linphone_core_accept_call() or linphone_core_accept_call_with_params().
 * @param lc the linphonecore
 * @param call the call
 * @param params the call params, can be NULL.
 * @return 0 if successful, -1 otherwise.
 * @ingroup call_control
**/
int linphone_core_accept_early_media_with_params(LinphoneCore* lc, LinphoneCall* call, const LinphoneCallParams* params) {
	if (call->state==LinphoneCallIncomingReceived){
		SalMediaDescription* md;

		/*try to be best-effort in giving real local or routable contact address for 100Rel case*/
		linphone_call_set_contact_op(call);

		// if parameters are passed, update the media description
		if ( params ) {
			linphone_call_set_new_params(call,params);
			linphone_call_make_local_media_description ( lc,call );
			sal_call_set_local_media_description ( call->op,call->localdesc );
			sal_op_set_sent_custom_header ( call->op,params->custom_headers );
		}

		sal_call_notify_ringing(call->op,TRUE);

		linphone_call_set_state(call,LinphoneCallIncomingEarlyMedia,"Incoming call early media");
		md=sal_call_get_final_media_description(call->op);
		if (md) linphone_core_update_streams(lc,call,md);
		return 0;
	}else{
		ms_error("Bad state %s for linphone_core_accept_early_media_with_params()", linphone_call_state_to_string(call->state));
	}

	return -1;
}

/**
 * Accept an early media session for an incoming call.
 * This is identical as calling linphone_core_accept_early_media_with_params() with NULL call parameters.
 * @see linphone_core_accept_early_media_with_params()
 * @param lc the core
 * @param call the incoming call
 * @return 0 if successful, -1 otherwise.
 * @ingroup call_control
**/
int linphone_core_accept_early_media(LinphoneCore* lc, LinphoneCall* call){
	return linphone_core_accept_early_media_with_params(lc, call, NULL);
}

int linphone_core_start_update_call(LinphoneCore *lc, LinphoneCall *call){
	const char *subject;
	int err;
	bool_t no_user_consent=call->params->no_user_consent;

	if (!no_user_consent) linphone_call_make_local_media_description(lc,call);
#ifdef BUILD_UPNP
	if(call->upnp_session != NULL) {
		linphone_core_update_local_media_description_from_upnp(call->localdesc, call->upnp_session);
	}
#endif //BUILD_UPNP
	if (call->params->in_conference){
		subject="Conference";
	}else if (!no_user_consent){
		subject="Media change";
	}else{
		subject="Refreshing";
	}
	linphone_core_notify_display_status(lc,_("Modifying call parameters..."));
	if (!lc->sip_conf.sdp_200_ack){
		sal_call_set_local_media_description (call->op,call->localdesc);
	} else {
		sal_call_set_local_media_description (call->op,NULL);
	}
	if (call->dest_proxy && call->dest_proxy->op){
		/*give a chance to update the contact address if connectivity has changed*/
		sal_op_set_contact_address(call->op,sal_op_get_contact_address(call->dest_proxy->op));
	}else sal_op_set_contact_address(call->op,NULL);
	err= sal_call_update(call->op,subject,no_user_consent);
	if (lc->sip_conf.sdp_200_ack){
		/*we are NOT offering, set local media description after sending the call so that we are ready to
		 process the remote offer when it will arrive*/
		sal_call_set_local_media_description(call->op,call->localdesc);
	}
	return err;
}

/**
 * @ingroup call_control
 * Updates a running call according to supplied call parameters or parameters changed in the LinphoneCore.
 *
 * In this version this is limited to the following use cases:
 * - setting up/down the video stream according to the video parameter of the LinphoneCallParams (see linphone_call_params_enable_video() ).
 * - changing the size of the transmitted video after calling linphone_core_set_preferred_video_size()
 *
 * In case no changes are requested through the LinphoneCallParams argument, then this argument can be omitted and set to NULL.
 * @param lc the core
 * @param call the call to be updated
 * @param params the new call parameters to use. (may be NULL)
 * @return 0 if successful, -1 otherwise.
**/
int linphone_core_update_call(LinphoneCore *lc, LinphoneCall *call, const LinphoneCallParams *params){
	int err=0;
	LinphoneCallState nextstate;
#if defined(VIDEO_ENABLED) && defined(BUILD_UPNP)
	bool_t has_video = FALSE;
#endif

	switch(call->state){
		case LinphoneCallIncomingReceived:
		case LinphoneCallIncomingEarlyMedia:
		case LinphoneCallOutgoingRinging:
		case LinphoneCallOutgoingEarlyMedia:
			nextstate=LinphoneCallEarlyUpdating;
			break;
		case LinphoneCallStreamsRunning:
			nextstate=LinphoneCallUpdating;
			break;
		default:
		ms_error("linphone_core_update_call() is not allowed in [%s] state",linphone_call_state_to_string(call->state));
		return -1;
	}

	if (params!=NULL){
		linphone_call_set_state(call,nextstate,"Updating call");
#if defined(VIDEO_ENABLED) && defined(BUILD_UPNP)
		has_video = call->params->has_video;

		// Video removing
		if((call->videostream != NULL) && !params->has_video) {
			if(call->upnp_session != NULL) {
				if (linphone_core_update_upnp(lc, call)<0) {
					/* uPnP port mappings failed, proceed with the call anyway. */
					linphone_call_delete_upnp_session(call);
				}
			}

		}
#endif /* defined(VIDEO_ENABLED) && defined(BUILD_UPNP) */
		linphone_call_set_new_params(call,params);
		err=linphone_call_prepare_ice(call,FALSE);
		if (err==1) {
			ms_message("Defer call update to gather ICE candidates");
			return 0;
		}

#if defined(VIDEO_ENABLED) && defined(BUILD_UPNP)
		// Video adding
		if (!has_video && call->params->has_video) {
			if(call->upnp_session != NULL) {
				ms_message("Defer call update to add uPnP port mappings");
				video_stream_prepare_video(call->videostream);
				if (linphone_core_update_upnp(lc, call)<0) {
					/* uPnP port mappings failed, proceed with the call anyway. */
					linphone_call_delete_upnp_session(call);
				} else {
					return err;
				}
			}
		}
#endif //defined(VIDEO_ENABLED) && defined(BUILD_UPNP)
		err = linphone_core_start_update_call(lc, call);
	}else{
#ifdef VIDEO_ENABLED
		if ((call->videostream != NULL) && (call->state == LinphoneCallStreamsRunning)) {
			video_stream_set_sent_video_size(call->videostream,linphone_core_get_preferred_video_size(lc));
			video_stream_set_fps(call->videostream, linphone_core_get_preferred_framerate(lc));
			if (call->camera_enabled && call->videostream->cam!=lc->video_conf.device){
				video_stream_change_camera(call->videostream,lc->video_conf.device);
			}else video_stream_update_video_params(call->videostream);
		}
#endif
	}

	return err;
}

/**
 * @ingroup call_control
 * When receiving a #LinphoneCallUpdatedByRemote state notification, prevent LinphoneCore from performing an automatic answer.
 *
 * When receiving a #LinphoneCallUpdatedByRemote state notification (ie an incoming reINVITE), the default behaviour of
 * LinphoneCore is to automatically answer the reINIVTE with call parameters unchanged.
 * However when for example when the remote party updated the call to propose a video stream, it can be useful
 * to prompt the user before answering. This can be achieved by calling linphone_core_defer_call_update() during
 * the call state notifiacation, to deactivate the automatic answer that would just confirm the audio but reject the video.
 * Then, when the user responds to dialog prompt, it becomes possible to call linphone_core_accept_call_update() to answer
 * the reINVITE, with eventually video enabled in the LinphoneCallParams argument.
 *
 * @return 0 if successful, -1 if the linphone_core_defer_call_update() was done outside a #LinphoneCallUpdatedByRemote notification, which is illegal.
**/
int linphone_core_defer_call_update(LinphoneCore *lc, LinphoneCall *call){
	if (call->state==LinphoneCallUpdatedByRemote){
		call->defer_update=TRUE;
		return 0;
	}
	ms_error("linphone_core_defer_call_update() not done in state LinphoneCallUpdatedByRemote");
	return -1;
}

int linphone_core_start_accept_call_update(LinphoneCore *lc, LinphoneCall *call, LinphoneCallState next_state, const char *state_info){
	SalMediaDescription *md;
	if (call->ice_session != NULL) {
		if (ice_session_nb_losing_pairs(call->ice_session) > 0) {
			/* Defer the sending of the answer until there are no losing pairs left. */
			return 0;
		}
	}
	linphone_call_make_local_media_description(lc,call);

	linphone_call_update_remote_session_id_and_ver(call);
	sal_call_set_local_media_description(call->op,call->localdesc);
	sal_call_accept(call->op);
	md=sal_call_get_final_media_description(call->op);
	if (md && !sal_media_description_empty(md)){
		linphone_core_update_streams (lc,call,md);
		linphone_call_fix_call_parameters(call);
	}
	linphone_call_set_state(call,next_state,state_info);
	return 0;
}

/**
 * @ingroup call_control
 * Accept call modifications initiated by other end.
 *
 * This call may be performed in response to a #LinphoneCallUpdatedByRemote state notification.
 * When such notification arrives, the application can decide to call linphone_core_defer_update_call() so that it can
 * have the time to prompt the user. linphone_call_get_remote_params() can be used to get information about the call parameters
 * requested by the other party, such as whether a video stream is requested.
 *
 * When the user accepts or refuse the change, linphone_core_accept_call_update() can be done to answer to the other party.
 * If params is NULL, then the same call parameters established before the update request will continue to be used (no change).
 * If params is not NULL, then the update will be accepted according to the parameters passed.
 * Typical example is when a user accepts to start video, then params should indicate that video stream should be used
 * (see linphone_call_params_enable_video()).
 * @param lc the linphone core object.
 * @param call the LinphoneCall object
 * @param params a LinphoneCallParams object describing the call parameters to accept.
 * @return 0 if successful, -1 otherwise (actually when this function call is performed outside ot #LinphoneCallUpdatedByRemote state).
**/
int linphone_core_accept_call_update(LinphoneCore *lc, LinphoneCall *call, const LinphoneCallParams *params){
	if (call->state!=LinphoneCallUpdatedByRemote){
		ms_error("linphone_core_accept_update(): invalid state %s to call this function.",
				 linphone_call_state_to_string(call->state));
		return -1;
	}
	return _linphone_core_accept_call_update(lc, call, params, call->prevstate, linphone_call_state_to_string(call->prevstate));
}

int _linphone_core_accept_call_update(LinphoneCore *lc, LinphoneCall *call, const LinphoneCallParams *params, LinphoneCallState next_state, const char *state_info){
	SalMediaDescription *remote_desc;
	bool_t keep_sdp_version;
#if defined(VIDEO_ENABLED) && defined(BUILD_UPNP)
	bool_t old_has_video = call->params->has_video;
#endif

	remote_desc = sal_call_get_remote_media_description(call->op);
	keep_sdp_version = lp_config_get_int(lc->config, "sip", "keep_sdp_version", 0);
	if (keep_sdp_version &&(remote_desc->session_id == call->remote_session_id) && (remote_desc->session_ver == call->remote_session_ver)) {
		/* Remote has sent an INVITE with the same SDP as before, so send a 200 OK with the same SDP as before. */
		ms_warning("SDP version has not changed, send same SDP as before.");
		sal_call_accept(call->op);
		linphone_call_set_state(call,next_state,state_info);
		return 0;
	}
	if (params==NULL){
		call->params->has_video=lc->video_policy.automatically_accept || call->current_params->has_video;
	}else
		linphone_call_set_new_params(call,params);

	if (call->params->has_video && !linphone_core_video_enabled(lc)){
		ms_warning("linphone_core_accept_call_update(): requested video but video support is globally disabled. Refusing video.");
		call->params->has_video=FALSE;
	}
	if (call->current_params->in_conference) {
		ms_warning("Video isn't supported in conference");
		call->params->has_video = FALSE;
	}
	call->params->has_video &= linphone_core_media_description_contains_video_stream(remote_desc);
	linphone_call_init_media_streams(call); /*so that video stream is initialized if necessary*/
	if (call->ice_session != NULL) {
		if (linphone_call_prepare_ice(call,TRUE)==1)
			return 0;/*deferred to completion of ICE gathering*/
	}

#ifdef BUILD_UPNP
	if(call->upnp_session != NULL) {
		linphone_core_update_upnp_from_remote_media_description(call, sal_call_get_remote_media_description(call->op));
#ifdef VIDEO_ENABLED
		if ((call->params->has_video) && (call->params->has_video != old_has_video)) {
			video_stream_prepare_video(call->videostream);
			if (linphone_core_update_upnp(lc, call)<0) {
				/* uPnP update failed, proceed with the call anyway. */
				linphone_call_delete_upnp_session(call);
			} else return 0;
		}
#endif //VIDEO_ENABLED
	}
#endif //BUILD_UPNP

	linphone_core_start_accept_call_update(lc, call, next_state, state_info);
	return 0;
}

/**
 * Accept an incoming call.
 *
 * @ingroup call_control
 * Basically the application is notified of incoming calls within the
 * call_state_changed callback of the #LinphoneCoreVTable structure, where it will receive
 * a LinphoneCallIncoming event with the associated LinphoneCall object.
 * The application can later accept the call using this method.
 * @param lc the LinphoneCore object
 * @param call the LinphoneCall object representing the call to be answered.
 *
**/
int linphone_core_accept_call(LinphoneCore *lc, LinphoneCall *call){
	return linphone_core_accept_call_with_params(lc,call,NULL);
}

/**
 * Accept an incoming call, with parameters.
 *
 * @ingroup call_control
 * Basically the application is notified of incoming calls within the
 * call_state_changed callback of the #LinphoneCoreVTable structure, where it will receive
 * a LinphoneCallIncoming event with the associated LinphoneCall object.
 * The application can later accept the call using
 * this method.
 * @param lc the LinphoneCore object
 * @param call the LinphoneCall object representing the call to be answered.
 * @param params the specific parameters for this call, for example whether video is accepted or not. Use NULL to use default parameters.
 *
**/
int linphone_core_accept_call_with_params(LinphoneCore *lc, LinphoneCall *call, const LinphoneCallParams *params){
	SalOp *replaced;
	SalMediaDescription *new_md;
	bool_t was_ringing=FALSE;

	if (call==NULL){
		//if just one call is present answer the only one ...
		if(linphone_core_get_calls_nb (lc) != 1)
			return -1;
		else
			call = (LinphoneCall*)linphone_core_get_calls(lc)->data;
	}

	switch(call->state){
		case LinphoneCallIncomingReceived:
		case LinphoneCallIncomingEarlyMedia:
		break;
		default:
			ms_error("linphone_core_accept_call_with_params() call [%p] is in state [%s], operation not permitted.",
				 call, linphone_call_state_to_string(call->state));
			return -1;
			break;
	}

	/* check if this call is supposed to replace an already running one*/
	replaced=sal_call_get_replaces(call->op);
	if (replaced){
		LinphoneCall *rc=(LinphoneCall*)sal_op_get_user_pointer (replaced);
		if (rc){
			ms_message("Call %p replaces call %p. This last one is going to be terminated automatically.",
					   call,rc);
			linphone_core_terminate_call(lc,rc);
		}
	}

	if (lc->current_call!=call){
		linphone_core_preempt_sound_resources(lc);
	}

	/*stop ringing */
	if (lc->ringstream!=NULL) {
		ms_message("stop ringing");
		linphone_core_stop_ringing(lc);
		was_ringing=TRUE;
	}
	if (call->ringing_beep){
		linphone_core_stop_dtmf(lc);
		call->ringing_beep=FALSE;
	}

	/*try to be best-effort in giving real local or routable contact address */
	linphone_call_set_contact_op(call);
	if (params){
		const SalMediaDescription *md = sal_call_get_remote_media_description(call->op);
		linphone_call_set_new_params(call,params);
		// There might not be a md if the INVITE was lacking an SDP
		// In this case we use the parameters as is.
		if (md) {
			linphone_call_set_compatible_incoming_call_parameters(call, md);
		}
		linphone_call_prepare_ice(call,TRUE);
		linphone_call_make_local_media_description(lc,call);
		sal_call_set_local_media_description(call->op,call->localdesc);
		sal_op_set_sent_custom_header(call->op,params->custom_headers);
	}

	/*give a chance a set card prefered sampling frequency*/
	if (call->localdesc->streams[0].max_rate>0) {
		ms_message ("configuring prefered card sampling rate to [%i]",call->localdesc->streams[0].max_rate);
		if (lc->sound_conf.play_sndcard)
			ms_snd_card_set_preferred_sample_rate(lc->sound_conf.play_sndcard, call->localdesc->streams[0].max_rate);
		if (lc->sound_conf.capt_sndcard)
			ms_snd_card_set_preferred_sample_rate(lc->sound_conf.capt_sndcard, call->localdesc->streams[0].max_rate);
	}

	if (!was_ringing && call->audiostream->ms.state==MSStreamInitialized){
		audio_stream_prepare_sound(call->audiostream,lc->sound_conf.play_sndcard,lc->sound_conf.capt_sndcard);
	}

	linphone_call_update_remote_session_id_and_ver(call);
	sal_call_accept(call->op);
	linphone_core_notify_display_status(lc,_("Connected."));
	lc->current_call=call;
	linphone_call_set_state(call,LinphoneCallConnected,"Connected");
	new_md=sal_call_get_final_media_description(call->op);
	if (new_md){
		linphone_core_update_streams(lc, call, new_md);
		linphone_call_fix_call_parameters(call);
		linphone_call_set_state(call,LinphoneCallStreamsRunning,"Connected (streams running)");
	}else call->expect_media_in_ack=TRUE;

	ms_message("call answered.");
	return 0;
}

int linphone_core_abort_call(LinphoneCore *lc, LinphoneCall *call, const char *error){
	sal_call_terminate(call->op);

	/*stop ringing*/
	linphone_core_stop_ringing(lc);
	linphone_call_stop_media_streams(call);

#ifdef BUILD_UPNP
	linphone_call_delete_upnp_session(call);
#endif //BUILD_UPNP

	linphone_core_notify_display_status(lc,_("Call aborted") );
	linphone_call_set_state(call,LinphoneCallError,error);
	return 0;
}

static void terminate_call(LinphoneCore *lc, LinphoneCall *call){
	if (call->state==LinphoneCallIncomingReceived){
		if (call->non_op_error.reason!=SalReasonRequestTimeout)
			call->non_op_error.reason=SalReasonDeclined;
	}
	/*stop ringing*/
	linphone_core_stop_ringing(lc);

	linphone_call_stop_media_streams(call);

#ifdef BUILD_UPNP
	linphone_call_delete_upnp_session(call);
#endif //BUILD_UPNP

	linphone_core_notify_display_status(lc,_("Call ended") );
	linphone_call_set_state(call,LinphoneCallEnd,"Call terminated");
}

int linphone_core_redirect_call(LinphoneCore *lc, LinphoneCall *call, const char *redirect_uri){
	if (call->state==LinphoneCallIncomingReceived){
		sal_call_decline(call->op,SalReasonRedirect,redirect_uri);
		sal_error_info_set(&call->non_op_error,SalReasonRedirect,603,"Call redirected",NULL);
		terminate_call(lc,call);
	}else{
		ms_error("Bad state for call redirection.");
		return -1;
	}
	return 0;
}


/**
 * Terminates a call.
 *
 * @ingroup call_control
 * @param lc the LinphoneCore
 * @param the_call the LinphoneCall object representing the call to be terminated.
**/
int linphone_core_terminate_call(LinphoneCore *lc, LinphoneCall *the_call)
{
	LinphoneCall *call;
	if (the_call == NULL){
		call = linphone_core_get_current_call(lc);
		if (ms_list_size(lc->calls)==1){
			call=(LinphoneCall*)lc->calls->data;
		}else{
			ms_warning("No unique call to terminate !");
			return -1;
		}
	}
	else
	{
		call = the_call;
	}
	switch (call->state) {
		case LinphoneCallReleased:
		case LinphoneCallEnd:
			ms_warning("No need to terminate a call [%p] in state [%s]",call,linphone_call_state_to_string(call->state));
			return -1;
		case LinphoneCallIncomingReceived:
		case LinphoneCallIncomingEarlyMedia:
			return linphone_core_decline_call(lc,call,LinphoneReasonDeclined);
		case LinphoneCallOutgoingInit: {
				/* In state OutgoingInit, op has to be destroyed */
				sal_op_release(call->op);
				call->op = NULL;
				break;
			}
		default:
			sal_call_terminate(call->op);
			break;
	}
	terminate_call(lc,call);
	return 0;
}

/**
 * Decline a pending incoming call, with a reason.
 *
 * @ingroup call_control
 *
 * @param lc the linphone core
 * @param call the LinphoneCall, must be in the IncomingReceived state.
 * @param reason the reason for rejecting the call: LinphoneReasonDeclined or LinphoneReasonBusy
**/
int linphone_core_decline_call(LinphoneCore *lc, LinphoneCall * call, LinphoneReason reason){
	if (call->state!=LinphoneCallIncomingReceived && call->state!=LinphoneCallIncomingEarlyMedia){
		ms_error("linphone_core_decline_call(): Cannot decline a call that is in state %s",linphone_call_state_to_string(call->state));
		return -1;
	}

	sal_call_decline(call->op,linphone_reason_to_sal(reason),NULL);
	terminate_call(lc,call);
	return 0;
}

/**
 * Terminates all the calls.
 *
 * @ingroup call_control
 * @param lc The LinphoneCore
**/
int linphone_core_terminate_all_calls(LinphoneCore *lc){
	MSList *calls=lc->calls;
	while(calls) {
		LinphoneCall *c=(LinphoneCall*)calls->data;
		calls=calls->next;
		linphone_core_terminate_call(lc,c);
	}
	return 0;
}

/**
 * Returns the current list of calls.
 * @param[in] lc The LinphoneCore object
 * @return \mslist{LinphoneCall}
 *
 * Note that this list is read-only and might be changed by the core after a function call to linphone_core_iterate().
 * Similarly the LinphoneCall objects inside it might be destroyed without prior notice.
 * To hold references to LinphoneCall object into your program, you must use linphone_call_ref().
 *
 * @ingroup call_control
**/
const MSList *linphone_core_get_calls(LinphoneCore *lc)
{
	return lc->calls;
}

/**
 * Returns TRUE if there is a call running.
 *
 * @ingroup call_control
**/
bool_t linphone_core_in_call(const LinphoneCore *lc){
	return linphone_core_get_current_call((LinphoneCore *)lc)!=NULL || linphone_core_is_in_conference(lc);
}

/**
 * Returns The _LinphoneCall struct of the current call if one is in call
 *
 * @ingroup call_control
**/
LinphoneCall *linphone_core_get_current_call(const LinphoneCore *lc){
	return lc->current_call;
}

/**
 * Pauses the call. If a music file has been setup using linphone_core_set_play_file(),
 * this file will be played to the remote user.
 *
 * @ingroup call_control
**/
int linphone_core_pause_call(LinphoneCore *lc, LinphoneCall *call){
	int err=_linphone_core_pause_call(lc,call);
	if (err==0)  call->paused_by_app=TRUE;
	return err;
}

/* Internal version that does not play tone indication*/
int _linphone_core_pause_call(LinphoneCore *lc, LinphoneCall *call)
{
	const char *subject=NULL;

	if (call->state!=LinphoneCallStreamsRunning && call->state!=LinphoneCallPausedByRemote){
		ms_warning("Cannot pause this call, it is not active.");
		return -1;
	}
	linphone_call_make_local_media_description(lc,call);
#ifdef BUILD_UPNP
	if(call->upnp_session != NULL) {
		linphone_core_update_local_media_description_from_upnp(call->localdesc, call->upnp_session);
	}
#endif //BUILD_UPNP
	if (sal_media_description_has_dir(call->resultdesc,SalStreamSendRecv)){
		sal_media_description_set_dir(call->localdesc,SalStreamSendOnly);
		subject="Call on hold";
	}else if (sal_media_description_has_dir(call->resultdesc,SalStreamRecvOnly)){
		sal_media_description_set_dir(call->localdesc,SalStreamSendOnly);
		subject="Call on hold for me too";
	}else{
		ms_error("No reason to pause this call, it is already paused or inactive.");
		return -1;
	}
	sal_call_set_local_media_description(call->op,call->localdesc);
	if (sal_call_update(call->op,subject,FALSE) != 0){
		linphone_core_notify_display_warning(lc,_("Could not pause the call"));
	}
	lc->current_call=NULL;
	linphone_core_notify_display_status(lc,_("Pausing the current call..."));
	if (call->audiostream || call->videostream)
		linphone_call_stop_media_streams (call);
	linphone_call_set_state(call,LinphoneCallPausing,"Pausing call");
	call->paused_by_app=FALSE;
	return 0;
}

/**
 * Pause all currently running calls.
 * @ingroup call_control
**/
int linphone_core_pause_all_calls(LinphoneCore *lc){
	const MSList *elem;
	for(elem=lc->calls;elem!=NULL;elem=elem->next){
		LinphoneCall *call=(LinphoneCall *)elem->data;
		LinphoneCallState cs=linphone_call_get_state(call);
		if (cs==LinphoneCallStreamsRunning || cs==LinphoneCallPausedByRemote){
			_linphone_core_pause_call(lc,call);
		}
	}
	return 0;
}

void linphone_core_preempt_sound_resources(LinphoneCore *lc){
	LinphoneCall *current_call;

	if (linphone_core_is_in_conference(lc)){
		linphone_core_leave_conference(lc);
		return;
	}

	current_call=linphone_core_get_current_call(lc);
	if(current_call != NULL){
		ms_message("Pausing automatically the current call.");
		_linphone_core_pause_call(lc,current_call);
	}
	if (lc->ringstream){
		linphone_core_stop_ringing(lc);
	}
}

/**
 * Resumes the call.
 *
 * @ingroup call_control
**/
int linphone_core_resume_call(LinphoneCore *lc, LinphoneCall *call){
	char temp[255]={0};
	const char *subject="Call resuming";

	if(call->state!=LinphoneCallPaused ){
		ms_warning("we cannot resume a call that has not been established and paused before");
		return -1;
	}
	if (call->params->in_conference==FALSE){
		if (linphone_core_sound_resources_locked(lc)){
			ms_warning("Cannot resume call %p because another call is locking the sound resources.",call);
			return -1;
		}
		linphone_core_preempt_sound_resources(lc);
		ms_message("Resuming call %p",call);
	}

	call->was_automatically_paused=FALSE;

	/* Stop playing music immediately. If remote side is a conference it
	 prevents the participants to hear it while the 200OK comes back.*/
	if (call->audiostream) audio_stream_play(call->audiostream, NULL);

	linphone_call_make_local_media_description(lc,call);
#ifdef BUILD_UPNP
	if(call->upnp_session != NULL) {
		linphone_core_update_local_media_description_from_upnp(call->localdesc, call->upnp_session);
	}
#endif //BUILD_UPNP
	sal_call_set_local_media_description(call->op,call->localdesc);
	sal_media_description_set_dir(call->localdesc,SalStreamSendRecv);
	if (call->params->in_conference && !call->current_params->in_conference) subject="Conference";
	if ( sal_call_update(call->op,subject,FALSE) != 0){
		return -1;
	}
	linphone_call_set_state(call,LinphoneCallResuming,"Resuming");
	if (call->params->in_conference==FALSE)
		lc->current_call=call;
	snprintf(temp,sizeof(temp)-1,"Resuming the call with %s",linphone_call_get_remote_address_as_string(call));
	linphone_core_notify_display_status(lc,temp);
	return 0;
}

static int remote_address_compare(LinphoneCall *call, const LinphoneAddress *raddr){
	const LinphoneAddress *addr=linphone_call_get_remote_address (call);
	return !linphone_address_weak_equal (addr,raddr);
}

/**
 * Get the call with the remote_address specified
 * @param lc
 * @param remote_address
 * @return the LinphoneCall of the call if found
 *
 * @ingroup call_control
 */
LinphoneCall *linphone_core_get_call_by_remote_address(LinphoneCore *lc, const char *remote_address){
	LinphoneAddress *raddr=linphone_address_new(remote_address);
	MSList *elem=ms_list_find_custom(lc->calls,(int (*)(const void*,const void *))remote_address_compare,raddr);
	linphone_address_unref(raddr);
	if (elem) return (LinphoneCall*) elem->data;
	return NULL;
}

int linphone_core_send_publish(LinphoneCore *lc,
				   LinphonePresenceModel *presence)
{
	const MSList *elem;
	for (elem=linphone_core_get_proxy_config_list(lc);elem!=NULL;elem=ms_list_next(elem)){
		LinphoneProxyConfig *cfg=(LinphoneProxyConfig*)elem->data;
		if (cfg->publish) linphone_proxy_config_send_publish(cfg,presence);
	}
	return 0;
}

/**
 * Set the incoming call timeout in seconds.
 *
 * @ingroup call_control
 * If an incoming call isn't answered for this timeout period, it is
 * automatically declined.
**/
void linphone_core_set_inc_timeout(LinphoneCore *lc, int seconds){
	lc->sip_conf.inc_timeout=seconds;
	if (linphone_core_ready(lc)){
		lp_config_set_int(lc->config,"sip","inc_timeout",seconds);
	}
}

/**
 * Returns the incoming call timeout
 *
 * @ingroup call_control
 * See linphone_core_set_inc_timeout() for details.
**/
int linphone_core_get_inc_timeout(LinphoneCore *lc){
	return lc->sip_conf.inc_timeout;
}

/**
 * Set the in call timeout in seconds.
 *
 * @ingroup call_control
 * After this timeout period, the call is automatically hangup.
**/
void linphone_core_set_in_call_timeout(LinphoneCore *lc, int seconds){
	lc->sip_conf.in_call_timeout=seconds;
}

/**
 * Returns the in call timeout
 *
 * @ingroup call_control
 * See linphone_core_set_in_call_timeout() for details.
**/
int linphone_core_get_in_call_timeout(LinphoneCore *lc){
	return lc->sip_conf.in_call_timeout;
}

/**
 * Returns the delayed timeout
 *
 * @ingroup call_control
 * See linphone_core_set_delayed_timeout() for details.
**/
int linphone_core_get_delayed_timeout(LinphoneCore *lc){
	return lc->sip_conf.delayed_timeout;
}

/**
 * Set the in delayed timeout in seconds.
 *
 * @ingroup call_control
 * After this timeout period, a delayed call (internal call initialisation or resolution) is resumed.
**/
void linphone_core_set_delayed_timeout(LinphoneCore *lc, int seconds){
	lc->sip_conf.delayed_timeout=seconds;
}

void linphone_core_set_presence_info(LinphoneCore *lc, int minutes_away, const char *contact, LinphoneOnlineStatus os) {
	LinphonePresenceModel *presence = NULL;
	char *description = NULL;
	LinphonePresenceActivityType acttype = LinphonePresenceActivityUnknown;

	if (minutes_away>0) lc->minutes_away=minutes_away;

	switch (os) {
		case LinphoneStatusOffline:
			acttype = LinphonePresenceActivityOffline;
			break;
		case LinphoneStatusOnline:
			acttype = LinphonePresenceActivityOnline;
			break;
		case LinphoneStatusBusy:
			acttype = LinphonePresenceActivityBusy;
			break;
		case LinphoneStatusBeRightBack:
			acttype = LinphonePresenceActivityInTransit;
			break;
		case LinphoneStatusAway:
			acttype = LinphonePresenceActivityAway;
			break;
		case LinphoneStatusOnThePhone:
			acttype = LinphonePresenceActivityOnThePhone;
			break;
		case LinphoneStatusOutToLunch:
			acttype = LinphonePresenceActivityLunch;
			break;
		case LinphoneStatusDoNotDisturb:
			acttype = LinphonePresenceActivityBusy;
			description = "Do not disturb";
			break;
		case LinphoneStatusMoved:
			acttype = LinphonePresenceActivityPermanentAbsence;
			break;
		case LinphoneStatusAltService:
			acttype = LinphonePresenceActivityBusy;
			description = "Using another messaging service";
			break;
		case LinphoneStatusPending:
			acttype = LinphonePresenceActivityOther;
			description = "Waiting for user acceptance";
			break;
		case LinphoneStatusVacation:
			acttype = LinphonePresenceActivityVacation;
			break;
		case LinphoneStatusEnd:
			ms_warning("Invalid status LinphoneStatusEnd");
			return;
	}
	presence = linphone_presence_model_new_with_activity(acttype, description);
	linphone_presence_model_set_contact(presence, contact);
	linphone_core_set_presence_model(lc, presence);
}

void linphone_core_send_presence(LinphoneCore *lc, LinphonePresenceModel *presence){
	linphone_core_notify_all_friends(lc,presence);
	linphone_core_send_publish(lc,presence);
}

void linphone_core_set_presence_model(LinphoneCore *lc, LinphonePresenceModel *presence) {
	linphone_core_send_presence(lc,presence);

	if ((lc->presence_model != NULL) && (lc->presence_model != presence)) {
		linphone_presence_model_unref(lc->presence_model);
		lc->presence_model = presence;
	}
}

LinphoneOnlineStatus linphone_core_get_presence_info(const LinphoneCore *lc){
	LinphonePresenceActivity *activity = NULL;
	const char *description = NULL;

	activity = linphone_presence_model_get_activity(lc->presence_model);
	description = linphone_presence_activity_get_description(activity);
	switch (linphone_presence_activity_get_type(activity)) {
		case LinphonePresenceActivityOffline:
			return LinphoneStatusOffline;
		case LinphonePresenceActivityOnline:
			return LinphoneStatusOnline;
		case LinphonePresenceActivityBusy:
			if (description != NULL) {
				if (strcmp(description, "Do not disturb") == 0)
					return LinphoneStatusDoNotDisturb;
				else if (strcmp(description, "Using another messaging service") == 0)
					return LinphoneStatusAltService;
			}
			return LinphoneStatusBusy;
		case LinphonePresenceActivityInTransit:
		case LinphonePresenceActivitySteering:
			return LinphoneStatusBeRightBack;
		case LinphonePresenceActivityAway:
			return LinphoneStatusAway;
		case LinphonePresenceActivityOnThePhone:
			return LinphoneStatusOnThePhone;
		case LinphonePresenceActivityBreakfast:
		case LinphonePresenceActivityDinner:
		case LinphonePresenceActivityLunch:
		case LinphonePresenceActivityMeal:
			return LinphoneStatusOutToLunch;
		case LinphonePresenceActivityPermanentAbsence:
			return LinphoneStatusMoved;
		case LinphonePresenceActivityOther:
			if (description != NULL) {
				if (strcmp(description, "Waiting for user acceptance") == 0)
					return LinphoneStatusPending;
			}
			return LinphoneStatusBusy;
		case LinphonePresenceActivityVacation:
			return LinphoneStatusVacation;
		case LinphonePresenceActivityAppointment:
		case LinphonePresenceActivityMeeting:
		case LinphonePresenceActivityWorship:
			return LinphoneStatusDoNotDisturb;
		default:
			return LinphoneStatusBusy;
	}
}

LinphonePresenceModel * linphone_core_get_presence_model(const LinphoneCore *lc) {
	return lc->presence_model;
}

/**
 * Get playback sound level in 0-100 scale.
 *
 * @ingroup media_parameters
**/
int linphone_core_get_play_level(LinphoneCore *lc)
{
	return lc->sound_conf.play_lev;
}

/**
 * Get ring sound level in 0-100 scale
 *
 * @ingroup media_parameters
**/
int linphone_core_get_ring_level(LinphoneCore *lc)
{
	return lc->sound_conf.ring_lev;
}

/**
 * Get sound capture level in 0-100 scale
 *
 * @ingroup media_parameters
**/
int linphone_core_get_rec_level(LinphoneCore *lc){
	return lc->sound_conf.rec_lev;
}

/**
 * Set sound ring level in 0-100 scale
 *
 * @ingroup media_parameters
**/
void linphone_core_set_ring_level(LinphoneCore *lc, int level){
	MSSndCard *sndcard;
	lc->sound_conf.ring_lev=level;
	sndcard=lc->sound_conf.ring_sndcard;
	if (sndcard) ms_snd_card_set_level(sndcard,MS_SND_CARD_PLAYBACK,level);
}

/**
 * Allow to control microphone level:  gain in db
 *
 * @ingroup media_parameters
**/
void linphone_core_set_mic_gain_db (LinphoneCore *lc, float gaindb){
	float gain=gaindb;
	LinphoneCall *call=linphone_core_get_current_call (lc);
	AudioStream *st;

	lc->sound_conf.soft_mic_lev=gaindb;

	if (linphone_core_ready(lc)){
		lp_config_set_float(lc->config,"sound","mic_gain_db",lc->sound_conf.soft_mic_lev);
	}

	if (call==NULL || (st=call->audiostream)==NULL){
		ms_message("linphone_core_set_mic_gain_db(): no active call.");
		return;
	}
	set_mic_gain_db(st,gain);
}

/**
 * Get microphone gain in db.
 *
 * @ingroup media_parameters
**/
float linphone_core_get_mic_gain_db(LinphoneCore *lc) {
	return lc->sound_conf.soft_mic_lev;
}

/**
 * Allow to control play level before entering sound card:  gain in db
 *
 * @ingroup media_parameters
**/
void linphone_core_set_playback_gain_db (LinphoneCore *lc, float gaindb){
	float gain=gaindb;
	LinphoneCall *call=linphone_core_get_current_call (lc);
	AudioStream *st;

	lc->sound_conf.soft_play_lev=gaindb;
	if (linphone_core_ready(lc)){
		lp_config_set_float(lc->config,"sound","playback_gain_db",lc->sound_conf.soft_play_lev);
	}

	if (call==NULL || (st=call->audiostream)==NULL){
		ms_message("linphone_core_set_playback_gain_db(): no active call.");
		return;
	}
	set_playback_gain_db(st,gain);
}

/**
 * Get playback gain in db before entering  sound card.
 *
 * @ingroup media_parameters
**/
float linphone_core_get_playback_gain_db(LinphoneCore *lc) {
	return lc->sound_conf.soft_play_lev;
}

/**
 * Set sound playback level in 0-100 scale
 *
 * @ingroup media_parameters
**/
void linphone_core_set_play_level(LinphoneCore *lc, int level){
	MSSndCard *sndcard;
	lc->sound_conf.play_lev=level;
	sndcard=lc->sound_conf.play_sndcard;
	if (sndcard) ms_snd_card_set_level(sndcard,MS_SND_CARD_PLAYBACK,level);
}

/**
 * Set sound capture level in 0-100 scale
 *
 * @ingroup media_parameters
**/
void linphone_core_set_rec_level(LinphoneCore *lc, int level)
{
	MSSndCard *sndcard;
	lc->sound_conf.rec_lev=level;
	sndcard=lc->sound_conf.capt_sndcard;
	if (sndcard) ms_snd_card_set_level(sndcard,MS_SND_CARD_CAPTURE,level);
}

static MSSndCard *get_card_from_string_id(const char *devid, unsigned int cap){
	MSSndCard *sndcard=NULL;
	if (devid!=NULL){
		sndcard=ms_snd_card_manager_get_card(ms_snd_card_manager_get(),devid);
		if (sndcard!=NULL &&
			(ms_snd_card_get_capabilities(sndcard) & cap)==0 ){
			ms_warning("%s card does not have the %s capability, ignoring.",
				devid,
				cap==MS_SND_CARD_CAP_CAPTURE ? "capture" : "playback");
			sndcard=NULL;
		}
	}
	if (sndcard==NULL) {
		/* get a card that has read+write capabilities */
		sndcard=ms_snd_card_manager_get_default_card(ms_snd_card_manager_get());
		/* otherwise refine to the first card having the right capability*/
		if (sndcard==NULL){
			const MSList *elem=ms_snd_card_manager_get_list(ms_snd_card_manager_get());
			for(;elem!=NULL;elem=elem->next){
				sndcard=(MSSndCard*)elem->data;
				if (ms_snd_card_get_capabilities(sndcard) & cap) break;
			}
		}
		if (sndcard==NULL){/*looks like a bug! take the first one !*/
			const MSList *elem=ms_snd_card_manager_get_list(ms_snd_card_manager_get());
			if (elem) sndcard=(MSSndCard*)elem->data;
		}
	}
	if (sndcard==NULL) ms_error("Could not find a suitable soundcard !");
	return sndcard;
}

/**
 * Returns true if the specified sound device can capture sound.
 *
 * @ingroup media_parameters
 * @param lc The LinphoneCore object
 * @param devid the device name as returned by linphone_core_get_sound_devices()
**/
bool_t linphone_core_sound_device_can_capture(LinphoneCore *lc, const char *devid){
	MSSndCard *sndcard;
	sndcard=ms_snd_card_manager_get_card(ms_snd_card_manager_get(),devid);
	if (sndcard!=NULL && (ms_snd_card_get_capabilities(sndcard) & MS_SND_CARD_CAP_CAPTURE)) return TRUE;
	return FALSE;
}

/**
 * Returns true if the specified sound device can play sound.
 *
 * @ingroup media_parameters
 * @param lc The LinphoneCore object
 * @param devid the device name as returned by linphone_core_get_sound_devices()
**/
bool_t linphone_core_sound_device_can_playback(LinphoneCore *lc, const char *devid){
	MSSndCard *sndcard;
	sndcard=ms_snd_card_manager_get_card(ms_snd_card_manager_get(),devid);
	if (sndcard!=NULL && (ms_snd_card_get_capabilities(sndcard) & MS_SND_CARD_CAP_PLAYBACK)) return TRUE;
	return FALSE;
}

/**
 * Sets the sound device used for ringing.
 *
 * @ingroup media_parameters
 * @param lc The LinphoneCore object
 * @param devid the device name as returned by linphone_core_get_sound_devices()
**/
int linphone_core_set_ringer_device(LinphoneCore *lc, const char * devid){
	MSSndCard *card=get_card_from_string_id(devid,MS_SND_CARD_CAP_PLAYBACK);
	lc->sound_conf.ring_sndcard=card;
	if (card && linphone_core_ready(lc))
		lp_config_set_string(lc->config,"sound","ringer_dev_id",ms_snd_card_get_string_id(card));
	return 0;
}

/**
 * Sets the sound device used for playback.
 *
 * @ingroup media_parameters
 * @param lc The LinphoneCore object
 * @param devid the device name as returned by linphone_core_get_sound_devices()
**/
int linphone_core_set_playback_device(LinphoneCore *lc, const char * devid){
	MSSndCard *card=get_card_from_string_id(devid,MS_SND_CARD_CAP_PLAYBACK);
	lc->sound_conf.play_sndcard=card;
	if (card &&  linphone_core_ready(lc))
		lp_config_set_string(lc->config,"sound","playback_dev_id",ms_snd_card_get_string_id(card));
	return 0;
}

/**
 * Sets the sound device used for capture.
 *
 * @ingroup media_parameters
 * @param lc The LinphoneCore object
 * @param devid the device name as returned by linphone_core_get_sound_devices()
**/
int linphone_core_set_capture_device(LinphoneCore *lc, const char * devid){
	MSSndCard *card=get_card_from_string_id(devid,MS_SND_CARD_CAP_CAPTURE);
	lc->sound_conf.capt_sndcard=card;
	if (card &&  linphone_core_ready(lc))
		lp_config_set_string(lc->config,"sound","capture_dev_id",ms_snd_card_get_string_id(card));
	return 0;
}

/**
 * Returns the name of the currently assigned sound device for ringing.
 *
 * @ingroup media_parameters
 * @param lc The LinphoneCore object
**/
const char * linphone_core_get_ringer_device(LinphoneCore *lc)
{
	if (lc->sound_conf.ring_sndcard) return ms_snd_card_get_string_id(lc->sound_conf.ring_sndcard);
	return NULL;
}

/**
 * Returns the name of the currently assigned sound device for playback.
 *
 * @ingroup media_parameters
 * @param lc The LinphoneCore object
**/
const char * linphone_core_get_playback_device(LinphoneCore *lc)
{
	return lc->sound_conf.play_sndcard ? ms_snd_card_get_string_id(lc->sound_conf.play_sndcard) : NULL;
}

/**
 * Returns the name of the currently assigned sound device for capture.
 *
 * @ingroup media_parameters
 * @param lc The LinphoneCore object
**/
const char * linphone_core_get_capture_device(LinphoneCore *lc)
{
	return lc->sound_conf.capt_sndcard ? ms_snd_card_get_string_id(lc->sound_conf.capt_sndcard) : NULL;
}

/**
 * Returns an unmodifiable array of available sound devices.
 *
 * The array is NULL terminated.
 *
 * @ingroup media_parameters
 * @param lc The LinphoneCore object
**/
const char**  linphone_core_get_sound_devices(LinphoneCore *lc){
	return lc->sound_conf.cards;
}

/**
 * Returns an unmodifiable array of available video capture devices.
 *
 * @ingroup media_parameters
 * The array is NULL terminated.
**/
const char**  linphone_core_get_video_devices(const LinphoneCore *lc){
	return lc->video_conf.cams;
}

void linphone_core_reload_sound_devices(LinphoneCore *lc){
	const char *ringer,*playback,*capture;
	ringer=linphone_core_get_ringer_device(lc);
	playback=linphone_core_get_playback_device(lc);
	capture=linphone_core_get_capture_device(lc);
	ms_snd_card_manager_reload(ms_snd_card_manager_get());
	build_sound_devices_table(lc);
	linphone_core_set_ringer_device(lc,ringer);
	linphone_core_set_playback_device(lc,playback);
	linphone_core_set_capture_device(lc,capture);
}

void linphone_core_reload_video_devices(LinphoneCore *lc){
	const char *devid;
	devid=linphone_core_get_video_device(lc);
	ms_web_cam_manager_reload(ms_web_cam_manager_get());
	build_video_devices_table(lc);
	linphone_core_set_video_device(lc,devid);
}

char linphone_core_get_sound_source(LinphoneCore *lc)
{
	return lc->sound_conf.source;
}

void linphone_core_set_sound_source(LinphoneCore *lc, char source)
{
	MSSndCard *sndcard=lc->sound_conf.capt_sndcard;
	lc->sound_conf.source=source;
	if (!sndcard) return;
	switch(source){
		case 'm':
			ms_snd_card_set_capture(sndcard,MS_SND_CARD_MIC);
			break;
		case 'l':
			ms_snd_card_set_capture(sndcard,MS_SND_CARD_LINE);
			break;
	}

}


/**
 * Sets the path to a wav file used for ringing.
 *
 * @param path The file must be a wav 16bit linear. Local ring is disabled if null
 * @param lc The LinphoneCore object
 *
 * @ingroup media_parameters
**/
void linphone_core_set_ring(LinphoneCore *lc,const char *path){
	if (lc->sound_conf.local_ring!=0){
		ms_free(lc->sound_conf.local_ring);
		lc->sound_conf.local_ring=NULL;
	}
	if (path)
		lc->sound_conf.local_ring=ms_strdup(path);
	if ( linphone_core_ready(lc) && lc->sound_conf.local_ring)
		lp_config_set_string(lc->config,"sound","local_ring",lc->sound_conf.local_ring);
}

/**
 * Returns the path to the wav file used for ringing.
 *
 * @param lc The LinphoneCore object
 * @ingroup media_parameters
**/
const char *linphone_core_get_ring(const LinphoneCore *lc){
	return lc->sound_conf.local_ring;
}

/**
 * Sets the path to a file or folder containing trusted root CAs (PEM format)
 *
 * @param path
 * @param lc The LinphoneCore object
 *
 * @ingroup initializing
**/
void linphone_core_set_root_ca(LinphoneCore *lc,const char *path){
	sal_set_root_ca(lc->sal, path);
	if (lc->http_verify_policy){
		belle_tls_verify_policy_set_root_ca(lc->http_verify_policy,path);
	}
	lp_config_set_string(lc->config,"sip","root_ca",path);
}

/**
 * Gets the path to a file or folder containing the trusted root CAs (PEM format)
 *
 * @param lc The LinphoneCore object
 *
 * @ingroup initializing
**/
const char *linphone_core_get_root_ca(LinphoneCore *lc){
	return lp_config_get_string(lc->config,"sip","root_ca",NULL);
}

/**
 * Specify whether the tls server certificate must be verified when connecting to a SIP/TLS server.
 *
 * @ingroup initializing
**/
void linphone_core_verify_server_certificates(LinphoneCore *lc, bool_t yesno){
	sal_verify_server_certificates(lc->sal,yesno);
	if (lc->http_verify_policy){
		belle_tls_verify_policy_set_exceptions(lc->http_verify_policy, yesno ? 0 : BELLE_TLS_VERIFY_ANY_REASON);
	}
	lp_config_set_int(lc->config,"sip","verify_server_certs",yesno);
}

/**
 * Specify whether the tls server certificate common name must be verified when connecting to a SIP/TLS server.
 * @ingroup initializing
**/
void linphone_core_verify_server_cn(LinphoneCore *lc, bool_t yesno){
	sal_verify_server_cn(lc->sal,yesno);
	if (lc->http_verify_policy){
		belle_tls_verify_policy_set_exceptions(lc->http_verify_policy, yesno ? 0 : BELLE_TLS_VERIFY_CN_MISMATCH);
	}
	lp_config_set_int(lc->config,"sip","verify_server_cn",yesno);
}

static void notify_end_of_ring(void *ud, MSFilter *f, unsigned int event, void *arg){
	LinphoneCore *lc=(LinphoneCore*)ud;
	if (event==MS_PLAYER_EOF){
		lc->preview_finished=1;
	}
}

int linphone_core_preview_ring(LinphoneCore *lc, const char *ring,LinphoneCoreCbFunc func,void * userdata)
{
	if (lc->ringstream!=0){
		ms_warning("Cannot start ring now,there's already a ring being played");
		return -1;
	}
	lc_callback_obj_init(&lc->preview_finished_cb,func,userdata);
	lc->preview_finished=0;
	if (lc->sound_conf.ring_sndcard!=NULL){
		MSSndCard *ringcard=lc->sound_conf.lsd_card ? lc->sound_conf.lsd_card : lc->sound_conf.ring_sndcard;
		lc->ringstream=ring_start_with_cb(ring,2000,ringcard,notify_end_of_ring,(void *)lc);
	}
	return 0;
}

/**
 * Sets the path to a wav file used for ringing back.
 *
 * Ringback means the ring that is heard when it's ringing at the remote party.
 * The file must be a wav 16bit linear.
 *
 * @ingroup media_parameters
**/
void linphone_core_set_ringback(LinphoneCore *lc, const char *path){
	if (lc->sound_conf.remote_ring!=0){
		ms_free(lc->sound_conf.remote_ring);
	}
	lc->sound_conf.remote_ring=path?ms_strdup(path):NULL;
}

/**
 * Returns the path to the wav file used for ringing back.
 *
 * @ingroup media_parameters
**/
const char * linphone_core_get_ringback(const LinphoneCore *lc){
	return lc->sound_conf.remote_ring;
}

/**
 * Enables or disable echo cancellation. Value is saved and used for subsequent calls.
 * This actually controls software echo cancellation. If hardware echo cancellation is available, it will be always used and activated for calls, regardless
 * of the value passed to this function.
 * When hardware echo cancellation is available, the software one is of course not activated.
 *
 * @ingroup media_parameters
**/
void linphone_core_enable_echo_cancellation(LinphoneCore *lc, bool_t val){
	lc->sound_conf.ec=val;
	if ( linphone_core_ready(lc))
		lp_config_set_int(lc->config,"sound","echocancellation",val);
}


/**
 * Returns TRUE if echo cancellation is enabled.
 *
 * @ingroup media_parameters
**/
bool_t linphone_core_echo_cancellation_enabled(LinphoneCore *lc){
	return lc->sound_conf.ec;
}

void linphone_core_enable_echo_limiter(LinphoneCore *lc, bool_t val){
	lc->sound_conf.ea=val;
}

bool_t linphone_core_echo_limiter_enabled(const LinphoneCore *lc){
	return lc->sound_conf.ea;
}

static void linphone_core_mute_audio_stream(LinphoneCore *lc, AudioStream *st, bool_t val) {
	audio_stream_set_mic_gain(st,
		(val==TRUE) ? 0 : pow(10,lc->sound_conf.soft_mic_lev/10));
	if ( linphone_core_get_rtp_no_xmit_on_audio_mute(lc) ){
		audio_stream_mute_rtp(st,val);
	}
}

void linphone_core_mute_mic(LinphoneCore *lc, bool_t val){
	LinphoneCall *call;
	const MSList *list;
	const MSList *elem;

	if (linphone_core_is_in_conference(lc)){
		lc->conf_ctx.local_muted=val;
		linphone_core_mute_audio_stream(lc, lc->conf_ctx.local_participant, val);
	}
	list = linphone_core_get_calls(lc);
	for (elem = list; elem != NULL; elem = elem->next) {
		call = (LinphoneCall *)elem->data;
		call->audio_muted = val;
		linphone_core_mute_audio_stream(lc, call->audiostream, val);
	}
}

bool_t linphone_core_is_mic_muted(LinphoneCore *lc) {
	LinphoneCall *call=linphone_core_get_current_call(lc);
	if (linphone_core_is_in_conference(lc)){
		return lc->conf_ctx.local_muted;
	}else if (call==NULL){
		ms_warning("linphone_core_is_mic_muted(): No current call !");
		return FALSE;
	}
	return call->audio_muted;
}

void linphone_core_enable_mic(LinphoneCore *lc, bool_t enable) {
	linphone_core_mute_mic(lc, (enable == TRUE) ? FALSE : TRUE);
}

bool_t linphone_core_mic_enabled(LinphoneCore *lc) {
	return (linphone_core_is_mic_muted(lc) == TRUE) ? FALSE : TRUE;
}

// returns rtp transmission status for an active stream
// if audio is muted and config parameter rtp_no_xmit_on_audio_mute
// was set on then rtp transmission is also muted
bool_t linphone_core_is_rtp_muted(LinphoneCore *lc){
	LinphoneCall *call=linphone_core_get_current_call(lc);
	if (call==NULL){
		ms_warning("linphone_core_is_rtp_muted(): No current call !");
		return FALSE;
	}
	if( linphone_core_get_rtp_no_xmit_on_audio_mute(lc)){
		return call->audio_muted;
	}
	return FALSE;
}

void linphone_core_enable_agc(LinphoneCore *lc, bool_t val){
	lc->sound_conf.agc=val;
}

bool_t linphone_core_agc_enabled(const LinphoneCore *lc){
	return lc->sound_conf.agc;
}

void linphone_core_send_dtmf(LinphoneCore *lc, char dtmf)
{
	LinphoneCall *call=linphone_core_get_current_call(lc);
	linphone_call_send_dtmf(call, dtmf);
}

void linphone_core_set_stun_server(LinphoneCore *lc, const char *server){
	if (lc->net_conf.stun_server!=NULL)
		ms_free(lc->net_conf.stun_server);
	if (server)
		lc->net_conf.stun_server=ms_strdup(server);
	else lc->net_conf.stun_server=NULL;

	/* each time the stun server is changed, we must clean the resolved cached addrinfo*/
	if (lc->net_conf.stun_addrinfo){
		freeaddrinfo(lc->net_conf.stun_addrinfo);
		lc->net_conf.stun_addrinfo=NULL;
	}
	/*if a stun server is set, we must request asynchronous resolution immediately to be ready for call*/
	if (lc->net_conf.stun_server){
		linphone_core_resolve_stun_server(lc);
	}

	if (linphone_core_ready(lc))
		lp_config_set_string(lc->config,"net","stun_server",lc->net_conf.stun_server);
}

const char * linphone_core_get_stun_server(const LinphoneCore *lc){
	return lc->net_conf.stun_server;
}


bool_t linphone_core_upnp_available(){
#ifdef BUILD_UPNP
	return TRUE;
#else
	return FALSE;
#endif //BUILD_UPNP
}

LinphoneUpnpState linphone_core_get_upnp_state(const LinphoneCore *lc){
#ifdef BUILD_UPNP
	return linphone_upnp_context_get_state(lc->upnp);
#else
	return LinphoneUpnpStateNotAvailable;
#endif //BUILD_UPNP
}

const char * linphone_core_get_upnp_external_ipaddress(const LinphoneCore *lc){
#ifdef BUILD_UPNP
	return linphone_upnp_context_get_external_ipaddress(lc->upnp);
#else
	return NULL;
#endif //BUILD_UPNP
}


void linphone_core_set_nat_address(LinphoneCore *lc, const char *addr)
{
	if (lc->net_conf.nat_address!=NULL){
		ms_free(lc->net_conf.nat_address);
	}
	if (addr!=NULL) lc->net_conf.nat_address=ms_strdup(addr);
	else lc->net_conf.nat_address=NULL;
	if (lc->sip_conf.contact) update_primary_contact(lc);
}

const char *linphone_core_get_nat_address(const LinphoneCore *lc) {
	return lc->net_conf.nat_address;
}

const char *linphone_core_get_nat_address_resolved(LinphoneCore *lc)
{
	struct sockaddr_storage ss;
	socklen_t ss_len;
	int error;
	char ipstring [INET6_ADDRSTRLEN];

	if (lc->net_conf.nat_address==NULL) return NULL;

	if (parse_hostname_to_addr (lc->net_conf.nat_address, &ss, &ss_len, 5060)<0) {
		return lc->net_conf.nat_address;
	}

	error = getnameinfo((struct sockaddr *)&ss, ss_len,
		ipstring, sizeof(ipstring), NULL, 0, NI_NUMERICHOST);
	if (error) {
		return lc->net_conf.nat_address;
	}

	if (lc->net_conf.nat_address_ip!=NULL){
		ms_free(lc->net_conf.nat_address_ip);
	}
	lc->net_conf.nat_address_ip = ms_strdup (ipstring);
	return lc->net_conf.nat_address_ip;
}

void linphone_core_set_firewall_policy(LinphoneCore *lc, LinphoneFirewallPolicy pol){
	const char *policy = "none";

	switch (pol) {
		default:
		case LinphonePolicyNoFirewall:
			policy = "none";
			break;
		case LinphonePolicyUseNatAddress:
			policy = "nat_address";
			break;
		case LinphonePolicyUseStun:
			policy = "stun";
			break;
		case LinphonePolicyUseIce:
			policy = "ice";
			break;
		case LinphonePolicyUseUpnp:
#ifdef BUILD_UPNP
			policy = "upnp";
#else
			ms_warning("UPNP is not available, reset firewall policy to no firewall");
			pol = LinphonePolicyNoFirewall;
			policy = "none";
#endif //BUILD_UPNP
			break;
	}
#ifdef BUILD_UPNP
	if(pol == LinphonePolicyUseUpnp) {
		if(lc->upnp == NULL) {
			lc->upnp = linphone_upnp_context_new(lc);
		}
	} else {
		if(lc->upnp != NULL) {
			linphone_upnp_context_destroy(lc->upnp);
			lc->upnp = NULL;
		}
	}
	linphone_core_enable_keep_alive(lc, (lc->sip_conf.keepalive_period > 0));
#endif //BUILD_UPNP
	switch(pol) {
	case LinphonePolicyUseUpnp:
		sal_nat_helper_enable(lc->sal, FALSE);
		sal_enable_auto_contacts(lc->sal,FALSE);
		sal_use_rport(lc->sal, FALSE);
		break;
	default:
		sal_nat_helper_enable(lc->sal, lp_config_get_int(lc->config,"net","enable_nat_helper",1));
		sal_enable_auto_contacts(lc->sal,TRUE);
		sal_use_rport(lc->sal, lp_config_get_int(lc->config,"sip","use_rport",1));
		break;
	}
	if (lc->sip_conf.contact) update_primary_contact(lc);
	if (linphone_core_ready(lc))
		lp_config_set_string(lc->config,"net","firewall_policy",policy);
}
LinphoneFirewallPolicy linphone_core_get_firewall_policy(const LinphoneCore *lc){
	const char *policy;
	policy = lp_config_get_string(lc->config, "net", "firewall_policy", NULL);
	if ((policy == NULL) || (strcmp(policy, "0") == 0))
		return LinphonePolicyNoFirewall;
	else if ((strcmp(policy, "nat_address") == 0) || (strcmp(policy, "1") == 0))
		return LinphonePolicyUseNatAddress;
	else if ((strcmp(policy, "stun") == 0) || (strcmp(policy, "2") == 0))
		return LinphonePolicyUseStun;
	else if ((strcmp(policy, "ice") == 0) || (strcmp(policy, "3") == 0))
		return LinphonePolicyUseIce;
	else if ((strcmp(policy, "upnp") == 0) || (strcmp(policy, "4") == 0))
		return LinphonePolicyUseUpnp;
	else
		return LinphonePolicyNoFirewall;
}



/*******************************************************************************
 * Call log related functions                                                  *
 ******************************************************************************/

const MSList * linphone_core_get_call_logs(LinphoneCore *lc){
	return lc->call_logs;
}

void linphone_core_clear_call_logs(LinphoneCore *lc){
	lc->missed_calls=0;
	ms_list_for_each(lc->call_logs,(void (*)(void*))linphone_call_log_unref);
	lc->call_logs=ms_list_free(lc->call_logs);
	call_logs_write_to_config_file(lc);
}

int linphone_core_get_missed_calls_count(LinphoneCore *lc) {
	return lc->missed_calls;
}

void linphone_core_reset_missed_calls_count(LinphoneCore *lc) {
	lc->missed_calls=0;
}

void linphone_core_remove_call_log(LinphoneCore *lc, LinphoneCallLog *cl){
	lc->call_logs = ms_list_remove(lc->call_logs, cl);
	call_logs_write_to_config_file(lc);
	linphone_call_log_unref(cl);
}




static void toggle_video_preview(LinphoneCore *lc, bool_t val){
#ifdef VIDEO_ENABLED
	if (val){
		if (lc->previewstream==NULL){
			const char *display_filter=linphone_core_get_video_display_filter(lc);
			MSVideoSize vsize=lc->video_conf.preview_vsize.width!=0 ? lc->video_conf.preview_vsize : lc->video_conf.vsize;
			lc->previewstream=video_preview_new();
			video_preview_set_size(lc->previewstream,vsize);
			if (display_filter)
				video_preview_set_display_filter_name(lc->previewstream,display_filter);
			if (lc->preview_window_id!=0)
				video_preview_set_native_window_id(lc->previewstream,lc->preview_window_id);
			video_preview_set_fps(lc->previewstream,linphone_core_get_preferred_framerate(lc));
			video_preview_start(lc->previewstream,lc->video_conf.device);
		}
	}else{
		if (lc->previewstream!=NULL){
			video_preview_stop(lc->previewstream);
			lc->previewstream=NULL;
		}
	}
#endif
}

bool_t linphone_core_video_supported(LinphoneCore *lc){
#ifdef VIDEO_ENABLED
	return TRUE;
#else
	return FALSE;
#endif
}

void linphone_core_enable_video(LinphoneCore *lc, bool_t vcap_enabled, bool_t display_enabled) {
	linphone_core_enable_video_capture(lc, vcap_enabled);
	linphone_core_enable_video_display(lc, display_enabled);
}

bool_t linphone_core_video_enabled(LinphoneCore *lc){
	return (lc->video_conf.display || lc->video_conf.capture);
}

static void reapply_network_bandwidth_settings(LinphoneCore *lc) {
	linphone_core_set_download_bandwidth(lc, linphone_core_get_download_bandwidth(lc));
	linphone_core_set_upload_bandwidth(lc, linphone_core_get_upload_bandwidth(lc));
}

void linphone_core_enable_video_capture(LinphoneCore *lc, bool_t enable) {
#ifndef VIDEO_ENABLED
	if (enable == TRUE) {
		ms_warning("Cannot enable video capture, this version of linphone was built without video support.");
	}
#endif
	lc->video_conf.capture = enable;
	if (linphone_core_ready(lc)) {
		lp_config_set_int(lc->config, "video", "capture", lc->video_conf.capture);
	}
	/* Need to re-apply network bandwidth settings. */
	reapply_network_bandwidth_settings(lc);
}

void linphone_core_enable_video_display(LinphoneCore *lc, bool_t enable) {
#ifndef VIDEO_ENABLED
	if (enable == TRUE) {
		ms_warning("Cannot enable video display, this version of linphone was built without video support.");
	}
#endif
	lc->video_conf.display = enable;
	if (linphone_core_ready(lc)) {
		lp_config_set_int(lc->config, "video", "display", lc->video_conf.display);
	}
	/* Need to re-apply network bandwidth settings. */
	reapply_network_bandwidth_settings(lc);
}

void linphone_core_enable_video_source_reuse(LinphoneCore* lc, bool_t enable){
#ifndef VIDEO_ENABLED
	if (enable == TRUE) {
		ms_warning("Cannot enable video display, this version of linphone was built without video support.");
	}
#endif
	lc->video_conf.reuse_preview_source = enable;
	if( linphone_core_ready(lc) ){
		lp_config_set_int(lc->config, "video", "reuse_source", lc->video_conf.reuse_preview_source);
	}
}

bool_t linphone_core_video_capture_enabled(LinphoneCore *lc) {
	return lc->video_conf.capture;
}

bool_t linphone_core_video_display_enabled(LinphoneCore *lc) {
	return lc->video_conf.display;
}

/**
 * Sets the default policy for video.
 * This policy defines whether:
 * - video shall be initiated by default for outgoing calls
 * - video shall be accepter by default for incoming calls
 * @ingroup media_parameters
**/
void linphone_core_set_video_policy(LinphoneCore *lc, const LinphoneVideoPolicy *policy){
	lc->video_policy=*policy;
	if (linphone_core_ready(lc)){
		lp_config_set_int(lc->config,"video","automatically_initiate",policy->automatically_initiate);
		lp_config_set_int(lc->config,"video","automatically_accept",policy->automatically_accept);
	}
}

/**
 * Get the default policy for video.
 * See linphone_core_set_video_policy() for more details.
 * @ingroup media_parameters
**/
const LinphoneVideoPolicy *linphone_core_get_video_policy(LinphoneCore *lc){
	return &lc->video_policy;
}

/**
 * Controls video preview enablement.
 *
 * @ingroup media_parameters
 * Video preview refers to the action of displaying the local webcam image
 * to the user while not in call.
**/
void linphone_core_enable_video_preview(LinphoneCore *lc, bool_t val){
	lc->video_conf.show_local=val;
	if (linphone_core_ready(lc))
		lp_config_set_int(lc->config,"video","show_local",val);
}

/**
 * Returns TRUE if video previewing is enabled.
 * @ingroup media_parameters
**/
bool_t linphone_core_video_preview_enabled(const LinphoneCore *lc){
	return lc->video_conf.show_local;
}

/**
 * Enables or disable self view during calls.
 *
 * @ingroup media_parameters
 * Self-view refers to having local webcam image inserted in corner
 * of the video window during calls.
 * This function works at any time, including during calls.
**/
void linphone_core_enable_self_view(LinphoneCore *lc, bool_t val){
#ifdef VIDEO_ENABLED
	LinphoneCall *call=linphone_core_get_current_call (lc);
	lc->video_conf.selfview=val;
	if (linphone_core_ready(lc)) {
		lp_config_set_int(lc->config,"video","self_view",linphone_core_self_view_enabled(lc));
	}
	if (call && call->videostream){
		video_stream_enable_self_view(call->videostream,val);
	}
	if (linphone_core_ready(lc)){
		lp_config_set_int(lc->config,"video","self_view",val);
	}
#endif
}

/**
 * Returns TRUE if self-view is enabled, FALSE otherwise.
 *
 * @ingroup media_parameters
 *
 * Refer to linphone_core_enable_self_view() for details.
**/
bool_t linphone_core_self_view_enabled(const LinphoneCore *lc){
	return lc->video_conf.selfview;
}

/**
 * Sets the active video device.
 *
 * @ingroup media_parameters
 * @param lc The LinphoneCore object
 * @param id the name of the video device as returned by linphone_core_get_video_devices()
**/
int linphone_core_set_video_device(LinphoneCore *lc, const char *id){
	MSWebCam *olddev=lc->video_conf.device;
	const char *vd;
	if (id!=NULL){
		lc->video_conf.device=ms_web_cam_manager_get_cam(ms_web_cam_manager_get(),id);
		if (lc->video_conf.device==NULL){
			ms_warning("Could not find video device %s",id);
		}
	}
	if (lc->video_conf.device==NULL)
		lc->video_conf.device=ms_web_cam_manager_get_default_cam(ms_web_cam_manager_get());
	if (olddev!=NULL && olddev!=lc->video_conf.device){
		toggle_video_preview(lc,FALSE);/*restart the video local preview*/
	}
	if ( linphone_core_ready(lc) && lc->video_conf.device){
		vd=ms_web_cam_get_string_id(lc->video_conf.device);
		if (vd && strstr(vd,"Static picture")!=NULL){
			vd=NULL;
		}
		lp_config_set_string(lc->config,"video","device",vd);
	}
	return 0;
}

/**
 * Returns the name of the currently active video device.
 *
 * @param lc The LinphoneCore object
 * @ingroup media_parameters
**/
const char *linphone_core_get_video_device(const LinphoneCore *lc){
	if (lc->video_conf.device) return ms_web_cam_get_string_id(lc->video_conf.device);
	return NULL;
}

#ifdef VIDEO_ENABLED
static VideoStream * get_active_video_stream(LinphoneCore *lc){
	VideoStream *vs = NULL;
	LinphoneCall *call=linphone_core_get_current_call (lc);
	/* Select the video stream from the call in the first place */
	if (call && call->videostream) {
		vs = call->videostream;
	}
	/* If not in call, select the video stream from the preview */
	if (vs == NULL && lc->previewstream) {
		vs = lc->previewstream;
	}
	return vs;
}
#endif

int linphone_core_set_static_picture(LinphoneCore *lc, const char *path) {
#ifdef VIDEO_ENABLED
	VideoStream *vs=get_active_video_stream(lc);
	/* If we have a video stream (either preview, either from call), we
		 have a source and it is using the static picture filter, then
		 force the filter to use that picture. */
	if (vs && vs->source) {
		if (ms_filter_get_id(vs->source) == MS_STATIC_IMAGE_ID) {
			ms_filter_call_method(vs->source, MS_STATIC_IMAGE_SET_IMAGE,
														(void *)path);
		}
	}
	/* Tell the static image filter to use that image from now on so
		 that the image will be used next time it has to be read */
	ms_static_image_set_default_image(path);
#else
	ms_warning("Video support not compiled.");
#endif
	return 0;
}

const char *linphone_core_get_static_picture(LinphoneCore *lc) {
	const char *path=NULL;
#ifdef VIDEO_ENABLED
	path=ms_static_image_get_default_image();
#else
	ms_warning("Video support not compiled.");
#endif
	return path;
}

int linphone_core_set_static_picture_fps(LinphoneCore *lc, float fps) {
#ifdef VIDEO_ENABLED
	VideoStream *vs = NULL;

	vs=get_active_video_stream(lc);

	/* If we have a video stream (either preview, either from call), we
		 have a source and it is using the static picture filter, then
		 force the filter to use that picture. */
	if (vs && vs->source) {
		if (ms_filter_get_id(vs->source) == MS_STATIC_IMAGE_ID) {
			ms_filter_call_method(vs->source, MS_FILTER_SET_FPS,(void *)&fps);
		}
	}
#else
	ms_warning("Video support not compiled.");
#endif
	return 0;
}

float linphone_core_get_static_picture_fps(LinphoneCore *lc) {
#ifdef VIDEO_ENABLED
	VideoStream *vs = NULL;
	vs=get_active_video_stream(lc);
	/* If we have a video stream (either preview, either from call), we
		 have a source and it is using the static picture filter, then
		 force the filter to use that picture. */
	if (vs && vs->source) {
		if (ms_filter_get_id(vs->source) == MS_STATIC_IMAGE_ID) {

				float fps;

			ms_filter_call_method(vs->source, MS_FILTER_GET_FPS,(void *)&fps);
			return fps;
		}
	}
#else
	ms_warning("Video support not compiled.");
#endif
	return 0;
}

/**
 * Returns the native window handle of the video window, casted as an unsigned long.
 *
 * @ingroup media_parameters
**/
unsigned long linphone_core_get_native_video_window_id(const LinphoneCore *lc){
	if (lc->video_window_id) {
		/* case where the video id was previously set by the app*/
		return lc->video_window_id;
	}else{
#ifdef VIDEO_ENABLED
		/*case where it was not set but we want to get the one automatically created by mediastreamer2 (desktop versions only)*/
		LinphoneCall *call=linphone_core_get_current_call (lc);
		if (call && call->videostream)
			return video_stream_get_native_window_id(call->videostream);
#endif
	}
	return 0;
}

/* unsets the video id for all calls (indeed it may be kept by filters or videostream object itself by paused calls)*/
static void unset_video_window_id(LinphoneCore *lc, bool_t preview, unsigned long id){
#ifdef VIDEO_ENABLED
	LinphoneCall *call;
	MSList *elem;
#endif

	if (id!=0 && id!=-1) {
		ms_error("Invalid use of unset_video_window_id()");
		return;
	}
#ifdef VIDEO_ENABLED
	for(elem=lc->calls;elem!=NULL;elem=elem->next){
		call=(LinphoneCall *) elem->data;
		if (call->videostream){
			if (preview)
				video_stream_set_native_preview_window_id(call->videostream,id);
			else
				video_stream_set_native_window_id(call->videostream,id);
		}
	}
#endif
}

/**
 * @ingroup media_parameters
 * Set the native video window id where the video is to be displayed.
 * For MacOS, Linux, Windows: if not set or zero the core will create its own window, unless the special id -1 is given.
**/
void linphone_core_set_native_video_window_id(LinphoneCore *lc, unsigned long id){
	if (id==0 || id==(unsigned long)-1){
		unset_video_window_id(lc,FALSE,id);
	}
	lc->video_window_id=id;
#ifdef VIDEO_ENABLED
	{
		LinphoneCall *call=linphone_core_get_current_call(lc);
		if (call!=NULL && call->videostream){
			video_stream_set_native_window_id(call->videostream,id);
		}
	}
#endif
}

/**
 * Returns the native window handle of the video preview window, casted as an unsigned long.
 *
 * @ingroup media_parameters
**/
unsigned long linphone_core_get_native_preview_window_id(const LinphoneCore *lc){
	if (lc->preview_window_id){
		/*case where the id was set by the app previously*/
		return lc->preview_window_id;
	}else{
		/*case where we want the id automatically created by mediastreamer2 (desktop versions only)*/
#ifdef VIDEO_ENABLED
		LinphoneCall *call=linphone_core_get_current_call(lc);
		if (call && call->videostream)
			return video_stream_get_native_preview_window_id(call->videostream);
		if (lc->previewstream)
			return video_preview_get_native_window_id(lc->previewstream);
#endif
	}
	return 0;
}

/**
 * @ingroup media_parameters
 * Set the native window id where the preview video (local camera) is to be displayed.
 * This has to be used in conjonction with linphone_core_use_preview_window().
 * MacOS, Linux, Windows: if not set or zero the core will create its own window, unless the special id -1 is given.
**/
void linphone_core_set_native_preview_window_id(LinphoneCore *lc, unsigned long id){
	if (id==0 || id==(unsigned long)-1){
		unset_video_window_id(lc,TRUE,id);
	}
	lc->preview_window_id=id;
#ifdef VIDEO_ENABLED
	{
		LinphoneCall *call=linphone_core_get_current_call(lc);
		if (call!=NULL && call->videostream){
			video_stream_set_native_preview_window_id(call->videostream,id);
		}else if (lc->previewstream){
			video_preview_set_native_window_id(lc->previewstream,id);
		}
	}
#endif
}

/**
 * Can be used to disable video showing to free XV port
**/
void linphone_core_show_video(LinphoneCore *lc, bool_t show){
#ifdef VIDEO_ENABLED
	LinphoneCall *call=linphone_core_get_current_call(lc);
	ms_error("linphone_core_show_video %d", show);
	if (call!=NULL && call->videostream){
		video_stream_show_video(call->videostream,show);
	}
#endif
}

void linphone_core_use_preview_window(LinphoneCore *lc, bool_t yesno){
	lc->use_preview_window=yesno;
}
/**
 * @ingroup media_parameters
 *returns current device orientation
 */
int linphone_core_get_device_rotation(LinphoneCore *lc ) {
	return lc->device_rotation;
}
/**
 * @ingroup media_parameters
 * Tells the core the device current orientation. This can be used by capture filters
 * on mobile devices to select between portrait/landscape mode and to produce properly
 * oriented images. The exact meaning of the value in rotation if left to each device
 * specific implementations.
 *@param lc  object.
 *@param rotation . IOS supported values are 0 for UIInterfaceOrientationPortrait and 270 for UIInterfaceOrientationLandscapeRight.
 *
**/
void linphone_core_set_device_rotation(LinphoneCore *lc, int rotation) {
	if (rotation!=lc->device_rotation) ms_message("%s : rotation=%d\n", __FUNCTION__, rotation);
	lc->device_rotation = rotation;
#ifdef VIDEO_ENABLED
	{
		LinphoneCall *call=linphone_core_get_current_call(lc);
		if (call!=NULL && call->videostream){
			video_stream_set_device_rotation(call->videostream,rotation);
		}
	}
#endif
}

int linphone_core_get_camera_sensor_rotation(LinphoneCore *lc) {
#ifdef VIDEO_ENABLED
	LinphoneCall *call = linphone_core_get_current_call(lc);
	if ((call != NULL) && (call->videostream != NULL)) {
		return video_stream_get_camera_sensor_rotation(call->videostream);
	}
#endif
	return -1;
}

static MSVideoSizeDef supported_resolutions[]={
#if !ANDROID && !TARGET_OS_IPHONE
	{	{ MS_VIDEO_SIZE_1080P_W, MS_VIDEO_SIZE_1080P_H }	,	"1080p"	},
#endif
#if !ANDROID && !TARGET_OS_MAC /*limit to most common sizes because mac video API cannot list supported resolutions*/
	{	{ MS_VIDEO_SIZE_UXGA_W, MS_VIDEO_SIZE_UXGA_H }	,	"uxga"	},
	{	{ MS_VIDEO_SIZE_SXGA_MINUS_W, MS_VIDEO_SIZE_SXGA_MINUS_H }	,	"sxga-"	},
#endif
	{	{ MS_VIDEO_SIZE_720P_W, MS_VIDEO_SIZE_720P_H }	,	"720p"	},
#if !ANDROID && !TARGET_OS_MAC
	{	{ MS_VIDEO_SIZE_XGA_W, MS_VIDEO_SIZE_XGA_H }	,	"xga"	},
#endif
#if !ANDROID && !TARGET_OS_IPHONE
	{	{ MS_VIDEO_SIZE_SVGA_W, MS_VIDEO_SIZE_SVGA_H }	,	"svga"	},
	{	{ MS_VIDEO_SIZE_4CIF_W, MS_VIDEO_SIZE_4CIF_H }	,	"4cif"	},
#endif

	{	{ MS_VIDEO_SIZE_VGA_W, MS_VIDEO_SIZE_VGA_H }	,	"vga"	},
#if TARGET_OS_IPHONE
	{	{ MS_VIDEO_SIZE_IOS_MEDIUM_H, MS_VIDEO_SIZE_IOS_MEDIUM_W }	,	"ios-medium"	},
#endif
	{	{ MS_VIDEO_SIZE_CIF_W, MS_VIDEO_SIZE_CIF_H }	,	"cif"	},
#if !TARGET_OS_MAC || TARGET_OS_IPHONE /* OS_MAC is 1 for iPhone, but we need QVGA */
	{	{ MS_VIDEO_SIZE_QVGA_W, MS_VIDEO_SIZE_QVGA_H }	,	"qvga"	},
#endif
	{	{ MS_VIDEO_SIZE_QCIF_W, MS_VIDEO_SIZE_QCIF_H }	,	"qcif"	},
	{	{ 0,0 }			,	NULL	}
};

/**
 * Returns the zero terminated table of supported video resolutions.
 *
 * @ingroup media_parameters
**/
const MSVideoSizeDef *linphone_core_get_supported_video_sizes(LinphoneCore *lc){
	return supported_resolutions;
}

static MSVideoSize video_size_get_by_name(const char *name){
	MSVideoSizeDef *pdef=supported_resolutions;
	MSVideoSize null_vsize={0,0};
	MSVideoSize parsed;
	if (!name) return null_vsize;
	for(;pdef->name!=NULL;pdef++){
		if (strcasecmp(name,pdef->name)==0){
			return pdef->vsize;
		}
	}
	if (sscanf(name,"%ix%i",&parsed.width,&parsed.height)==2){
		return parsed;
	}
	ms_warning("Video resolution %s is not supported in linphone.",name);
	return null_vsize;
}

/* warning: function not reentrant*/
static const char *video_size_get_name(MSVideoSize vsize){
	MSVideoSizeDef *pdef=supported_resolutions;
	static char customsize[64]={0};
	for(;pdef->name!=NULL;pdef++){
		if (pdef->vsize.width==vsize.width && pdef->vsize.height==vsize.height){
			return pdef->name;
		}
	}
	if (vsize.width && vsize.height){
		snprintf(customsize,sizeof(customsize)-1,"%ix%i",vsize.width,vsize.height);
		return customsize;
	}
	return NULL;
}

static bool_t video_size_supported(MSVideoSize vsize){
	if (video_size_get_name(vsize)) return TRUE;
	ms_warning("Video resolution %ix%i is not supported in linphone.",vsize.width,vsize.height);
	return FALSE;
}

static void update_preview_size(LinphoneCore *lc, MSVideoSize oldvsize, MSVideoSize vsize){
	if (!ms_video_size_equal(oldvsize,vsize) && lc->previewstream!=NULL){
		toggle_video_preview(lc,FALSE);
		toggle_video_preview(lc,TRUE);
	}
}

/**
 * Sets the preferred video size.
 *
 * @ingroup media_parameters
 * This applies only to the stream that is captured and sent to the remote party,
 * since we accept all standard video size on the receive path.
**/
void linphone_core_set_preferred_video_size(LinphoneCore *lc, MSVideoSize vsize){
	if (video_size_supported(vsize)){
		MSVideoSize oldvsize=lc->video_conf.preview_vsize;

		if (oldvsize.width==0){
			oldvsize=lc->video_conf.vsize;
		}
		lc->video_conf.vsize=vsize;
		update_preview_size(lc,oldvsize,vsize);

		if (linphone_core_ready(lc))
			lp_config_set_string(lc->config,"video","size",video_size_get_name(vsize));
	}
}

/**
 * Sets the video size for the captured (preview) video.
 * This method is for advanced usage where a video capture must be set independently of the size of the stream actually sent through the call.
 * This allows for example to have the preview window with HD resolution even if due to bandwidth constraint the sent video size is small.
 * Using this feature increases the CPU consumption, since a rescaling will be done internally.
 * @ingroup media_parameters
 * @param lc the linphone core
 * @param vsize the video resolution choosed for capuring and previewing. It can be (0,0) to not request any specific preview size and let the core optimize the processing.
**/
void linphone_core_set_preview_video_size(LinphoneCore *lc, MSVideoSize vsize){
	MSVideoSize oldvsize;
	if (vsize.width==0 && vsize.height==0){
		/*special case to reset the forced preview size mode*/
		lc->video_conf.preview_vsize=vsize;
		if (linphone_core_ready(lc))
			lp_config_set_string(lc->config,"video","preview_size",NULL);
		return;
	}
	oldvsize=lc->video_conf.preview_vsize;
	lc->video_conf.preview_vsize=vsize;
	if (!ms_video_size_equal(oldvsize,vsize) && lc->previewstream!=NULL){
		toggle_video_preview(lc,FALSE);
		toggle_video_preview(lc,TRUE);
	}
	if (linphone_core_ready(lc))
		lp_config_set_string(lc->config,"video","preview_size",video_size_get_name(vsize));
}

/**
 * Returns video size for the captured video if it was previously set by linphone_core_set_preview_video_size(), otherwise returns a 0,0 size.
 * @see linphone_core_set_preview_video_size()
 * @ingroup media_parameters
 * @param lc the core
 * @return a MSVideoSize
**/
MSVideoSize linphone_core_get_preview_video_size(const LinphoneCore *lc){
	return lc->video_conf.preview_vsize;
}

/**
 * Returns the effective video size for the captured video as provided by the camera.
 * When preview is disabled or not yet started, this function returns a zeroed video size.
 * @see linphone_core_set_preview_video_size()
 * @ingroup media_parameters
 * @param lc the core
 * @return a MSVideoSize
**/
MSVideoSize linphone_core_get_current_preview_video_size(const LinphoneCore *lc){
	MSVideoSize ret={0};
#ifndef VIDEO_ENABLED
	ms_error("linphone_core_get_current_preview_video_size() fail. Support for video is disabled");
#else
	if (lc->previewstream){
		ret=video_preview_get_current_size(lc->previewstream);
	}
#endif
	return ret;
}

/**
 * Sets the preview video size by its name. See linphone_core_set_preview_video_size() for more information about this feature.
 *
 * @ingroup media_parameters
 * Video resolution names are: qcif, svga, cif, vga, 4cif, svga ...
**/
void linphone_core_set_preview_video_size_by_name(LinphoneCore *lc, const char *name){
	MSVideoSize vsize=video_size_get_by_name(name);
	linphone_core_set_preview_video_size(lc,vsize);
}

/**
 * Sets the preferred video size by its name.
 *
 * @ingroup media_parameters
 * This is identical to linphone_core_set_preferred_video_size() except
 * that it takes the name of the video resolution as input.
 * Video resolution names are: qcif, svga, cif, vga, 4cif, svga ...
**/
void linphone_core_set_preferred_video_size_by_name(LinphoneCore *lc, const char *name){
	MSVideoSize vsize=video_size_get_by_name(name);
	MSVideoSize default_vsize={MS_VIDEO_SIZE_CIF_W,MS_VIDEO_SIZE_CIF_H};
	if (vsize.width!=0)	linphone_core_set_preferred_video_size(lc,vsize);
	else linphone_core_set_preferred_video_size(lc,default_vsize);
}

/**
 * Returns the current preferred video size for sending.
 *
 * @ingroup media_parameters
**/
MSVideoSize linphone_core_get_preferred_video_size(const LinphoneCore *lc){
	return lc->video_conf.vsize;
}

char * linphone_core_get_preferred_video_size_name(const LinphoneCore *lc) {
	return ms_strdup(video_size_get_name(lc->video_conf.vsize));
}

/**
 * Set the preferred frame rate for video.
 * Based on the available bandwidth constraints and network conditions, the video encoder
 * remains free to lower the framerate. There is no warranty that the preferred frame rate be the actual framerate.
 * used during a call. Default value is 0, which means "use encoder's default fps value".
 * @ingroup media_parameters
 * @param lc the LinphoneCore
 * @param fps the target frame rate in number of frames per seconds.
**/
void linphone_core_set_preferred_framerate(LinphoneCore *lc, float fps){
	lc->video_conf.fps=fps;
	if (linphone_core_ready(lc))
		lp_config_set_float(lc->config,"video","framerate",fps);
}
/**
 * Returns the preferred video framerate, previously set by linphone_core_set_preferred_framerate().
 * @ingroup media_parameters
 * @param lc the linphone core
 * @return frame rate in number of frames per seconds.
**/
float linphone_core_get_preferred_framerate(LinphoneCore *lc){
	return lc->video_conf.fps;
}


/**
 * Ask the core to stream audio from and to files, instead of using the soundcard.
 * @ingroup media_parameters
 * @param[in] lc LinphoneCore object
 * @param[in] yesno A boolean value asking to stream audio from and to files or not.
**/
void linphone_core_set_use_files(LinphoneCore *lc, bool_t yesno){
	lc->use_files=yesno;
}

/**
 * Sets a wav file to be played when putting somebody on hold,
 * or when files are used instead of soundcards (see linphone_core_set_use_files()).
 *
 * The file must be a 16 bit linear wav file.
 * @ingroup media_parameters
 * @param[in] lc LinphoneCore object
 * @param[in] file The path to the file to be played when putting somebody on hold.
**/
void linphone_core_set_play_file(LinphoneCore *lc, const char *file){
	LinphoneCall *call=linphone_core_get_current_call(lc);
	if (lc->play_file!=NULL){
		ms_free(lc->play_file);
		lc->play_file=NULL;
	}
	if (file!=NULL) {
		lc->play_file=ms_strdup(file);
		if (call && call->audiostream && call->audiostream->ms.state==MSStreamStarted)
			audio_stream_play(call->audiostream,file);
	}
}


/**
 * Sets a wav file where incoming stream is to be recorded,
 * when files are used instead of soundcards (see linphone_core_set_use_files()).
 *
 * This feature is different from call recording (linphone_call_params_set_record_file())
 * The file will be a 16 bit linear wav file.
 * @ingroup media_parameters
 * @param[in] lc LinphoneCore object
 * @param[in] file The path to the file where incoming stream is to be recorded.
**/
void linphone_core_set_record_file(LinphoneCore *lc, const char *file){
	LinphoneCall *call=linphone_core_get_current_call(lc);
	if (lc->rec_file!=NULL){
		ms_free(lc->rec_file);
		lc->rec_file=NULL;
	}
	if (file!=NULL) {
		lc->rec_file=ms_strdup(file);
		if (call && call->audiostream)
			audio_stream_record(call->audiostream,file);
	}
}

typedef enum{
	LinphoneToneGenerator,
	LinphoneLocalPlayer
}LinphoneAudioResourceType;

static MSFilter *get_audio_resource(LinphoneCore *lc, LinphoneAudioResourceType rtype){
	LinphoneCall *call=linphone_core_get_current_call(lc);
	AudioStream *stream=NULL;
	RingStream *ringstream;
	if (call){
		stream=call->audiostream;
	}else if (linphone_core_is_in_conference(lc)){
		stream=lc->conf_ctx.local_participant;
	}
	if (stream){
		if (rtype==LinphoneToneGenerator) return stream->dtmfgen;
		if (rtype==LinphoneLocalPlayer) return stream->local_player;
		return NULL;
	}
	if (lc->ringstream==NULL){
		float amp=lp_config_get_float(lc->config,"sound","dtmf_player_amp",0.1);
		MSSndCard *ringcard=lc->sound_conf.lsd_card ?lc->sound_conf.lsd_card : lc->sound_conf.ring_sndcard;
		if (ringcard == NULL)
			return NULL;

		ringstream=lc->ringstream=ring_start(NULL,0,ringcard);
		ms_filter_call_method(lc->ringstream->gendtmf,MS_DTMF_GEN_SET_DEFAULT_AMPLITUDE,&amp);
		lc->dmfs_playing_start_time=time(NULL);
	}else{
		ringstream=lc->ringstream;
		if (lc->dmfs_playing_start_time!=0)
			lc->dmfs_playing_start_time=time(NULL);
	}
	if (rtype==LinphoneToneGenerator) return ringstream->gendtmf;
	if (rtype==LinphoneLocalPlayer) return ringstream->source;
	return NULL;
}

static MSFilter *get_dtmf_gen(LinphoneCore *lc){
	return get_audio_resource(lc,LinphoneToneGenerator);
}

/**
 * @ingroup media_parameters
 * Plays a dtmf sound to the local user.
 * @param lc #LinphoneCore
 * @param dtmf DTMF to play ['0'..'16'] | '#' | '#'
 * @param duration_ms duration in ms, -1 means play until next further call to #linphone_core_stop_dtmf()
**/
void linphone_core_play_dtmf(LinphoneCore *lc, char dtmf, int duration_ms){
	MSFilter *f=get_dtmf_gen(lc);
	if (f==NULL){
		ms_error("No dtmf generator at this time !");
		return;
	}

	if (duration_ms > 0)
		ms_filter_call_method(f, MS_DTMF_GEN_PLAY, &dtmf);
	else ms_filter_call_method(f, MS_DTMF_GEN_START, &dtmf);
}

/**
 * Plays an audio file to the local user.
 * This function works at any time, during calls, or when no calls are running.
 * It doesn't request the underlying audio system to support multiple playback streams.
 * @param lc the linphone core
 * @param audiofile path to audio file in wav PCM 16 bit format.
 * @ingroup misc
**/
int linphone_core_play_local(LinphoneCore *lc, const char *audiofile){
	MSFilter *f=get_audio_resource(lc,LinphoneLocalPlayer);
	int loopms=-1;
	if (!f) return -1;
	ms_filter_call_method(f,MS_PLAYER_SET_LOOP,&loopms);
	if (ms_filter_call_method(f,MS_PLAYER_OPEN,(void*)audiofile)!=0){
		return -1;
	}
	ms_filter_call_method_noarg(f,MS_PLAYER_START);
	return 0;
}

void linphone_core_play_named_tone(LinphoneCore *lc, LinphoneToneID toneid){
	if (linphone_core_tone_indications_enabled(lc)){
		const char *audiofile=linphone_core_get_tone_file(lc,toneid);
		if (!audiofile){
			MSFilter *f=get_dtmf_gen(lc);
			MSDtmfGenCustomTone def;
			if (f==NULL){
				ms_error("No dtmf generator at this time !");
				return;
			}
			memset(&def,0,sizeof(def));
			def.amplitude=1;
			/*these are french tones, excepted the failed one, which is USA congestion tone (does not exist in France)*/
			switch(toneid){
				case LinphoneToneCallOnHold:
				case LinphoneToneCallWaiting:
					def.duration=300;
					def.frequencies[0]=440;
					def.interval=2000;
				break;
				case LinphoneToneBusy:
					def.duration=500;
					def.frequencies[0]=440;
					def.interval=500;
					def.repeat_count=3;
				break;
				case LinphoneToneCallLost:
					def.duration=250;
					def.frequencies[0]=480;
					def.frequencies[0]=620;
					def.interval=250;
					def.repeat_count=3;

				break;
				default:
					ms_warning("Unhandled tone id.");
			}
			if (def.duration>0)
				ms_filter_call_method(f, MS_DTMF_GEN_PLAY_CUSTOM,&def);
		}else{
			linphone_core_play_local(lc,audiofile);
		}
	}
}

void linphone_core_play_call_error_tone(LinphoneCore *lc, LinphoneReason reason){
	if (linphone_core_tone_indications_enabled(lc)){
		LinphoneToneDescription *tone=linphone_core_get_call_error_tone(lc,reason);
		if (tone){
			if (tone->audiofile){
				linphone_core_play_local(lc,tone->audiofile);
			}else if (tone->toneid!=LinphoneToneUndefined){
				linphone_core_play_named_tone(lc,tone->toneid);
			}
		}
	}
}

/**
 * @ingroup media_parameters
 *
 * Stops playing a dtmf started by linphone_core_play_dtmf().
**/
void linphone_core_stop_dtmf(LinphoneCore *lc){
	MSFilter *f=get_dtmf_gen(lc);
	if (f!=NULL)
		ms_filter_call_method_noarg (f, MS_DTMF_GEN_STOP);
}



/**
 * Retrieves the user pointer that was given to linphone_core_new()
 *
 * @ingroup initializing
**/
void *linphone_core_get_user_data(const LinphoneCore *lc){
	return lc->data;
}


/**
 * Associate a user pointer to the linphone core.
 *
 * @ingroup initializing
**/
void linphone_core_set_user_data(LinphoneCore *lc, void *userdata){
	lc->data=userdata;
}

int linphone_core_get_mtu(const LinphoneCore *lc){
	return lc->net_conf.mtu;
}

/**
 * Sets the maximum transmission unit size in bytes.
 * This information is useful for sending RTP packets.
 * Default value is 1500.
 *
 * @ingroup media_parameters
**/
void linphone_core_set_mtu(LinphoneCore *lc, int mtu){
	lc->net_conf.mtu=mtu;
	if (mtu>0){
		if (mtu<500){
			ms_error("MTU too small !");
			mtu=500;
		}
		ms_set_mtu(mtu);
		ms_message("MTU is supposed to be %i, rtp payload max size will be %i",mtu, ms_get_payload_max_size());
	}else ms_set_mtu(0);//use mediastreamer2 default value
}

void linphone_core_set_waiting_callback(LinphoneCore *lc, LinphoneCoreWaitingCallback cb, void *user_context){
	lc->wait_cb=cb;
	lc->wait_ctx=user_context;
}

void linphone_core_start_waiting(LinphoneCore *lc, const char *purpose){
	if (lc->wait_cb){
		lc->wait_ctx=lc->wait_cb(lc,lc->wait_ctx,LinphoneWaitingStart,purpose,0);
	}
}

void linphone_core_update_progress(LinphoneCore *lc, const char *purpose, float progress){
	if (lc->wait_cb){
		lc->wait_ctx=lc->wait_cb(lc,lc->wait_ctx,LinphoneWaitingProgress,purpose,progress);
	}else{
		ms_usleep(50000);
	}
}

void linphone_core_stop_waiting(LinphoneCore *lc){
	if (lc->wait_cb){
		lc->wait_ctx=lc->wait_cb(lc,lc->wait_ctx,LinphoneWaitingFinished,NULL,0);
	}
}

void linphone_core_set_rtp_transport_factories(LinphoneCore* lc, LinphoneRtpTransportFactories *factories){
	lc->rtptf=factories;
}

/**
 * Retrieve RTP statistics regarding current call.
 * @param lc the LinphoneCore
 * @param local RTP statistics computed locally.
 * @param remote RTP statistics computed by far end (obtained via RTCP feedback).
 *
 * @note Remote RTP statistics is not implemented yet.
 *
 * @returns 0 or -1 if no call is running.
**/

int linphone_core_get_current_call_stats(LinphoneCore *lc, rtp_stats_t *local, rtp_stats_t *remote){
	LinphoneCall *call=linphone_core_get_current_call (lc);
	if (call!=NULL){
		if (call->audiostream!=NULL){
			memset(remote,0,sizeof(*remote));
			audio_stream_get_local_rtp_stats (call->audiostream,local);
			return 0;
		}
	}
	return -1;
}

void net_config_uninit(LinphoneCore *lc)
{
	net_config_t *config=&lc->net_conf;

	if (config->stun_server!=NULL){
		ms_free(config->stun_server);
	}
	if (config->stun_addrinfo){
		freeaddrinfo(config->stun_addrinfo);
		config->stun_addrinfo=NULL;
	}
	if (config->nat_address!=NULL){
		lp_config_set_string(lc->config,"net","nat_address",config->nat_address);
		ms_free(lc->net_conf.nat_address);
	}
	if (lc->net_conf.nat_address_ip !=NULL){
		ms_free(lc->net_conf.nat_address_ip);
	}
	lp_config_set_int(lc->config,"net","mtu",config->mtu);
}


void sip_config_uninit(LinphoneCore *lc)
{
	MSList *elem;
	int i;
	sip_config_t *config=&lc->sip_conf;
	bool_t still_registered=TRUE;

	lp_config_set_int(lc->config,"sip","guess_hostname",config->guess_hostname);
	lp_config_set_string(lc->config,"sip","contact",config->contact);
	lp_config_set_int(lc->config,"sip","inc_timeout",config->inc_timeout);
	lp_config_set_int(lc->config,"sip","in_call_timeout",config->in_call_timeout);
	lp_config_set_int(lc->config,"sip","delayed_timeout",config->delayed_timeout);
	lp_config_set_int(lc->config,"sip","use_ipv6",config->ipv6_enabled);
	lp_config_set_int(lc->config,"sip","register_only_when_network_is_up",config->register_only_when_network_is_up);
	lp_config_set_int(lc->config,"sip","register_only_when_upnp_is_ok",config->register_only_when_upnp_is_ok);

	if (lc->network_reachable) {
		for(elem=config->proxies;elem!=NULL;elem=ms_list_next(elem)){
			LinphoneProxyConfig *cfg=(LinphoneProxyConfig*)(elem->data);
			_linphone_proxy_config_unregister(cfg);	/* to unregister without changing the stored flag enable_register */
		}

		ms_message("Unregistration started.");

		for (i=0;i<20&&still_registered;i++){
			still_registered=FALSE;
			sal_iterate(lc->sal);
			for(elem=config->proxies;elem!=NULL;elem=ms_list_next(elem)){
				LinphoneProxyConfig *cfg=(LinphoneProxyConfig*)(elem->data);
				still_registered|=linphone_proxy_config_is_registered(cfg);
			}
			ms_usleep(100000);
		}
		if (i>=20) ms_warning("Cannot complete unregistration, giving up");
	}
	config->proxies=ms_list_free_with_data(config->proxies,(void (*)(void*)) _linphone_proxy_config_release);
	
	config->deleted_proxies=ms_list_free_with_data(config->deleted_proxies,(void (*)(void*)) _linphone_proxy_config_release);

	/*no longuer need to write proxy config if not changedlinphone_proxy_config_write_to_config_file(lc->config,NULL,i);*/	/*mark the end */

	lc->auth_info=ms_list_free_with_data(lc->auth_info,(void (*)(void*))linphone_auth_info_destroy);

	/*now that we are unregisted, we no longer need the tunnel.*/
#ifdef TUNNEL_ENABLED
	if (lc->tunnel) {
		linphone_tunnel_destroy(lc->tunnel);
		lc->tunnel=NULL;
		ms_message("Tunnel destroyed.");
	}
#endif

	sal_reset_transports(lc->sal);
	sal_unlisten_ports(lc->sal); /*to make sure no new messages are received*/
	if (lc->http_provider) {
		belle_sip_object_unref(lc->http_provider);
		lc->http_provider=NULL;
	}
	if (lc->http_verify_policy){
		belle_sip_object_unref(lc->http_verify_policy);
		lc->http_verify_policy=NULL;
	}
	sal_iterate(lc->sal); /*make sure event are purged*/
	sal_uninit(lc->sal);
	lc->sal=NULL;

	if (lc->sip_conf.guessed_contact)
		ms_free(lc->sip_conf.guessed_contact);
	if (config->contact)
		ms_free(config->contact);

}

void rtp_config_uninit(LinphoneCore *lc)
{
	rtp_config_t *config=&lc->rtp_conf;
	if (config->audio_rtp_min_port == config->audio_rtp_max_port) {
		lp_config_set_int(lc->config, "rtp", "audio_rtp_port", config->audio_rtp_min_port);
	} else {
		lp_config_set_range(lc->config, "rtp", "audio_rtp_port", config->audio_rtp_min_port, config->audio_rtp_max_port);
	}
	if (config->video_rtp_min_port == config->video_rtp_max_port) {
		lp_config_set_int(lc->config, "rtp", "video_rtp_port", config->video_rtp_min_port);
	} else {
		lp_config_set_range(lc->config, "rtp", "video_rtp_port", config->video_rtp_min_port, config->video_rtp_max_port);
	}
	lp_config_set_int(lc->config,"rtp","audio_jitt_comp",config->audio_jitt_comp);
	lp_config_set_int(lc->config,"rtp","video_jitt_comp",config->video_jitt_comp);
	lp_config_set_int(lc->config,"rtp","nortp_timeout",config->nortp_timeout);
	lp_config_set_int(lc->config,"rtp","audio_adaptive_jitt_comp_enabled",config->audio_adaptive_jitt_comp_enabled);
	lp_config_set_int(lc->config,"rtp","video_adaptive_jitt_comp_enabled",config->video_adaptive_jitt_comp_enabled);
	ms_free(config->srtp_suites);
}

static void sound_config_uninit(LinphoneCore *lc)
{
	sound_config_t *config=&lc->sound_conf;
	ms_free(config->cards);

	lp_config_set_string(lc->config,"sound","remote_ring",config->remote_ring);
	lp_config_set_float(lc->config,"sound","playback_gain_db",config->soft_play_lev);
	lp_config_set_float(lc->config,"sound","mic_gain_db",config->soft_mic_lev);

	if (config->local_ring) ms_free(config->local_ring);
	if (config->remote_ring) ms_free(config->remote_ring);
	lc->tones=ms_list_free_with_data(lc->tones, (void (*)(void*))linphone_tone_description_destroy);
}

static void video_config_uninit(LinphoneCore *lc)
{
	lp_config_set_string(lc->config,"video","size",video_size_get_name(linphone_core_get_preferred_video_size(lc)));
	lp_config_set_int(lc->config,"video","display",lc->video_conf.display);
	lp_config_set_int(lc->config,"video","capture",lc->video_conf.capture);
	if (lc->video_conf.cams)
		ms_free(lc->video_conf.cams);
}

void _linphone_core_codec_config_write(LinphoneCore *lc){
	if (linphone_core_ready(lc)){
		PayloadType *pt;
		codecs_config_t *config=&lc->codecs_conf;
		MSList *node;
		char key[50];
		int index;
		index=0;
		for(node=config->audio_codecs;node!=NULL;node=ms_list_next(node)){
			pt=(PayloadType*)(node->data);
			sprintf(key,"audio_codec_%i",index);
			lp_config_set_string(lc->config,key,"mime",pt->mime_type);
			lp_config_set_int(lc->config,key,"rate",pt->clock_rate);
			lp_config_set_int(lc->config,key,"channels",pt->channels);
			lp_config_set_int(lc->config,key,"enabled",linphone_core_payload_type_enabled(lc,pt));
			index++;
		}
		sprintf(key,"audio_codec_%i",index);
		lp_config_clean_section (lc->config,key);

		index=0;
		for(node=config->video_codecs;node!=NULL;node=ms_list_next(node)){
			pt=(PayloadType*)(node->data);
			sprintf(key,"video_codec_%i",index);
			lp_config_set_string(lc->config,key,"mime",pt->mime_type);
			lp_config_set_int(lc->config,key,"rate",pt->clock_rate);
			lp_config_set_int(lc->config,key,"enabled",linphone_core_payload_type_enabled(lc,pt));
			lp_config_set_string(lc->config,key,"recv_fmtp",pt->recv_fmtp);
			index++;
		}
		sprintf(key,"video_codec_%i",index);
		lp_config_clean_section (lc->config,key);
	}
}

static void codecs_config_uninit(LinphoneCore *lc)
{
	_linphone_core_codec_config_write(lc);
	ms_list_free(lc->codecs_conf.audio_codecs);
	ms_list_free(lc->codecs_conf.video_codecs);
}

void ui_config_uninit(LinphoneCore* lc)
{
	ms_message("Destroying friends.");
	if (lc->friends){
		ms_list_for_each(lc->friends,(void (*)(void *))linphone_friend_destroy);
		ms_list_free(lc->friends);
		lc->friends=NULL;
	}
	if (lc->presence_model) {
		linphone_presence_model_unref(lc->presence_model);
		lc->presence_model = NULL;
	}
	ms_message("Destroying friends done.");
}

/**
 * Returns the LpConfig object used to manage the storage (config) file.
 *
 * @ingroup misc
 * The application can use the LpConfig object to insert its own private
 * sections and pairs of key=value in the configuration file.
 *
**/
LpConfig * linphone_core_get_config(LinphoneCore *lc){
	return lc->config;
}

LpConfig * linphone_core_create_lp_config(LinphoneCore *lc, const char *filename) {
	return lp_config_new(filename);
}

static void linphone_core_uninit(LinphoneCore *lc)
{
	linphone_core_free_hooks(lc);
	lc->video_conf.show_local = FALSE;

	while(lc->calls)
	{
		LinphoneCall *the_call = lc->calls->data;
		linphone_core_terminate_call(lc,the_call);
		linphone_core_iterate(lc);
		ms_usleep(50000);
	}

	if (lc->friends) /* FIXME we should wait until subscription to complete*/
		ms_list_for_each(lc->friends,(void (*)(void *))linphone_friend_close_subscriptions);
	linphone_core_set_state(lc,LinphoneGlobalShutdown,"Shutting down");
#ifdef VIDEO_ENABLED
	if (lc->previewstream!=NULL){
		video_preview_stop(lc->previewstream);
		lc->previewstream=NULL;
	}
#endif

	ms_event_queue_destroy(lc->msevq);
	lc->msevq=NULL;
	/* save all config */
	ui_config_uninit(lc);
	sip_config_uninit(lc);
	net_config_uninit(lc);
	rtp_config_uninit(lc);
	linphone_core_stop_ringing(lc);
	sound_config_uninit(lc);
	video_config_uninit(lc);
	codecs_config_uninit(lc);

	sip_setup_unregister_all();

#ifdef BUILD_UPNP
	if(lc->upnp != NULL) {
		linphone_upnp_context_destroy(lc->upnp);
		lc->upnp = NULL;
	}
#endif //BUILD_UPNP

	ms_list_for_each(lc->chatrooms, (MSIterateFunc)linphone_chat_room_release);
	lc->chatrooms = ms_list_free(lc->chatrooms);

	if (lp_config_needs_commit(lc->config)) lp_config_sync(lc->config);
	lp_config_destroy(lc->config);
	lc->config = NULL; /* Mark the config as NULL to block further calls */

	ms_list_for_each(lc->call_logs,(void (*)(void*))linphone_call_log_unref);
	lc->call_logs=ms_list_free(lc->call_logs);

	ms_list_for_each(lc->last_recv_msg_ids,ms_free);
	lc->last_recv_msg_ids=ms_list_free(lc->last_recv_msg_ids);

	if(lc->zrtp_secrets_cache != NULL) {
		ms_free(lc->zrtp_secrets_cache);
	}
	if(lc->user_certificates_path != NULL) {
		ms_free(lc->user_certificates_path);
	}
	if(lc->play_file!=NULL){
		ms_free(lc->play_file);
	}
	if(lc->rec_file!=NULL){
		ms_free(lc->rec_file);
	}
	if (lc->chat_db_file){
		ms_free(lc->chat_db_file);
	}
	if(lc->presence_model){
		linphone_presence_model_unref(lc->presence_model);
	}
	linphone_core_free_payload_types(lc);
	if (lc->supported_formats) ms_free(lc->supported_formats);
	linphone_core_message_storage_close(lc);
	ms_exit();
	linphone_core_set_state(lc,LinphoneGlobalOff,"Off");
	linphone_core_deactivate_log_serialization_if_needed();
	ms_list_free_with_data(lc->vtables,(void (*)(void *))linphone_core_v_table_destroy);
}

static void set_network_reachable(LinphoneCore* lc,bool_t isReachable, time_t curtime){
	// second get the list of available proxies
	const MSList *elem=linphone_core_get_proxy_config_list(lc);

	if (lc->network_reachable==isReachable) return; // no change, ignore.
	lc->network_reachable_to_be_notified=TRUE;
	ms_message("Network state is now [%s]",isReachable?"UP":"DOWN");
	for(;elem!=NULL;elem=elem->next){
		LinphoneProxyConfig *cfg=(LinphoneProxyConfig*)elem->data;
		if (linphone_proxy_config_register_enabled(cfg) ) {
			if (!isReachable) {
				linphone_proxy_config_stop_refreshing(cfg);
				linphone_proxy_config_set_state(cfg, LinphoneRegistrationNone,"Registration impossible (network down)");
			}else{
				cfg->commit=TRUE;
			}
		}
	}
	lc->netup_time=curtime;
	lc->network_reachable=isReachable;

	if (!lc->network_reachable){
		linphone_core_invalidate_friend_subscriptions(lc);
		sal_reset_transports(lc->sal);
	}else{
		linphone_core_resolve_stun_server(lc);
	}
#ifdef BUILD_UPNP
	if(lc->upnp == NULL) {
		if(isReachable && linphone_core_get_firewall_policy(lc) == LinphonePolicyUseUpnp) {
			lc->upnp = linphone_upnp_context_new(lc);
		}
	} else {
		if(!isReachable && linphone_core_get_firewall_policy(lc) == LinphonePolicyUseUpnp) {
			linphone_upnp_context_destroy(lc->upnp);
			lc->upnp = NULL;
		}
	}
#endif
}

void linphone_core_refresh_registers(LinphoneCore* lc) {
	const MSList *elem;
	if (!lc->network_reachable) {
		ms_warning("Refresh register operation not available (network unreachable)");
		return;
	}
	elem=linphone_core_get_proxy_config_list(lc);
	for(;elem!=NULL;elem=elem->next){
		LinphoneProxyConfig *cfg=(LinphoneProxyConfig*)elem->data;
		if (linphone_proxy_config_register_enabled(cfg) && linphone_proxy_config_get_expires(cfg)>0) {
			linphone_proxy_config_refresh_register(cfg);
		}
	}
}

void __linphone_core_invalidate_registers(LinphoneCore* lc){
	const MSList *elem=linphone_core_get_proxy_config_list(lc);
	for(;elem!=NULL;elem=elem->next){
		LinphoneProxyConfig *cfg=(LinphoneProxyConfig*)elem->data;
		if (linphone_proxy_config_register_enabled(cfg)) {
			linphone_proxy_config_edit(cfg);
			linphone_proxy_config_done(cfg);
		}
	}
}

void linphone_core_set_network_reachable(LinphoneCore* lc,bool_t isReachable) {
	//first disable automatic mode
	if (lc->auto_net_state_mon) {
		ms_message("Disabling automatic network state monitoring");
		lc->auto_net_state_mon=FALSE;
	}
	set_network_reachable(lc,isReachable, ms_time(NULL));
}

bool_t linphone_core_is_network_reachable(LinphoneCore* lc) {
	return lc->network_reachable;
}
ortp_socket_t linphone_core_get_sip_socket(LinphoneCore *lc){
	return sal_get_socket(lc->sal);
}
/**
 * Destroys a LinphoneCore
 *
 * @ingroup initializing
**/
void linphone_core_destroy(LinphoneCore *lc){
	linphone_core_uninit(lc);
	ms_free(lc);
}
/**
 * Get the number of Call
 *
 * @ingroup call_control
**/
int linphone_core_get_calls_nb(const LinphoneCore *lc){
	return  ms_list_size(lc->calls);;
}

/**
 * Check if we do not have exceed the number of simultaneous call
 *
 * @ingroup call_control
**/
bool_t linphone_core_can_we_add_call(LinphoneCore *lc)
{
	if(linphone_core_get_calls_nb(lc) < lc->max_calls)
		return TRUE;
	ms_message("Maximum amount of simultaneous calls reached !");
	return FALSE;
}

static void notify_soundcard_usage(LinphoneCore *lc, bool_t used){
	MSSndCard *card=lc->sound_conf.capt_sndcard;
	if (card && ms_snd_card_get_capabilities(card) & MS_SND_CARD_CAP_IS_SLOW){
		ms_snd_card_set_usage_hint(card,used);
	}
}

void linphone_core_soundcard_hint_check( LinphoneCore* lc){
	MSList* the_calls = lc->calls;
	LinphoneCall* call = NULL;
	bool_t dont_need_sound = TRUE;

	/* check if the remaining calls are paused */
	while( the_calls ){
		call = the_calls->data;
		if( call->state != LinphoneCallPausing && call->state != LinphoneCallPaused ){
			dont_need_sound = FALSE;
			break;
		}
		the_calls = the_calls->next;
	}

	/* if no more calls or all calls are paused, we can free the soundcard */
	if ( (lc->calls==NULL || dont_need_sound) && !lc->use_files){
		ms_message("Notifying soundcard that we don't need it anymore for calls.");
		notify_soundcard_usage(lc,FALSE);
	}
}

int linphone_core_add_call( LinphoneCore *lc, LinphoneCall *call)
{
	if (linphone_core_can_we_add_call(lc)){
		if (lc->calls==NULL) notify_soundcard_usage(lc,TRUE);
		lc->calls = ms_list_append(lc->calls,call);
		return 0;
	}
	return -1;
}

int linphone_core_del_call( LinphoneCore *lc, LinphoneCall *call)
{
	MSList *it;
	MSList *the_calls = lc->calls;

	it=ms_list_find(the_calls,call);
	if (it)
	{
		the_calls = ms_list_remove_link(the_calls,it);
	}
	else
	{
		ms_warning("could not find the call into the list\n");
		return -1;
	}
	lc->calls = the_calls;

	return 0;
}

/**
 * Specifies a ring back tone to be played to far end during incoming calls.
**/
void linphone_core_set_remote_ringback_tone(LinphoneCore *lc, const char *file){
	if (lc->sound_conf.ringback_tone){
		ms_free(lc->sound_conf.ringback_tone);
		lc->sound_conf.ringback_tone=NULL;
	}
	if (file)
		lc->sound_conf.ringback_tone=ms_strdup(file);
}

/**
 * Returns the ring back tone played to far end during incoming calls.
**/
const char *linphone_core_get_remote_ringback_tone(const LinphoneCore *lc){
	return lc->sound_conf.ringback_tone;
}

static PayloadType* find_payload_type_from_list(const char* type, int rate, int channels, const MSList* from) {
	const MSList *elem;
	for(elem=from;elem!=NULL;elem=elem->next){
		PayloadType *pt=(PayloadType*)elem->data;
		if ((strcasecmp((char*)type, payload_type_get_mime(pt)) == 0)
			&& (rate == LINPHONE_FIND_PAYLOAD_IGNORE_RATE || rate==pt->clock_rate)
			&& (channels == LINPHONE_FIND_PAYLOAD_IGNORE_CHANNELS || channels==pt->channels)) {
			return pt;
		}
	}
	return NULL;
}


LinphonePayloadType* linphone_core_find_payload_type(LinphoneCore* lc, const char* type, int rate, int channels) {
	LinphonePayloadType* result = find_payload_type_from_list(type, rate, channels, linphone_core_get_audio_codecs(lc));
	if (result)  {
		return result;
	} else {
		result = find_payload_type_from_list(type, rate, 0, linphone_core_get_video_codecs(lc));
		if (result) {
			return result;
		}
	}
	/*not found*/
	return NULL;
}

const char *linphone_global_state_to_string(LinphoneGlobalState gs){
	switch(gs){
		case LinphoneGlobalOff:
			return "LinphoneGlobalOff";
		break;
		case LinphoneGlobalOn:
			return "LinphoneGlobalOn";
		break;
		case LinphoneGlobalStartup:
			return "LinphoneGlobalStartup";
		break;
		case LinphoneGlobalShutdown:
			return "LinphoneGlobalShutdown";
		case LinphoneGlobalConfiguring:
			return "LinphoneGlobalConfiguring";
		break;
	}
	return NULL;
}

LinphoneGlobalState linphone_core_get_global_state(const LinphoneCore *lc){
	return lc->state;
}

LinphoneCallParams *linphone_core_create_default_call_parameters(LinphoneCore *lc){
	LinphoneCallParams *p=linphone_call_params_new();
	linphone_core_init_default_params(lc, p);
	return p;
}

/**
 * Create a LinphoneCallParams suitable for linphone_core_invite_with_params(), linphone_core_accept_call_with_params(), linphone_core_accept_early_media_with_params(),
 * linphone_core_accept_call_update().
 * The parameters are initialized according to the current LinphoneCore configuration and the current state of the LinphoneCall.
 * @param lc the LinphoneCore
 * @param call the call for which the parameters are to be build, or NULL in the case where the parameters are to be used for a new outgoing call.
 * @return a new LinphoneCallParams
 * @ingroup call_control
 */
LinphoneCallParams *linphone_core_create_call_params(LinphoneCore *lc, LinphoneCall *call){
	if (!call) return linphone_core_create_default_call_parameters(lc);
	return linphone_call_params_copy(call->params);
}

const char *linphone_reason_to_string(LinphoneReason err){
	switch(err){
		case LinphoneReasonNone:
			return "No error";
		case LinphoneReasonNoResponse:
			return "No response";
		case LinphoneReasonForbidden:
			return "Bad credentials";
		case LinphoneReasonDeclined:
			return "Call declined";
		case LinphoneReasonNotFound:
			return "User not found";
		case LinphoneReasonNotAnswered:
			return "Not answered";
		case LinphoneReasonBusy:
			return "Busy";
		case LinphoneReasonMedia:
			return "Incompatible media capabilities";
		case LinphoneReasonIOError:
			return "IO error";
		case LinphoneReasonDoNotDisturb:
			return "Do not distrub";
		case LinphoneReasonUnauthorized:
			return "Unauthorized";
		case LinphoneReasonNotAcceptable:
			return "Not acceptable here";
		case LinphoneReasonNoMatch:
			return "No match";
		case LinphoneReasonMovedPermanently:
			return "Moved permanently";
		case LinphoneReasonGone:
			return "Gone";
		case LinphoneReasonTemporarilyUnavailable:
			return "Temporarily unavailable";
		case LinphoneReasonAddressIncomplete:
			return "Address incomplete";
		case LinphoneReasonNotImplemented:
			return "Not implemented";
		case LinphoneReasonBadGateway:
			return "Bad gateway";
		case LinphoneReasonServerTimeout:
			return "Server timeout";
		case LinphoneReasonUnknown:
			return "Unknown error";
	}
	return "unknown error";
}

const char *linphone_error_to_string(LinphoneReason err){
	return linphone_reason_to_string(err);
}
/**
 * Enables signaling keep alive
 */
void linphone_core_enable_keep_alive(LinphoneCore* lc,bool_t enable) {
#ifdef BUILD_UPNP
	if (linphone_core_get_firewall_policy(lc)==LinphonePolicyUseUpnp) {
		enable = FALSE;
	}
#endif //BUILD_UPNP
	if (enable > 0) {
		sal_use_tcp_tls_keepalive(lc->sal,lc->sip_conf.tcp_tls_keepalive);
		sal_set_keepalive_period(lc->sal,lc->sip_conf.keepalive_period);
	} else {
		sal_set_keepalive_period(lc->sal,0);
	}
}
/**
 * Is signaling keep alive enabled
 */
bool_t linphone_core_keep_alive_enabled(LinphoneCore* lc) {
	return sal_get_keepalive_period(lc->sal) > 0;
}

void linphone_core_start_dtmf_stream(LinphoneCore* lc) {
	get_dtmf_gen(lc); /*make sure ring stream is started*/
	lc->ringstream_autorelease=FALSE; /*disable autorelease mode*/
}

/**
 * Whenever the liblinphone is playing a ring to advertise an incoming call or ringback of an outgoing call, this function stops
 * the ringing. Typical use is to stop ringing when the user requests to ignore the call.
 *
 * @param lc The LinphoneCore object
 *
 * @ingroup media_parameters
**/
void linphone_core_stop_ringing(LinphoneCore* lc) {
	LinphoneCall *call=linphone_core_get_current_call(lc);
	if (lc->ringstream) {
		ring_stop(lc->ringstream);
		lc->ringstream=NULL;
		lc->dmfs_playing_start_time=0;
		lc->ringstream_autorelease=TRUE;
	}
	if (call && call->ringing_beep){
		linphone_core_stop_dtmf(lc);
		call->ringing_beep=FALSE;
	}
}

void linphone_core_stop_dtmf_stream(LinphoneCore* lc) {
	if (lc->dmfs_playing_start_time!=0) {
		linphone_core_stop_ringing(lc);
	}
}

int linphone_core_get_max_calls(LinphoneCore *lc) {
	return lc->max_calls;
}
void linphone_core_set_max_calls(LinphoneCore *lc, int max) {
	lc->max_calls=max;
}

typedef struct Hook{
	LinphoneCoreIterateHook fun;
	void *data;
}Hook;

static Hook *hook_new(LinphoneCoreIterateHook hook, void *hook_data){
	Hook *h=ms_new0(Hook,1);
	h->fun=hook;
	h->data=hook_data;
	return h;
}

static void hook_invoke(Hook *h){
	h->fun(h->data);
}

void linphone_core_add_iterate_hook(LinphoneCore *lc, LinphoneCoreIterateHook hook, void *hook_data){
	lc->hooks=ms_list_append(lc->hooks,hook_new(hook,hook_data));
}

static void linphone_core_run_hooks(LinphoneCore *lc){
	ms_list_for_each(lc->hooks,(void (*)(void*))hook_invoke);
}

static void linphone_core_free_hooks(LinphoneCore *lc){
	ms_list_for_each(lc->hooks,(void (*)(void*))ms_free);
	ms_list_free(lc->hooks);
	lc->hooks=NULL;
}

void linphone_core_remove_iterate_hook(LinphoneCore *lc, LinphoneCoreIterateHook hook, void *hook_data){
	MSList *elem;
	for(elem=lc->hooks;elem!=NULL;elem=elem->next){
		Hook *h=(Hook*)elem->data;
		if (h->fun==hook && h->data==hook_data){
			lc->hooks = ms_list_remove_link(lc->hooks,elem);
			ms_free(h);
			return;
		}
	}
	ms_error("linphone_core_remove_iterate_hook(): No such hook found.");
}

void linphone_core_set_zrtp_secrets_file(LinphoneCore *lc, const char* file){
	if (lc->zrtp_secrets_cache != NULL) {
		ms_free(lc->zrtp_secrets_cache);
	}
	lc->zrtp_secrets_cache=file ? ms_strdup(file) : NULL;
}

const char *linphone_core_get_zrtp_secrets_file(LinphoneCore *lc){
	return lc->zrtp_secrets_cache;
}

void linphone_core_set_user_certificates_path(LinphoneCore *lc, const char* path){
	if (lc->user_certificates_path != NULL) {
		ms_free(lc->user_certificates_path);
	}
	lc->user_certificates_path = path ? ms_strdup(path) : NULL;
}

const char *linphone_core_get_user_certificates_path(LinphoneCore *lc){
	return lc->user_certificates_path;
}

LinphoneCall* linphone_core_find_call_from_uri(const LinphoneCore *lc, const char *uri) {
	MSList *calls;
	LinphoneCall *c;
	const LinphoneAddress *address;
	char *current_uri;

	if (uri == NULL) return NULL;
	calls=lc->calls;
	while(calls) {
		c=(LinphoneCall*)calls->data;
		calls=calls->next;
		address = linphone_call_get_remote_address(c);
		current_uri=linphone_address_as_string_uri_only(address);
		if (strcmp(uri,current_uri)==0) {
			ms_free(current_uri);
			return c;
		} else {
			ms_free(current_uri);
		}
	}
	return NULL;
}


/**
 * Check if a call will need the sound resources.
 *
 * @ingroup call_control
 * @param lc The LinphoneCore
**/
bool_t linphone_core_sound_resources_locked(LinphoneCore *lc){
	MSList *elem;
	for(elem=lc->calls;elem!=NULL;elem=elem->next) {
		LinphoneCall *c=(LinphoneCall*)elem->data;
		switch (c->state) {
			case LinphoneCallOutgoingInit:
			case LinphoneCallOutgoingProgress:
			case LinphoneCallOutgoingRinging:
			case LinphoneCallOutgoingEarlyMedia:
			case LinphoneCallConnected:
			case LinphoneCallRefered:
			case LinphoneCallIncomingEarlyMedia:
			case LinphoneCallUpdating:
				ms_message("Call %p is locking sound resources.",c);
				return TRUE;
			default:
				break;
		}
	}
	return FALSE;
}

void linphone_core_set_srtp_enabled(LinphoneCore *lc, bool_t enabled) {
	lp_config_set_int(lc->config,"sip","srtp",(int)enabled);
}

const char *linphone_media_encryption_to_string(LinphoneMediaEncryption menc){
	switch(menc){
		case LinphoneMediaEncryptionSRTP:
			return "LinphoneMediaEncryptionSRTP";
		case LinphoneMediaEncryptionDTLS:
			return "LinphoneMediaEncryptionDTLS";
		case LinphoneMediaEncryptionZRTP:
			return "LinphoneMediaEncryptionZRTP";
		case LinphoneMediaEncryptionNone:
			return "LinphoneMediaEncryptionNone";
	}
	ms_error("Invalid LinphoneMediaEncryption value %i",(int)menc);
	return "INVALID";
}

/**
 * Returns whether a media encryption scheme is supported by the LinphoneCore engine
**/
bool_t linphone_core_media_encryption_supported(const LinphoneCore *lc, LinphoneMediaEncryption menc){
	switch(menc){
		case LinphoneMediaEncryptionSRTP:
<<<<<<< HEAD
			return media_stream_srtp_supported();
		case LinphoneMediaEncryptionDTLS:
			return ms_dtls_available();
=======
			return ms_srtp_supported();
>>>>>>> f965333d
		case LinphoneMediaEncryptionZRTP:
			return ms_zrtp_available();
		case LinphoneMediaEncryptionNone:
			return TRUE;
	}
	return FALSE;
}

int linphone_core_set_media_encryption(LinphoneCore *lc, LinphoneMediaEncryption menc) {
	const char *type="none";
	int ret=0;
	if (menc == LinphoneMediaEncryptionSRTP){
		if (!ms_srtp_supported()){
			ms_warning("SRTP not supported by library.");
			type="none";
			ret=-1;
		}else type="srtp";
	}else if (menc == LinphoneMediaEncryptionZRTP){
		if (!ms_zrtp_available()){
			ms_warning("ZRTP not supported by library.");
			type="none";
			ret=-1;
		}else type="zrtp";
	}else if (menc == LinphoneMediaEncryptionDTLS){
		if (!ms_dtls_available()){
			ms_warning("DTLS not supported by library.");
			type="none";
			ret=-1;
		}else type="dtls";
	}

	lp_config_set_string(lc->config,"sip","media_encryption",type);
	return ret;
}

LinphoneMediaEncryption linphone_core_get_media_encryption(LinphoneCore *lc) {
	const char* menc = lp_config_get_string(lc->config, "sip", "media_encryption", NULL);

	if (menc == NULL)
		return LinphoneMediaEncryptionNone;
	else if (strcmp(menc, "srtp")==0)
		return LinphoneMediaEncryptionSRTP;
	else if (strcmp(menc, "dtls")==0)
		return LinphoneMediaEncryptionDTLS;
	else if (strcmp(menc, "zrtp")==0)
		return LinphoneMediaEncryptionZRTP;
	else
		return LinphoneMediaEncryptionNone;
}

bool_t linphone_core_is_media_encryption_mandatory(LinphoneCore *lc) {
	return (bool_t)lp_config_get_int(lc->config, "sip", "media_encryption_mandatory", 0);
}

void linphone_core_set_media_encryption_mandatory(LinphoneCore *lc, bool_t m) {
	lp_config_set_int(lc->config, "sip", "media_encryption_mandatory", (int)m);
}

void linphone_core_init_default_params(LinphoneCore*lc, LinphoneCallParams *params) {
	params->has_video=linphone_core_video_enabled(lc) && lc->video_policy.automatically_initiate;
	params->media_encryption=linphone_core_get_media_encryption(lc);
	params->in_conference=FALSE;
	params->privacy=LinphonePrivacyDefault;
	params->avpf_enabled=FALSE;
}

void linphone_core_set_device_identifier(LinphoneCore *lc,const char* device_id) {
	if (lc->device_id) ms_free(lc->device_id);
	lc->device_id=ms_strdup(device_id);
}
const char*  linphone_core_get_device_identifier(const LinphoneCore *lc) {
	return lc->device_id;
}

/**
 * Set the DSCP field for SIP signaling channel.
 *
 * @ingroup network_parameters
 * * The DSCP defines the quality of service in IP packets.
 *
**/
void linphone_core_set_sip_dscp(LinphoneCore *lc, int dscp){
	sal_set_dscp(lc->sal,dscp);
	if (linphone_core_ready(lc)){
		lp_config_set_int_hex(lc->config,"sip","dscp",dscp);
		_linphone_core_apply_transports(lc);
	}
}

/**
 * Get the DSCP field for SIP signaling channel.
 *
 * @ingroup network_parameters
 * * The DSCP defines the quality of service in IP packets.
 *
**/
int linphone_core_get_sip_dscp(const LinphoneCore *lc){
	return lp_config_get_int(lc->config,"sip","dscp",0x1a);
}

/**
 * Set the DSCP field for outgoing audio streams.
 *
 * @ingroup network_parameters
 * The DSCP defines the quality of service in IP packets.
 *
**/
void linphone_core_set_audio_dscp(LinphoneCore *lc, int dscp){
	if (linphone_core_ready(lc))
		lp_config_set_int_hex(lc->config,"rtp","audio_dscp",dscp);
}

/**
 * Get the DSCP field for outgoing audio streams.
 *
 * @ingroup network_parameters
 * The DSCP defines the quality of service in IP packets.
 *
**/
int linphone_core_get_audio_dscp(const LinphoneCore *lc){
	return lp_config_get_int(lc->config,"rtp","audio_dscp",0x2e);
}

/**
 * Set the DSCP field for outgoing video streams.
 *
 * @ingroup network_parameters
 * The DSCP defines the quality of service in IP packets.
 *
**/
void linphone_core_set_video_dscp(LinphoneCore *lc, int dscp){
	if (linphone_core_ready(lc))
		lp_config_set_int_hex(lc->config,"rtp","video_dscp",dscp);

}

/**
 * Get the DSCP field for outgoing video streams.
 *
 * @ingroup network_parameters
 * The DSCP defines the quality of service in IP packets.
 *
**/
int linphone_core_get_video_dscp(const LinphoneCore *lc){
	return lp_config_get_int(lc->config,"rtp","video_dscp",0);
}


/**
 * Sets the database filename where chat messages will be stored.
 * If the file does not exist, it will be created.
 * @ingroup initializing
 * @param lc the linphone core
 * @param path filesystem path
**/
void linphone_core_set_chat_database_path(LinphoneCore *lc, const char *path){
	if (lc->chat_db_file){
		ms_free(lc->chat_db_file);
		lc->chat_db_file=NULL;
	}
	if (path) {
		lc->chat_db_file=ms_strdup(path);
		linphone_core_message_storage_init(lc);
	}
}
void linphone_core_enable_sdp_200_ack(LinphoneCore *lc, bool_t enable) {
	lp_config_set_int(lc->config,"sip","sdp_200_ack",lc->sip_conf.sdp_200_ack=enable);
}
bool_t linphone_core_sdp_200_ack_enabled(const LinphoneCore *lc) {
	return lc->sip_conf.sdp_200_ack!=0;
}

void linphone_core_set_file_transfer_server(LinphoneCore *core, const char * server_url) {
	lp_config_set_string(core->config, "misc", "file_transfer_server_url", server_url);
}

const char * linphone_core_get_file_transfer_server(LinphoneCore *core) {
	return lp_config_get_string(core->config, "misc", "file_transfer_server_url", NULL);
}

/**
 * This function controls signaling features supported by the core.
 * They are typically included in a SIP Supported header.
 * @param lc the LinphoneCore
 * @param tag the feature tag name
 * @ingroup initializing
**/
void linphone_core_add_supported_tag(LinphoneCore *lc, const char *tag){
	sal_add_supported_tag(lc->sal,tag);
	lp_config_set_string(lc->config,"sip","supported",sal_get_supported_tags(lc->sal));
}

/**
 * Remove a supported tag. @see linphone_core_add_supported_tag()
 * @param lc the LinphoneCore
 * @param tag the tag to remove
 * @ingroup initializing
**/
void linphone_core_remove_supported_tag(LinphoneCore *lc, const char *tag){
	sal_remove_supported_tag(lc->sal,tag);
	lp_config_set_string(lc->config,"sip","supported",sal_get_supported_tags(lc->sal));
}

/**
 * Enable RTCP feedback (also known as RTP/AVPF profile).
 * Setting LinphoneAVPFDefault is equivalent to LinphoneAVPFDisabled.
 * This setting can be overriden per LinphoneProxyConfig with linphone_proxy_config_set_avpf_mode().
 * The value set here is used for calls placed or received out of any proxy configured, or if the proxy config is configured with LinphoneAVPFDefault.
 * @param lc the LinphoneCore
 * @param mode the mode.
 * @ingroup media_parameters
**/
void linphone_core_set_avpf_mode(LinphoneCore *lc, LinphoneAVPFMode mode){
	if (mode==LinphoneAVPFDefault) mode=LinphoneAVPFDisabled;
	lc->rtp_conf.avpf_mode=mode;
	if (linphone_core_ready(lc)) lp_config_set_int(lc->config,"rtp","avpf",mode);
}

/**
 * Return AVPF enablement. See linphone_core_set_avpf_mode() .
 * @param lc the core
 * @return the avpf enablement mode.
 * @ingroup media_parameters
**/
LinphoneAVPFMode linphone_core_get_avpf_mode(const LinphoneCore *lc){
	return lc->rtp_conf.avpf_mode;
}

/**
 * Return the avpf report interval in seconds.
 * @param lc the LinphoneCore
 * @return the avpf report interval in seconds.
 * @ingroup media_parameters
**/
int linphone_core_get_avpf_rr_interval(const LinphoneCore *lc){
	return lp_config_get_int(lc->config,"rtp","avpf_rr_interval",5);
}

/**
 * Set the avpf report interval in seconds.
 * This value can be overriden by the proxy config using linphone_proxy_config_set_avpf_rr_interval().
 * @param lc the core
 * @param interval interval in seconds.
 * @ingroup media_parameters
**/
void linphone_core_set_avpf_rr_interval(LinphoneCore *lc, int interval){
	lp_config_set_int(lc->config,"rtp","avpf_rr_interval",interval);
}

int linphone_payload_type_get_type(const LinphonePayloadType *pt) {
	return pt->type;
}

int linphone_payload_type_get_normal_bitrate(const LinphonePayloadType *pt) {
	return pt->normal_bitrate;
}

const char * linphone_payload_type_get_mime_type(const LinphonePayloadType *pt) {
	return pt->mime_type;
}

int linphone_payload_type_get_channels(const LinphonePayloadType *pt) {
	return pt->channels;
}

LinphoneCoreVTable *linphone_core_v_table_new() {
	return ms_new0(LinphoneCoreVTable,1);
}

void linphone_core_v_table_set_user_data(LinphoneCoreVTable *table, void *data) {
	table->user_data = data;
}

void* linphone_core_v_table_get_user_data(LinphoneCoreVTable *table) {
	return table->user_data;
}

void linphone_core_v_table_destroy(LinphoneCoreVTable* table) {
	ms_free(table);
}

LinphoneCoreVTable *linphone_core_get_current_vtable(LinphoneCore *lc) {
	return lc->current_vtable;
}
 
#define NOTIFY_IF_EXIST(function_name) \
	MSList* iterator; \
	ms_message ("Linphone core [%p] notifying [%s]",lc,#function_name);\
	for (iterator=lc->vtables; iterator!=NULL; iterator=iterator->next) \
			if ((lc->current_vtable=((LinphoneCoreVTable*)(iterator->data)))->function_name)\
				((LinphoneCoreVTable*)(iterator->data))->function_name
void linphone_core_notify_global_state_changed(LinphoneCore *lc, LinphoneGlobalState gstate, const char *message) {
	NOTIFY_IF_EXIST(global_state_changed)(lc,gstate,message);
}
void linphone_core_notify_call_state_changed(LinphoneCore *lc, LinphoneCall *call, LinphoneCallState cstate, const char *message){
	NOTIFY_IF_EXIST(call_state_changed)(lc,call,cstate,message);
}
void linphone_core_notify_call_encryption_changed(LinphoneCore *lc, LinphoneCall *call, bool_t on, const char *authentication_token) {
	NOTIFY_IF_EXIST(call_encryption_changed)(lc,call,on,authentication_token);
}
void linphone_core_notify_registration_state_changed(LinphoneCore *lc, LinphoneProxyConfig *cfg, LinphoneRegistrationState cstate, const char *message){
	NOTIFY_IF_EXIST(registration_state_changed)(lc,cfg,cstate,message);
}
void linphone_core_notify_show_interface(LinphoneCore *lc){
	NOTIFY_IF_EXIST(show)(lc);
}
void linphone_core_notify_display_status(LinphoneCore *lc, const char *message) {
	NOTIFY_IF_EXIST(display_status)(lc,message);
}
void linphone_core_notify_display_message(LinphoneCore *lc, const char *message){
	NOTIFY_IF_EXIST(display_message)(lc,message);
}
void linphone_core_notify_display_warning(LinphoneCore *lc, const char *message){
	NOTIFY_IF_EXIST(display_warning)(lc,message);
}
void linphone_core_notify_display_url(LinphoneCore *lc, const char *message, const char *url){
	NOTIFY_IF_EXIST(display_url)(lc,message,url);
}
void linphone_core_notify_notify_presence_received(LinphoneCore *lc, LinphoneFriend * lf){
	NOTIFY_IF_EXIST(notify_presence_received)(lc,lf);
}
void linphone_core_notify_new_subscription_requested(LinphoneCore *lc, LinphoneFriend *lf, const char *url){
	NOTIFY_IF_EXIST(new_subscription_requested)(lc,lf,url);
}
void linphone_core_notify_auth_info_requested(LinphoneCore *lc, const char *realm, const char *username, const char *domain){
	NOTIFY_IF_EXIST(auth_info_requested)(lc,realm,username,domain);
}
void linphone_core_notify_call_log_updated(LinphoneCore *lc, LinphoneCallLog *newcl){
	NOTIFY_IF_EXIST(call_log_updated)(lc,newcl);
}
void linphone_core_notify_text_message_received(LinphoneCore *lc, LinphoneChatRoom *room, const LinphoneAddress *from, const char *message){
	NOTIFY_IF_EXIST(text_received)(lc,room,from,message);
}
void linphone_core_notify_message_received(LinphoneCore *lc, LinphoneChatRoom *room, LinphoneChatMessage *message){
	NOTIFY_IF_EXIST(message_received)(lc,room,message);
}
void linphone_core_notify_file_transfer_recv(LinphoneCore *lc, LinphoneChatMessage *message, const LinphoneContent* content, const char* buff, size_t size) {
	NOTIFY_IF_EXIST(file_transfer_recv)(lc,message,content,buff,size);
}
void linphone_core_notify_file_transfer_send(LinphoneCore *lc, LinphoneChatMessage *message,  const LinphoneContent* content, char* buff, size_t* size) {
	NOTIFY_IF_EXIST(file_transfer_send)(lc,message,content,buff,size);
}
void linphone_core_notify_file_transfer_progress_indication(LinphoneCore *lc, LinphoneChatMessage *message, const LinphoneContent* content, size_t offset, size_t total) {
	NOTIFY_IF_EXIST(file_transfer_progress_indication)(lc,message,content,offset,total);
}
void linphone_core_notify_is_composing_received(LinphoneCore *lc, LinphoneChatRoom *room) {
	NOTIFY_IF_EXIST(is_composing_received)(lc,room);
}
void linphone_core_notify_dtmf_received(LinphoneCore* lc, LinphoneCall *call, int dtmf) {
	NOTIFY_IF_EXIST(dtmf_received)(lc,call,dtmf);
}
bool_t linphone_core_dtmf_received_has_listener(const LinphoneCore* lc) {
	MSList* iterator;
	for (iterator=lc->vtables; iterator!=NULL; iterator=iterator->next)
		if (((LinphoneCoreVTable*)(iterator->data))->dtmf_received)
			return TRUE;
	return FALSE;
}
void linphone_core_notify_refer_received(LinphoneCore *lc, const char *refer_to) {
	NOTIFY_IF_EXIST(refer_received)(lc,refer_to);
}
void linphone_core_notify_buddy_info_updated(LinphoneCore *lc, LinphoneFriend *lf) {
	NOTIFY_IF_EXIST(buddy_info_updated)(lc,lf);
}
void linphone_core_notify_transfer_state_changed(LinphoneCore *lc, LinphoneCall *transfered, LinphoneCallState new_call_state) {
	NOTIFY_IF_EXIST(transfer_state_changed)(lc,transfered,new_call_state);
}
void linphone_core_notify_call_stats_updated(LinphoneCore *lc, LinphoneCall *call, const LinphoneCallStats *stats) {
	NOTIFY_IF_EXIST(call_stats_updated)(lc,call,stats);
}
void linphone_core_notify_info_received(LinphoneCore *lc, LinphoneCall *call, const LinphoneInfoMessage *msg) {
	NOTIFY_IF_EXIST(info_received)(lc,call,msg);
}
void linphone_core_notify_configuring_status(LinphoneCore *lc, LinphoneConfiguringState status, const char *message) {
	NOTIFY_IF_EXIST(configuring_status)(lc,status,message);
}
void linphone_core_notify_network_reachable(LinphoneCore *lc, bool_t reachable) {
	NOTIFY_IF_EXIST(network_reachable)(lc,reachable);
}
void linphone_core_notify_notify_received(LinphoneCore *lc, LinphoneEvent *lev, const char *notified_event, const LinphoneContent *body) {
	NOTIFY_IF_EXIST(notify_received)(lc,lev,notified_event,body);
}
void linphone_core_notify_subscription_state_changed(LinphoneCore *lc, LinphoneEvent *lev, LinphoneSubscriptionState state) {
	NOTIFY_IF_EXIST(subscription_state_changed)(lc,lev,state);
}
void linphone_core_notify_publish_state_changed(LinphoneCore *lc, LinphoneEvent *lev, LinphonePublishState state) {
	NOTIFY_IF_EXIST(publish_state_changed)(lc,lev,state);
}
void linphone_core_notify_log_collection_upload_state_changed(LinphoneCore *lc, LinphoneCoreLogCollectionUploadState state, const char *info) {
	NOTIFY_IF_EXIST(log_collection_upload_state_changed)(lc, state, info);
}
void linphone_core_notify_log_collection_upload_progress_indication(LinphoneCore *lc, size_t offset, size_t total) {
	NOTIFY_IF_EXIST(log_collection_upload_progress_indication)(lc, offset, total);
}
void linphone_core_add_listener(LinphoneCore *lc, LinphoneCoreVTable *vtable) {
	ms_message("Vtable [%p] registered on core [%p]",lc,vtable);
	lc->vtables=ms_list_append(lc->vtables,vtable);
}
void linphone_core_remove_listener(LinphoneCore *lc, const LinphoneCoreVTable *vtable) {
	ms_message("Vtable [%p] unregistered on core [%p]",lc,vtable);
	lc->vtables=ms_list_remove(lc->vtables,(void*)vtable);
}<|MERGE_RESOLUTION|>--- conflicted
+++ resolved
@@ -6832,13 +6832,9 @@
 bool_t linphone_core_media_encryption_supported(const LinphoneCore *lc, LinphoneMediaEncryption menc){
 	switch(menc){
 		case LinphoneMediaEncryptionSRTP:
-<<<<<<< HEAD
-			return media_stream_srtp_supported();
+			return ms_srtp_supported();
 		case LinphoneMediaEncryptionDTLS:
 			return ms_dtls_available();
-=======
-			return ms_srtp_supported();
->>>>>>> f965333d
 		case LinphoneMediaEncryptionZRTP:
 			return ms_zrtp_available();
 		case LinphoneMediaEncryptionNone:
