/*
linphone
Copyright (C) 2000  Simon MORLAT (simon.morlat@linphone.org)
Copyright (C) 2010  Belledonne Communications SARL

This program is free software; you can redistribute it and/or
modify it under the terms of the GNU General Public License
as published by the Free Software Foundation; either version 2
of the License, or (at your option) any later version.

This program is distributed in the hope that it will be useful,
but WITHOUT ANY WARRANTY; without even the implied warranty of
MERCHANTABILITY or FITNESS FOR A PARTICULAR PURPOSE.  See the
GNU General Public License for more details.

You should have received a copy of the GNU General Public License
along with this program; if not, write to the Free Software
Foundation, Inc., 59 Temple Place - Suite 330, Boston, MA  02111-1307, USA.
*/

#include "linphonecore.h"
#include "sipsetup.h"
#include "lpconfig.h"
#include "private.h"
#include "quality_reporting.h"
#include "lime.h"
#include "conference_private.h"

#ifdef SQLITE_STORAGE_ENABLED
#include "sqlite3_bctbx_vfs.h"
#endif

#include <math.h>
#include <sys/types.h>
#include <sys/stat.h>
#include <ortp/telephonyevents.h>
#include <mediastreamer2/zrtp.h>
#include <mediastreamer2/dtls_srtp.h>
#include "mediastreamer2/mediastream.h"
#include "mediastreamer2/msfactory.h"
#include "mediastreamer2/mseventqueue.h"
#include "mediastreamer2/msvolume.h"
#include "mediastreamer2/msequalizer.h"
#include "mediastreamer2/dtmfgen.h"
#include "mediastreamer2/msjpegwriter.h"

#ifdef INET6
#ifndef _WIN32
#include <netdb.h>
#endif
#endif

#ifdef HAVE_CONFIG_H
#include "config.h"
#ifndef ANDROID /*on Android LIBLINPHONE version is passed from root Makefile*/
	#include "liblinphone_gitversion.h"
#endif
#else
#ifndef LIBLINPHONE_GIT_VERSION
#define LIBLINPHONE_GIT_VERSION "unknown"
#endif
#endif

#ifdef __APPLE__
#include "TargetConditionals.h"
#endif

#ifdef HAVE_ZLIB
#define COMPRESSED_LOG_COLLECTION_EXTENSION "gz"
#ifdef _WIN32
#include <fcntl.h>
#include <io.h>
#ifndef fileno
#define fileno _fileno
#endif
#define unlink _unlink
#define SET_BINARY_MODE(file) setmode(fileno(file), O_BINARY)
#else
#define SET_BINARY_MODE(file)
#endif
#include <zlib.h>
#else
#define COMPRESSED_LOG_COLLECTION_EXTENSION "txt"
#endif
#define LOG_COLLECTION_DEFAULT_PATH "."
#define LOG_COLLECTION_DEFAULT_PREFIX "linphone"
#define LOG_COLLECTION_DEFAULT_MAX_FILE_SIZE (10 * 1024 * 1024)


/*#define UNSTANDART_GSM_11K 1*/

#define ROOT_CA_FILE PACKAGE_DATA_DIR "/linphone/rootca.pem"

static const char *liblinphone_version=
#ifdef LIBLINPHONE_GIT_VERSION
	LIBLINPHONE_GIT_VERSION
#else
	LIBLINPHONE_VERSION
#endif
;
static OrtpLogFunc liblinphone_log_func = NULL;
static LinphoneLogCollectionState liblinphone_log_collection_state = LinphoneLogCollectionDisabled;
static char * liblinphone_log_collection_path = NULL;
static char * liblinphone_log_collection_prefix = NULL;
static size_t liblinphone_log_collection_max_file_size = LOG_COLLECTION_DEFAULT_MAX_FILE_SIZE;
static ortp_mutex_t liblinphone_log_collection_mutex;
static FILE * liblinphone_log_collection_file = NULL;
static size_t liblinphone_log_collection_file_size = 0;
static bool_t liblinphone_serialize_logs = FALSE;
static void set_network_reachable(LinphoneCore* lc,bool_t isReachable, time_t curtime);
static void set_sip_network_reachable(LinphoneCore* lc,bool_t isReachable, time_t curtime);
static void set_media_network_reachable(LinphoneCore* lc,bool_t isReachable);
static void linphone_core_run_hooks(LinphoneCore *lc);

#include "enum.h"
#include "contact_providers_priv.h"


const char *linphone_core_get_nat_address_resolved(LinphoneCore *lc);
static void toggle_video_preview(LinphoneCore *lc, bool_t val);

#if defined(LINPHONE_WINDOWS_PHONE) || defined(LINPHONE_WINDOWS_UNIVERSAL)
#define SOUNDS_PREFIX "Assets/Sounds/"
#else
#define SOUNDS_PREFIX
#endif
/* relative path where is stored local ring*/
#define LOCAL_RING SOUNDS_PREFIX "rings/oldphone-mono.wav"
#define LOCAL_RING_MKV SOUNDS_PREFIX "rings/notes_of_the_optimistic.mkv"
/* same for remote ring (ringback)*/
#define REMOTE_RING SOUNDS_PREFIX "ringback.wav"

#define HOLD_MUSIC SOUNDS_PREFIX "toy-mono.wav"
#define HOLD_MUSIC_MKV SOUNDS_PREFIX "dont_wait_too_long.mkv"

extern SalCallbacks linphone_sal_callbacks;

void lc_callback_obj_init(LCCallbackObj *obj,LinphoneCoreCbFunc func,void* ud)
{
  obj->_func=func;
  obj->_user_data=ud;
}

int lc_callback_obj_invoke(LCCallbackObj *obj, LinphoneCore *lc){
	if (obj->_func!=NULL) obj->_func(lc,obj->_user_data);
	return 0;
}


/**
 * Returns TRUE if the LinphoneCall asked to autoanswer
 *
**/
bool_t linphone_call_asked_to_autoanswer(LinphoneCall *call){
	//return TRUE if the unique(for the moment) incoming call asked to be autoanswered
	if(call)
		return sal_call_autoanswer_asked(call->op);
	else
		return FALSE;
}

int linphone_core_get_current_call_duration(const LinphoneCore *lc){
	LinphoneCall *call=linphone_core_get_current_call((LinphoneCore *)lc);
	if (call)  return linphone_call_get_duration(call);
	return -1;
}

const LinphoneAddress *linphone_core_get_current_call_remote_address(struct _LinphoneCore *lc){
	LinphoneCall *call=linphone_core_get_current_call(lc);
	if (call==NULL) return NULL;
	return linphone_call_get_remote_address(call);
}

static void linphone_core_log_collection_handler(const char *domain, OrtpLogLevel level, const char *fmt, va_list args);

void linphone_core_set_log_handler(OrtpLogFunc logfunc) {
	if (ortp_get_log_handler() == linphone_core_log_collection_handler) {
		ms_message("There is already a log collection handler, keep it");
		liblinphone_log_func = logfunc;
	} else
		ortp_set_log_handler(logfunc);
}

void linphone_core_set_log_file(FILE *file) {
	if (file == NULL) file = stdout;
	ortp_set_log_file(file);
}

void linphone_core_set_log_level(OrtpLogLevel loglevel) {
	OrtpLogLevel mask = loglevel;
	switch (loglevel) {
		case ORTP_TRACE:
		case ORTP_DEBUG:
			mask |= ORTP_DEBUG;
		case ORTP_MESSAGE:
			mask |= ORTP_MESSAGE;
		case ORTP_WARNING:
			mask |= ORTP_WARNING;
		case ORTP_ERROR:
			mask |= ORTP_ERROR;
		case ORTP_FATAL:
			mask |= ORTP_FATAL;
			break;
		case ORTP_LOGLEV_END:
			break;
	}
	linphone_core_set_log_level_mask(mask);
}

void linphone_core_set_log_level_mask(OrtpLogLevel loglevel) {
	ortp_set_log_level_mask(NULL, loglevel);
	bctbx_set_log_level_mask(NULL, loglevel);
	if (loglevel == 0) {
		sal_disable_log();
	} else {
		sal_enable_log();
	}
}

static int _open_log_collection_file_with_idx(int idx) {
	struct stat statbuf;
	char *log_filename;

	log_filename = ortp_strdup_printf("%s/%s%d.log",
		liblinphone_log_collection_path ? liblinphone_log_collection_path : LOG_COLLECTION_DEFAULT_PATH,
		liblinphone_log_collection_prefix ? liblinphone_log_collection_prefix : LOG_COLLECTION_DEFAULT_PREFIX,
		idx);
	liblinphone_log_collection_file = fopen(log_filename, "a");
	ortp_free(log_filename);
	if (liblinphone_log_collection_file == NULL) return -1;

	fstat(fileno(liblinphone_log_collection_file), &statbuf);
	if ((size_t)statbuf.st_size > liblinphone_log_collection_max_file_size) {
		fclose(liblinphone_log_collection_file);
		return -1;
	}

	liblinphone_log_collection_file_size = statbuf.st_size;
	return 0;
}

static void _rotate_log_collection_files(void) {
	char *log_filename1;
	char *log_filename2;

	log_filename1 = ortp_strdup_printf("%s/%s1.log",
		liblinphone_log_collection_path ? liblinphone_log_collection_path : LOG_COLLECTION_DEFAULT_PATH,
		liblinphone_log_collection_prefix ? liblinphone_log_collection_prefix : LOG_COLLECTION_DEFAULT_PREFIX);
	log_filename2 = ortp_strdup_printf("%s/%s2.log",
		liblinphone_log_collection_path ? liblinphone_log_collection_path : LOG_COLLECTION_DEFAULT_PATH,
		liblinphone_log_collection_prefix ? liblinphone_log_collection_prefix : LOG_COLLECTION_DEFAULT_PREFIX);
	unlink(log_filename1);
	rename(log_filename2, log_filename1);
	ortp_free(log_filename1);
	ortp_free(log_filename2);
}

static void _open_log_collection_file(void) {
	if (_open_log_collection_file_with_idx(1) < 0) {
		if (_open_log_collection_file_with_idx(2) < 0) {
			_rotate_log_collection_files();
			_open_log_collection_file_with_idx(2);
		}
	}
}

static void _close_log_collection_file(void) {
	if (liblinphone_log_collection_file) {
		fclose(liblinphone_log_collection_file);
		liblinphone_log_collection_file = NULL;
		liblinphone_log_collection_file_size = 0;
	}
}

static void linphone_core_log_collection_handler(const char *domain, OrtpLogLevel level, const char *fmt, va_list args) {
	const char *lname="undef";
	char *msg;
	struct timeval tp;
	struct tm *lt;
	time_t tt;
	int ret;

	if (liblinphone_log_func != NULL) {
#ifndef _WIN32
		va_list args_copy;
		va_copy(args_copy, args);
		liblinphone_log_func(domain, level, fmt, args_copy);
		va_end(args_copy);
#else
		/* This works on 32 bits, luckily. */
		/* TODO: va_copy is available in Visual Studio 2013. */
		liblinphone_log_func(domain, level, fmt, args);
#endif
	}

	ortp_gettimeofday(&tp, NULL);
	tt = (time_t)tp.tv_sec;
	lt = localtime((const time_t*)&tt);

	if ((level & ORTP_DEBUG) != 0) {
		lname = "DEBUG";
	} else if ((level & ORTP_MESSAGE) != 0) {
		lname = "MESSAGE";
	} else if ((level & ORTP_WARNING) != 0) {
		lname = "WARNING";
	} else if ((level & ORTP_ERROR) != 0) {
		lname = "ERROR";
	} else if ((level & ORTP_FATAL) != 0) {
		lname = "FATAL";
	} else {
		ortp_fatal("Bad level !");
	}
	msg = ortp_strdup_vprintf(fmt, args);

	if (liblinphone_log_collection_file == NULL) {
		ortp_mutex_lock(&liblinphone_log_collection_mutex);
		_open_log_collection_file();
		ortp_mutex_unlock(&liblinphone_log_collection_mutex);
	}
	if (liblinphone_log_collection_file) {
		ortp_mutex_lock(&liblinphone_log_collection_mutex);
		ret = fprintf(liblinphone_log_collection_file,"%i-%.2i-%.2i %.2i:%.2i:%.2i:%.3i %s %s\n",
			1900 + lt->tm_year, lt->tm_mon + 1, lt->tm_mday, lt->tm_hour, lt->tm_min, lt->tm_sec, (int)(tp.tv_usec / 1000), lname, msg);
		fflush(liblinphone_log_collection_file);
		if (ret > 0) {
			liblinphone_log_collection_file_size += ret;
			if (liblinphone_log_collection_file_size > liblinphone_log_collection_max_file_size) {
				_close_log_collection_file();
				_open_log_collection_file();
			}
		}
		ortp_mutex_unlock(&liblinphone_log_collection_mutex);
	}

	ortp_free(msg);
}

const char * linphone_core_get_log_collection_path(void) {
	if (liblinphone_log_collection_path != NULL) {
		return liblinphone_log_collection_path;
	}
	return LOG_COLLECTION_DEFAULT_PATH;
}

void linphone_core_set_log_collection_path(const char *path) {
	if (liblinphone_log_collection_path != NULL) {
		ms_free(liblinphone_log_collection_path);
		liblinphone_log_collection_path = NULL;
	}
	if (path != NULL) {
		liblinphone_log_collection_path = ms_strdup(path);
	}
}

const char * linphone_core_get_log_collection_prefix(void) {
	if (liblinphone_log_collection_prefix != NULL) {
		return liblinphone_log_collection_prefix;
	}
	return LOG_COLLECTION_DEFAULT_PREFIX;
}

void linphone_core_set_log_collection_prefix(const char *prefix) {
	if (liblinphone_log_collection_prefix != NULL) {
		ms_free(liblinphone_log_collection_prefix);
		liblinphone_log_collection_prefix = NULL;
	}
	if (prefix != NULL) {
		liblinphone_log_collection_prefix = ms_strdup(prefix);
	}
}

size_t linphone_core_get_log_collection_max_file_size(void) {
	return liblinphone_log_collection_max_file_size;
}

void linphone_core_set_log_collection_max_file_size(size_t size) {
	liblinphone_log_collection_max_file_size = size;
}

const char *linphone_core_get_log_collection_upload_server_url(LinphoneCore *core) {
	return lp_config_get_string(core->config, "misc", "log_collection_upload_server_url", NULL);
}

void linphone_core_set_log_collection_upload_server_url(LinphoneCore *core, const char *server_url) {
	lp_config_set_string(core->config, "misc", "log_collection_upload_server_url", server_url);
}

LinphoneLogCollectionState linphone_core_log_collection_enabled(void) {
	return liblinphone_log_collection_state;
}

void linphone_core_enable_log_collection(LinphoneLogCollectionState state) {
	if (liblinphone_log_collection_state == state) return;

	/* at first call of this function, set liblinphone_log_func to the current
	 * ortp log function */
	if( liblinphone_log_func == NULL ){
		liblinphone_log_func = ortp_get_log_handler();
	}
	liblinphone_log_collection_state = state;
	if (state != LinphoneLogCollectionDisabled) {
		ortp_mutex_init(&liblinphone_log_collection_mutex, NULL);
		if (state == LinphoneLogCollectionEnabledWithoutPreviousLogHandler) {
			liblinphone_log_func = NULL;
		} else {
			liblinphone_log_func = ortp_get_log_handler();
		}
		ortp_set_log_handler(linphone_core_log_collection_handler);
	} else {
		ortp_set_log_handler(liblinphone_log_func);
	}
}

static void clean_log_collection_upload_context(LinphoneCore *lc) {
	char *filename = ms_strdup_printf("%s/%s_log.%s",
		liblinphone_log_collection_path ? liblinphone_log_collection_path : LOG_COLLECTION_DEFAULT_PATH,
		liblinphone_log_collection_prefix ? liblinphone_log_collection_prefix : LOG_COLLECTION_DEFAULT_PREFIX,
		COMPRESSED_LOG_COLLECTION_EXTENSION);
	unlink(filename);
	ms_free(filename);
	if (lc && lc->log_collection_upload_information) {
		linphone_content_unref(lc->log_collection_upload_information);
		lc->log_collection_upload_information=NULL;
	}
}

static void process_io_error_upload_log_collection(void *data, const belle_sip_io_error_event_t *event) {
	LinphoneCore *core = (LinphoneCore *)data;
	ms_error("I/O Error during log collection upload to %s", linphone_core_get_log_collection_upload_server_url(core));
	linphone_core_notify_log_collection_upload_state_changed(core, LinphoneCoreLogCollectionUploadStateNotDelivered, "I/O Error");
	clean_log_collection_upload_context(core);
}

static void process_auth_requested_upload_log_collection(void *data, belle_sip_auth_event_t *event) {
	LinphoneCore *core = (LinphoneCore *)data;
	ms_error("Error during log collection upload: auth requested to connect %s", linphone_core_get_log_collection_upload_server_url(core));
	linphone_core_notify_log_collection_upload_state_changed(core, LinphoneCoreLogCollectionUploadStateNotDelivered, "Auth requested");
	clean_log_collection_upload_context(core);
}

/**
 * Callback called when posting a log collection file to server (following rcs5.1 recommendation)
 *
 * @param[in] bh The body handler
 * @param[in] msg The belle sip message
 * @param[in] data The user data associated with the handler, contains the LinphoneCore object
 * @param[in] offset The current position in the input buffer
 * @param[in] buffer The ouput buffer where to copy the data to be uploaded
 * @param[in,out] size The size in byte of the data requested, as output it will contain the effective copied size
 *
 */
static int log_collection_upload_on_send_body(belle_sip_user_body_handler_t *bh, belle_sip_message_t *msg, void *data, size_t offset, uint8_t *buffer, size_t *size) {
	LinphoneCore *core = (LinphoneCore *)data;

	/* If we've not reach the end of file yet, fill the buffer with more data */
	if (offset < linphone_content_get_size(core->log_collection_upload_information)) {
		char *log_filename = ms_strdup_printf("%s/%s_log.%s",
			liblinphone_log_collection_path ? liblinphone_log_collection_path : LOG_COLLECTION_DEFAULT_PATH,
			liblinphone_log_collection_prefix ? liblinphone_log_collection_prefix : LOG_COLLECTION_DEFAULT_PREFIX,
			COMPRESSED_LOG_COLLECTION_EXTENSION);
#ifdef HAVE_ZLIB
		FILE *log_file = fopen(log_filename, "rb");
#else
		FILE *log_file = fopen(log_filename, "r");
#endif
		if (fseek(log_file, (long)offset, SEEK_SET)) {
			ms_error("Cannot seek file [%s] at position [%lu] errno [%s]",log_filename,(unsigned long)offset,strerror(errno));

		} else {
			*size = fread(buffer, 1, *size, log_file);
		}
		fclose(log_file);
		ms_free(log_filename);
		return BELLE_SIP_CONTINUE;
	} else {
		*size=0;
		return BELLE_SIP_STOP;
	}


}

/**
 * Callback called during upload of a log collection to server.
 * It is just forwarding the call and some parameters to the vtable defined callback.
 */
static void log_collection_upload_on_progress(belle_sip_body_handler_t *bh, belle_sip_message_t *msg, void *data, size_t offset, size_t total) {
	LinphoneCore *core = (LinphoneCore *)data;
	linphone_core_notify_log_collection_upload_progress_indication(core, offset, total);
}

/**
 * Callback function called when we have a response from server during the upload of the log collection to the server (rcs5.1 recommandation)
 * Note: The first post is empty and the server shall reply a 204 (No content) message, this will trigger a new post request to the server
 * to upload the file. The server response to this second post is processed by this same function
 *
 * @param[in] data The user-defined pointer associated with the request, it contains the LinphoneCore object
 * @param[in] event The response from server
 */
static void process_response_from_post_file_log_collection(void *data, const belle_http_response_event_t *event) {
	LinphoneCore *core = (LinphoneCore *)data;

	/* Check the answer code */
	if (event->response) {
		int code = belle_http_response_get_status_code(event->response);
		if (code == 204) { /* This is the reply to the first post to the server - an empty file */
			/* Start uploading the file */
			belle_http_request_listener_callbacks_t cbs = { 0 };
			belle_http_request_listener_t *l;
			belle_generic_uri_t *uri;
			belle_http_request_t *req;
			belle_sip_multipart_body_handler_t *bh;
			char* ua;
			char *first_part_header;
			belle_sip_user_body_handler_t *first_part_bh;

			linphone_core_notify_log_collection_upload_state_changed(core, LinphoneCoreLogCollectionUploadStateInProgress, NULL);

			/* Temporary storage for the Content-disposition header value */
			first_part_header = belle_sip_strdup_printf("form-data; name=\"File\"; filename=\"%s\"", linphone_content_get_name(core->log_collection_upload_information));

			/* Create a user body handler to take care of the file and add the content disposition and content-type headers */
			first_part_bh = belle_sip_user_body_handler_new(linphone_content_get_size(core->log_collection_upload_information), NULL, NULL, log_collection_upload_on_send_body, core);
			belle_sip_body_handler_add_header((belle_sip_body_handler_t *)first_part_bh, belle_sip_header_create("Content-disposition", first_part_header));
			belle_sip_free(first_part_header);
			belle_sip_body_handler_add_header((belle_sip_body_handler_t *)first_part_bh,
				(belle_sip_header_t *)belle_sip_header_content_type_create(linphone_content_get_type(core->log_collection_upload_information), linphone_content_get_subtype(core->log_collection_upload_information)));

			/* Insert it in a multipart body handler which will manage the boundaries of multipart message */
			bh = belle_sip_multipart_body_handler_new(log_collection_upload_on_progress, core, (belle_sip_body_handler_t *)first_part_bh, NULL);
			ua = ms_strdup_printf("%s/%s", linphone_core_get_user_agent(core), linphone_core_get_version());
			uri = belle_generic_uri_parse(linphone_core_get_log_collection_upload_server_url(core));
			req = belle_http_request_create("POST", uri, belle_sip_header_create("User-Agent", ua), NULL);
			ms_free(ua);
			belle_sip_message_set_body_handler(BELLE_SIP_MESSAGE(req), BELLE_SIP_BODY_HANDLER(bh));
			cbs.process_response = process_response_from_post_file_log_collection;
			cbs.process_io_error = process_io_error_upload_log_collection;
			cbs.process_auth_requested = process_auth_requested_upload_log_collection;
			l = belle_http_request_listener_create_from_callbacks(&cbs, core);
			belle_sip_object_data_set(BELLE_SIP_OBJECT(req), "http_request_listener", l, belle_sip_object_unref); // Ensure the listener object is destroyed when the request is destroyed
			belle_http_provider_send_request(core->http_provider, req, l);
		}
		if (code == 200) { /* The file has been uploaded correctly, get the server reply */
			xmlDocPtr xmlMessageBody;
			xmlNodePtr cur;
			xmlChar *file_url = NULL;
			const char *body = belle_sip_message_get_body((belle_sip_message_t *)event->response);
			xmlMessageBody = xmlParseDoc((const xmlChar *)body);
			cur = xmlDocGetRootElement(xmlMessageBody);
			if (cur != NULL) {
				cur = cur->xmlChildrenNode;
				while (cur != NULL) {
					if (!xmlStrcmp(cur->name, (const xmlChar *)"file-info")) { /* we found a file info node, check it has a type="file" attribute */
						xmlChar *typeAttribute = xmlGetProp(cur, (const xmlChar *)"type");
						if (!xmlStrcmp(typeAttribute, (const xmlChar *)"file")) { /* this is the node we are looking for */
							cur = cur->xmlChildrenNode; /* now loop on the content of the file-info node */
							while (cur != NULL) {
								if (!xmlStrcmp(cur->name, (const xmlChar *)"data")) {
									file_url = 	xmlGetProp(cur, (const xmlChar *)"url");
								}
								cur=cur->next;
							}
							xmlFree(typeAttribute);
							break;
						}
						xmlFree(typeAttribute);
					}
					cur = cur->next;
				}
			}
			if (file_url != NULL) {
				linphone_core_notify_log_collection_upload_state_changed(core, LinphoneCoreLogCollectionUploadStateDelivered, (const char *)file_url);
			}
			clean_log_collection_upload_context(core);
		}
	}
}

#ifdef HAVE_ZLIB
#define COMPRESS_FILE_PTR gzFile
#define COMPRESS_OPEN gzopen
#define COMPRESS_CLOSE gzclose
#else
#define COMPRESS_FILE_PTR FILE*
#define COMPRESS_OPEN fopen
#define COMPRESS_CLOSE fclose
#endif

/**
 * If zlib is not available the two log files are simply concatenated.
 */
static int compress_file(FILE *input_file, COMPRESS_FILE_PTR output_file) {
	char buffer[131072]; /* 128kB */
	size_t bytes;
	size_t total_bytes = 0;

	while ((bytes = fread(buffer, 1, sizeof(buffer), input_file)) > 0) {
#ifdef HAVE_ZLIB
		int res = gzwrite(output_file, buffer, (unsigned int)bytes);
		if (res < 0) return 0;
		total_bytes += (size_t)res;
#else
		total_bytes += fwrite(buffer, 1, bytes, output_file);
#endif
	}
	return total_bytes;
}

static int prepare_log_collection_file_to_upload(const char *filename) {
	char *input_filename = NULL;
	char *output_filename = NULL;
	FILE *input_file = NULL;
	COMPRESS_FILE_PTR output_file = NULL;
	int ret = 0;

	ortp_mutex_lock(&liblinphone_log_collection_mutex);
	output_filename = ms_strdup_printf("%s/%s",
		liblinphone_log_collection_path ? liblinphone_log_collection_path : LOG_COLLECTION_DEFAULT_PATH, filename);
	output_file = COMPRESS_OPEN(output_filename, "wb");
	if (output_file == NULL) goto error;
	input_filename = ms_strdup_printf("%s/%s1.log",
		liblinphone_log_collection_path ? liblinphone_log_collection_path : LOG_COLLECTION_DEFAULT_PATH,
		liblinphone_log_collection_prefix ? liblinphone_log_collection_prefix : LOG_COLLECTION_DEFAULT_PREFIX);
	input_file = fopen(input_filename, "rb");
	if (input_file == NULL) goto error;
	ret = compress_file(input_file, output_file);
	if (ret <= 0) goto error;
	fclose(input_file);
	ms_free(input_filename);
	input_filename = ms_strdup_printf("%s/%s2.log",
		liblinphone_log_collection_path ? liblinphone_log_collection_path : LOG_COLLECTION_DEFAULT_PATH,
		liblinphone_log_collection_prefix ? liblinphone_log_collection_prefix : LOG_COLLECTION_DEFAULT_PREFIX);
	input_file = fopen(input_filename, "rb");
	if (input_file != NULL) {
		ret = compress_file(input_file, output_file);
		if (ret <= 0) goto error;
	}

error:
	if (input_file != NULL) fclose(input_file);
	if (output_file != NULL) COMPRESS_CLOSE(output_file);
	if (input_filename != NULL) ms_free(input_filename);
	if (output_filename != NULL) ms_free(output_filename);
	ortp_mutex_unlock(&liblinphone_log_collection_mutex);
	return ret;
}

static size_t get_size_of_file_to_upload(const char *filename) {
	struct stat statbuf;
	char *output_filename = ms_strdup_printf("%s/%s",
		liblinphone_log_collection_path ? liblinphone_log_collection_path : LOG_COLLECTION_DEFAULT_PATH, filename);
	FILE *output_file = fopen(output_filename, "rb");
	fstat(fileno(output_file), &statbuf);
	fclose(output_file);
	ms_free(output_filename);
	return statbuf.st_size;
}

void linphone_core_upload_log_collection(LinphoneCore *core) {
	if ((core->log_collection_upload_information == NULL) && (linphone_core_get_log_collection_upload_server_url(core) != NULL) && (liblinphone_log_collection_state != LinphoneLogCollectionDisabled)) {
		/* open a transaction with the server and send an empty request(RCS5.1 section 3.5.4.8.3.1) */
		belle_http_request_listener_callbacks_t cbs = { 0 };
		belle_http_request_listener_t *l;
		belle_generic_uri_t *uri;
		belle_http_request_t *req;
		char *name;

		core->log_collection_upload_information = linphone_core_create_content(core);
#ifdef HAVE_ZLIB
		linphone_content_set_type(core->log_collection_upload_information, "application");
		linphone_content_set_subtype(core->log_collection_upload_information, "gzip");
#else
		linphone_content_set_type(core->log_collection_upload_information, "text");
		linphone_content_set_subtype(core->log_collection_upload_information,"plain");
#endif
		name = ms_strdup_printf("%s_log.%s",
			liblinphone_log_collection_prefix ? liblinphone_log_collection_prefix : LOG_COLLECTION_DEFAULT_PREFIX,
			COMPRESSED_LOG_COLLECTION_EXTENSION);
		linphone_content_set_name(core->log_collection_upload_information, name);
		if (prepare_log_collection_file_to_upload(name) <= 0) {
			linphone_content_unref(core->log_collection_upload_information);
			core->log_collection_upload_information = NULL;
			ms_error("prepare_log_collection_file_to_upload(): error.");
			return;
		}
		linphone_content_set_size(core->log_collection_upload_information, get_size_of_file_to_upload(name));
		uri = belle_generic_uri_parse(linphone_core_get_log_collection_upload_server_url(core));
		req = belle_http_request_create("POST", uri, NULL, NULL, NULL);
		cbs.process_response = process_response_from_post_file_log_collection;
		cbs.process_io_error = process_io_error_upload_log_collection;
		cbs.process_auth_requested = process_auth_requested_upload_log_collection;
		l = belle_http_request_listener_create_from_callbacks(&cbs, core);
		belle_sip_object_data_set(BELLE_SIP_OBJECT(req), "http_request_listener", l, belle_sip_object_unref); // Ensure the listener object is destroyed when the request is destroyed
		belle_http_provider_send_request(core->http_provider, req, l);
		ms_free(name);
	} else {
		ms_warning("Could not upload log collection: log_collection_upload_information=%p, server_url=%s, log_collection_state=%d",
			core->log_collection_upload_information, linphone_core_get_log_collection_upload_server_url(core), liblinphone_log_collection_state);
	}
}

char * linphone_core_compress_log_collection(void) {
	char *filename = NULL;
	if (liblinphone_log_collection_state == LinphoneLogCollectionDisabled) return NULL;
	filename = ms_strdup_printf("%s_log.%s",
		liblinphone_log_collection_prefix ? liblinphone_log_collection_prefix : LOG_COLLECTION_DEFAULT_PREFIX,
		COMPRESSED_LOG_COLLECTION_EXTENSION);
	if (prepare_log_collection_file_to_upload(filename) <= 0) {
		ms_free(filename);
		return NULL;
	}
	ms_free(filename);
	return ms_strdup_printf("%s/%s_log.%s",
		liblinphone_log_collection_path ? liblinphone_log_collection_path : LOG_COLLECTION_DEFAULT_PATH,
		liblinphone_log_collection_prefix ? liblinphone_log_collection_prefix : LOG_COLLECTION_DEFAULT_PREFIX,
		COMPRESSED_LOG_COLLECTION_EXTENSION);
}

void linphone_core_reset_log_collection(void) {
	char *filename;
	ortp_mutex_lock(&liblinphone_log_collection_mutex);
	clean_log_collection_upload_context(NULL);
	filename = ms_strdup_printf("%s/%s1.log",
			liblinphone_log_collection_path ? liblinphone_log_collection_path : LOG_COLLECTION_DEFAULT_PATH,
			liblinphone_log_collection_prefix ? liblinphone_log_collection_prefix : LOG_COLLECTION_DEFAULT_PREFIX);
	unlink(filename);
	ms_free(filename);
	filename = ms_strdup_printf("%s/%s2.log",
		liblinphone_log_collection_path ? liblinphone_log_collection_path : LOG_COLLECTION_DEFAULT_PATH,
		liblinphone_log_collection_prefix ? liblinphone_log_collection_prefix : LOG_COLLECTION_DEFAULT_PREFIX);
	unlink(filename);
	ms_free(filename);
	liblinphone_log_collection_file = NULL;
	liblinphone_log_collection_file_size = 0;
	ortp_mutex_unlock(&liblinphone_log_collection_mutex);
}

void linphone_core_enable_logs(FILE *file){
	if (file==NULL) file=stdout;
	ortp_set_log_file(file);
	linphone_core_set_log_level(ORTP_MESSAGE);
}

void linphone_core_enable_logs_with_cb(OrtpLogFunc logfunc){
	linphone_core_set_log_level(ORTP_MESSAGE);
	linphone_core_set_log_handler(logfunc);
}

void linphone_core_disable_logs(void){
	linphone_core_set_log_level(ORTP_ERROR);
}

void linphone_core_serialize_logs(void) {
	liblinphone_serialize_logs = TRUE;
}


static void net_config_read (LinphoneCore *lc)
{
	int tmp;
	const char *tmpstr;
	LpConfig *config=lc->config;
	const char *nat_policy_ref;

	nat_policy_ref = lp_config_get_string(lc->config, "net", "nat_policy_ref", NULL);
	if (nat_policy_ref != NULL) {
		lc->nat_policy = linphone_core_create_nat_policy_from_config(lc, nat_policy_ref);
	}

	lc->net_conf.nat_address_ip = NULL;
	tmp=lp_config_get_int(config,"net","download_bw",0);
	linphone_core_set_download_bandwidth(lc,tmp);
	tmp=lp_config_get_int(config,"net","upload_bw",0);
	linphone_core_set_upload_bandwidth(lc,tmp);
	if (lc->nat_policy == NULL) /* For compatibility, now the STUN server is stored in the NAT policy. */
		linphone_core_set_stun_server(lc,lp_config_get_string(config,"net","stun_server",NULL));
	else
		linphone_core_set_stun_server(lc, linphone_nat_policy_get_stun_server(lc->nat_policy));
	tmpstr=lp_config_get_string(lc->config,"net","nat_address",NULL);
	if (tmpstr!=NULL && (strlen(tmpstr)<1)) tmpstr=NULL;
	linphone_core_set_nat_address(lc,tmpstr);
	tmp=lp_config_get_int(lc->config,"net","nat_sdp_only",0);
	lc->net_conf.nat_sdp_only=tmp;
	tmp=lp_config_get_int(lc->config,"net","mtu",1300);
	linphone_core_set_mtu(lc,tmp);
	tmp=lp_config_get_int(lc->config,"net","download_ptime",-1);
	if (tmp !=-1 && linphone_core_get_download_ptime(lc) !=0) {
		/*legacy parameter*/
		linphone_core_set_download_ptime(lc,tmp);
	}
	tmp = lp_config_get_int(lc->config, "net", "dns_srv_enabled", 1);
	linphone_core_enable_dns_srv(lc, tmp);

	/* This is to filter out unsupported firewall policies */
	if (nat_policy_ref == NULL)
		linphone_core_set_firewall_policy(lc, linphone_core_get_firewall_policy(lc));
}

static void build_sound_devices_table(LinphoneCore *lc){
	const char **devices;
	const char **old;
	int ndev;
	int i;
	const bctbx_list_t *elem=ms_snd_card_manager_get_list(ms_factory_get_snd_card_manager(lc->factory));
	ndev=bctbx_list_size(elem);
	devices=ms_malloc((ndev+1)*sizeof(const char *));
	for (i=0;elem!=NULL;elem=elem->next,i++){
		devices[i]=ms_snd_card_get_string_id((MSSndCard *)elem->data);
	}
	devices[ndev]=NULL;
	old=lc->sound_conf.cards;
	lc->sound_conf.cards=devices;
	if (old!=NULL) ms_free((void *)old);
}

static const char *get_default_local_ring(LinphoneCore * lc){
	if (linphone_core_file_format_supported(lc, "mkv")){
		return PACKAGE_SOUND_DIR "/" LOCAL_RING_MKV;
	}
	return PACKAGE_SOUND_DIR "/" LOCAL_RING;
}

static const char *get_default_onhold_music(LinphoneCore * lc){
	if (linphone_core_file_format_supported(lc, "mkv")){
		return PACKAGE_SOUND_DIR "/" HOLD_MUSIC_MKV;
	}
	return PACKAGE_SOUND_DIR "/" HOLD_MUSIC;
}

static void sound_config_read(LinphoneCore *lc)
{
	int tmp;
	const char *tmpbuf;
	const char *devid;
#ifdef __linux
	/*alsadev let the user use custom alsa device within linphone*/
	devid=lp_config_get_string(lc->config,"sound","alsadev",NULL);
	if (devid){
		MSSndCard* card;
		const char* delim=",";
		size_t l=strlen(devid);
		char* d=malloc(l+1);
		char* i;
		memcpy(d,devid,l+1);
		for (l=0,i=strpbrk(d+l,delim);i;i=strpbrk(d+l,delim)){
			char s=*i;
			*i='\0';
			card=ms_alsa_card_new_custom(d+l,d+l);
			ms_snd_card_manager_add_card(ms_factory_get_snd_card_manager(lc->factory),card);
			*i=s;
			l=i-d+1;
		}
		if(d[l]!='\0') {
			card=ms_alsa_card_new_custom(d+l,d+l);
			ms_snd_card_manager_add_card(ms_factory_get_snd_card_manager(lc->factory),card);
		}
		free(d);
	}
	tmp=lp_config_get_int(lc->config,"sound","alsa_forced_rate",-1);
	if (tmp>0) ms_alsa_card_set_forced_sample_rate(tmp);
#endif
	/* retrieve all sound devices */
	build_sound_devices_table(lc);

	devid=lp_config_get_string(lc->config,"sound","playback_dev_id",NULL);
	linphone_core_set_playback_device(lc,devid);

	devid=lp_config_get_string(lc->config,"sound","ringer_dev_id",NULL);
	linphone_core_set_ringer_device(lc,devid);

	devid=lp_config_get_string(lc->config,"sound","capture_dev_id",NULL);
	linphone_core_set_capture_device(lc,devid);

/*
	tmp=lp_config_get_int(lc->config,"sound","play_lev",80);
	linphone_core_set_play_level(lc,tmp);
	tmp=lp_config_get_int(lc->config,"sound","ring_lev",80);
	linphone_core_set_ring_level(lc,tmp);
	tmp=lp_config_get_int(lc->config,"sound","rec_lev",80);
	linphone_core_set_rec_level(lc,tmp);
	tmpbuf=lp_config_get_string(lc->config,"sound","source","m");
	linphone_core_set_sound_source(lc,tmpbuf[0]);
*/

	tmpbuf=lp_config_get_string(lc->config,"sound","local_ring",NULL);
	if (tmpbuf==NULL||ortp_file_exist(tmpbuf)!=0) {
		if (tmpbuf) ms_warning("%s does not exist",tmpbuf);
		tmpbuf = get_default_local_ring(lc);
	}
	linphone_core_set_ring(lc,tmpbuf);

	tmpbuf=PACKAGE_SOUND_DIR "/" REMOTE_RING;
	tmpbuf=lp_config_get_string(lc->config,"sound","remote_ring",tmpbuf);
	if (ortp_file_exist(tmpbuf)==-1){
		tmpbuf=PACKAGE_SOUND_DIR "/" REMOTE_RING;
	}
	if (strstr(tmpbuf,".wav")==NULL){
		/* it currently uses old sound files, so replace them */
		tmpbuf=PACKAGE_SOUND_DIR "/" REMOTE_RING;
	}
	linphone_core_set_ringback(lc,tmpbuf);

	linphone_core_set_play_file(lc,lp_config_get_string(lc->config,"sound","hold_music", get_default_onhold_music(lc)));
	lc->sound_conf.latency=0;
#ifndef __ios
	tmp=TRUE;
#else
	tmp=FALSE; /* on iOS we have builtin echo cancellation.*/
#endif
	tmp=lp_config_get_int(lc->config,"sound","echocancellation",tmp);
	linphone_core_enable_echo_cancellation(lc,tmp);
	linphone_core_enable_echo_limiter(lc,
		lp_config_get_int(lc->config,"sound","echolimiter",0));
	linphone_core_enable_agc(lc,
		lp_config_get_int(lc->config,"sound","agc",0));

	linphone_core_set_playback_gain_db (lc,lp_config_get_float(lc->config,"sound","playback_gain_db",0));
	linphone_core_set_mic_gain_db (lc,lp_config_get_float(lc->config,"sound","mic_gain_db",0));

	linphone_core_set_remote_ringback_tone (lc,lp_config_get_string(lc->config,"sound","ringback_tone",NULL));

	/*just parse requested stream feature once at start to print out eventual errors*/
	linphone_core_get_audio_features(lc);

	_linphone_core_set_tone(lc,LinphoneReasonBusy,LinphoneToneBusy,NULL);
}

static void certificates_config_read(LinphoneCore *lc)
{
	const char *rootca = lp_config_get_string(lc->config,"sip","root_ca", NULL);
	// If rootca is not existing anymore, we reset it to the default value
	if (rootca == NULL || (bctbx_file_exist(rootca) != 0)) {
#ifdef __linux
		struct stat sb;
		if (stat("/etc/ssl/certs", &sb) == 0 && S_ISDIR(sb.st_mode)) {
			rootca = "/etc/ssl/certs";
		} else
#endif
		if (bctbx_file_exist(ROOT_CA_FILE) == 0) {
			rootca = ROOT_CA_FILE;
		}
	}
	linphone_core_set_root_ca(lc,rootca);
	linphone_core_verify_server_certificates(lc,lp_config_get_int(lc->config,"sip","verify_server_certs",TRUE));
	linphone_core_verify_server_cn(lc,lp_config_get_int(lc->config,"sip","verify_server_cn",TRUE));
}

static void sip_config_read(LinphoneCore *lc)
{
	char *contact;
	const char *tmpstr;
	LCSipTransports tr;
	int i, tmp;
	int ipv6_default = FALSE;
#if TARGET_OS_IPHONE
	ipv6_default = TRUE;
#endif

	if (lp_config_get_int(lc->config, "sip", "use_session_timers", 0) == 1) {
		sal_use_session_timers(lc->sal, 200);
	}

	sal_use_no_initial_route(lc->sal, lp_config_get_int(lc->config, "sip", "use_no_initial_route", 0));
	sal_use_rport(lc->sal, lp_config_get_int(lc->config, "sip", "use_rport", 1));

#if TARGET_OS_IPHONE
	if (!lp_config_get_int(lc->config, "sip", "ipv6_migration_done", FALSE) &&
		lp_config_has_entry(lc->config, "sip", "use_ipv6")) {
		lp_config_clean_entry(lc->config, "sip", "use_ipv6");
		lp_config_set_int(lc->config, "sip", "ipv6_migration_done", TRUE);
		ms_message("IPV6 settings migration done.");
	}
#endif

	lc->sip_conf.ipv6_enabled = lp_config_get_int(lc->config, "sip", "use_ipv6", ipv6_default);

	memset(&tr, 0, sizeof(tr));

	tr.udp_port = lp_config_get_int(lc->config, "sip", "sip_port", 5060);
	tr.tcp_port = lp_config_get_int(lc->config, "sip", "sip_tcp_port", 5060);
	/*we are not listening inbound connection for tls, port has no meaning*/
	tr.tls_port = lp_config_get_int(lc->config, "sip", "sip_tls_port", LC_SIP_TRANSPORT_RANDOM);

	certificates_config_read(lc);
	/*setting the dscp must be done before starting the transports, otherwise it is not taken into effect*/
	sal_set_dscp(lc->sal,linphone_core_get_sip_dscp(lc));
	/*start listening on ports*/
	linphone_core_set_sip_transports(lc,&tr);

	tmpstr=lp_config_get_string(lc->config,"sip","contact",NULL);
	if (tmpstr==NULL || linphone_core_set_primary_contact(lc,tmpstr)==-1) {
		const char *hostname=NULL;
		const char *username=NULL;
#ifdef HAVE_GETENV
		hostname=getenv("HOST");
		username=getenv("USER");
		if (hostname==NULL) hostname=getenv("HOSTNAME");
#endif /*HAVE_GETENV*/
		if (hostname==NULL)
			hostname="unknown-host";
		if (username==NULL){
			username="linphone";
		}
		contact=ortp_strdup_printf("sip:%s@%s",username,hostname);
		linphone_core_set_primary_contact(lc,contact);
		ms_free(contact);
	}

	tmp=lp_config_get_int(lc->config,"sip","guess_hostname",1);
	linphone_core_set_guess_hostname(lc,tmp);

	tmp=lp_config_get_int(lc->config,"sip","lime",FALSE);
	linphone_core_enable_lime(lc,tmp);

	tmp=lp_config_get_int(lc->config,"sip","inc_timeout",30);
	linphone_core_set_inc_timeout(lc,tmp);

	tmp=lp_config_get_int(lc->config,"sip","in_call_timeout",0);
	linphone_core_set_in_call_timeout(lc,tmp);

	tmp=lp_config_get_int(lc->config,"sip","delayed_timeout",4);
	linphone_core_set_delayed_timeout(lc,tmp);

	/* get proxies config */
	for(i=0;; i++){
		LinphoneProxyConfig *cfg=linphone_proxy_config_new_from_config_file(lc,i);
		if (cfg!=NULL){
			linphone_core_add_proxy_config(lc,cfg);
			linphone_proxy_config_unref(cfg);
		}else{
			break;
		}
	}
	/* get the default proxy */
	tmp=lp_config_get_int(lc->config,"sip","default_proxy",-1);
	linphone_core_set_default_proxy_index(lc,tmp);

	/* read authentication information */
	for(i=0;; i++){
		LinphoneAuthInfo *ai=linphone_auth_info_new_from_config_file(lc->config,i);
		if (ai!=NULL){
			linphone_core_add_auth_info(lc,ai);
			linphone_auth_info_destroy(ai);
		}else{
			break;
		}
	}
	/*this is to filter out unsupported encryption schemes*/
	linphone_core_set_media_encryption(lc,linphone_core_get_media_encryption(lc));

	/*for tuning or test*/
	lc->sip_conf.sdp_200_ack=lp_config_get_int(lc->config,"sip","sdp_200_ack",0);
	lc->sip_conf.register_only_when_network_is_up=
		lp_config_get_int(lc->config,"sip","register_only_when_network_is_up",1);
	lc->sip_conf.register_only_when_upnp_is_ok=
		lp_config_get_int(lc->config,"sip","register_only_when_upnp_is_ok",1);
	lc->sip_conf.ping_with_options=lp_config_get_int(lc->config,"sip","ping_with_options",0);
	lc->sip_conf.auto_net_state_mon=lp_config_get_int(lc->config,"sip","auto_net_state_mon",1);
	lc->sip_conf.keepalive_period=lp_config_get_int(lc->config,"sip","keepalive_period",10000);
	lc->sip_conf.tcp_tls_keepalive=lp_config_get_int(lc->config,"sip","tcp_tls_keepalive",0);
	linphone_core_enable_keep_alive(lc, (lc->sip_conf.keepalive_period > 0));
	sal_use_one_matching_codec_policy(lc->sal,lp_config_get_int(lc->config,"sip","only_one_codec",0));
	sal_use_dates(lc->sal,lp_config_get_int(lc->config,"sip","put_date",0));
	sal_enable_sip_update_method(lc->sal,lp_config_get_int(lc->config,"sip","sip_update",1));
	lc->sip_conf.vfu_with_info=lp_config_get_int(lc->config,"sip","vfu_with_info",1);
	linphone_core_set_sip_transport_timeout(lc, lp_config_get_int(lc->config, "sip", "transport_timeout", 63000));
	sal_set_supported_tags(lc->sal,lp_config_get_string(lc->config,"sip","supported","replaces, outbound"));
	lc->sip_conf.save_auth_info = lp_config_get_int(lc->config, "sip", "save_auth_info", 1);
}

static void rtp_config_read(LinphoneCore *lc)
{
	int min_port, max_port;
	int jitt_comp;
	int nortp_timeout;
	bool_t rtp_no_xmit_on_audio_mute;
	bool_t adaptive_jitt_comp_enabled;
	const char* tmp;
	int tmp_int;

	if (lp_config_get_range(lc->config, "rtp", "audio_rtp_port", &min_port, &max_port, 7078, 7078) == TRUE) {
		if (min_port <= 0) min_port = 1;
		if (max_port > 65535) max_port = 65535;
		linphone_core_set_audio_port_range(lc, min_port, max_port);
	} else {
		min_port = lp_config_get_int(lc->config, "rtp", "audio_rtp_port", 7078);
		linphone_core_set_audio_port(lc, min_port);
	}

	if (lp_config_get_range(lc->config, "rtp", "video_rtp_port", &min_port, &max_port, 9078, 9078) == TRUE) {
		if (min_port <= 0) min_port = 1;
		if (max_port > 65535) max_port = 65535;
		linphone_core_set_video_port_range(lc, min_port, max_port);
	} else {
		min_port = lp_config_get_int(lc->config, "rtp", "video_rtp_port", 9078);
		linphone_core_set_video_port(lc, min_port);
	}

	if (lp_config_get_range(lc->config, "rtp", "text_rtp_port", &min_port, &max_port, 11078, 11078) == TRUE) {
		if (min_port <= 0) min_port = 1;
		if (max_port > 65535) max_port = 65535;
		linphone_core_set_text_port_range(lc, min_port, max_port);
	} else {
		min_port = lp_config_get_int(lc->config, "rtp", "text_rtp_port", 11078);
		linphone_core_set_text_port(lc, min_port);
	}
	
	if (lp_config_get_range(lc->config, "rtp", "screensharing_rtp_port", &min_port, &max_port, 13078, 13078) == TRUE) {
		if (min_port <= 0) min_port = 1;
		if (max_port > 65535) max_port = 65535;
		linphone_core_set_screensharing_port_range(lc, min_port, max_port);
	} else {
		min_port = lp_config_get_int(lc->config, "rtp", "screensharing_rtp_port", 13078);
		linphone_core_set_screensharing_port(lc, min_port);
	}

	jitt_comp=lp_config_get_int(lc->config,"rtp","audio_jitt_comp",60);
	linphone_core_set_audio_jittcomp(lc,jitt_comp);
	jitt_comp=lp_config_get_int(lc->config,"rtp","video_jitt_comp",60);
	if (jitt_comp==0) jitt_comp=60;
	linphone_core_set_video_jittcomp(lc,jitt_comp);
	nortp_timeout=lp_config_get_int(lc->config,"rtp","nortp_timeout",30);
	linphone_core_set_nortp_timeout(lc,nortp_timeout);
	rtp_no_xmit_on_audio_mute=lp_config_get_int(lc->config,"rtp","rtp_no_xmit_on_audio_mute",FALSE);
	linphone_core_set_rtp_no_xmit_on_audio_mute(lc,rtp_no_xmit_on_audio_mute);
	adaptive_jitt_comp_enabled = lp_config_get_int(lc->config, "rtp", "audio_adaptive_jitt_comp_enabled", TRUE);
	linphone_core_enable_audio_adaptive_jittcomp(lc, adaptive_jitt_comp_enabled);
	adaptive_jitt_comp_enabled = lp_config_get_int(lc->config, "rtp", "video_adaptive_jitt_comp_enabled", TRUE);
	linphone_core_enable_video_adaptive_jittcomp(lc, adaptive_jitt_comp_enabled);
	lc->rtp_conf.disable_upnp = lp_config_get_int(lc->config, "rtp", "disable_upnp", FALSE);
	linphone_core_set_avpf_mode(lc,lp_config_get_int(lc->config,"rtp","avpf",0));
	if ((tmp=lp_config_get_string(lc->config,"rtp","audio_multicast_addr",NULL)))
		linphone_core_set_audio_multicast_addr(lc,tmp);
	else
		lc->rtp_conf.audio_multicast_addr=ms_strdup("224.1.2.3");
	if ((tmp_int=lp_config_get_int(lc->config,"rtp","audio_multicast_enabled",-1)) >-1)
		linphone_core_enable_audio_multicast(lc,tmp_int);
	if ((tmp_int=lp_config_get_int(lc->config,"rtp","audio_multicast_ttl",-1))>0)
			linphone_core_set_audio_multicast_ttl(lc,tmp_int);
	else
		lc->rtp_conf.audio_multicast_ttl=1;/*local network*/
	if ((tmp=lp_config_get_string(lc->config,"rtp","video_multicast_addr",NULL)))
		linphone_core_set_video_multicast_addr(lc,tmp);
	else
		lc->rtp_conf.video_multicast_addr=ms_strdup("224.1.2.3");
	if ((tmp_int=lp_config_get_int(lc->config,"rtp","video_multicast_ttl",-1))>-1)
		linphone_core_set_video_multicast_ttl(lc,tmp_int);
	else
		lc->rtp_conf.video_multicast_ttl=1;/*local network*/
	if ((tmp_int=lp_config_get_int(lc->config,"rtp","video_multicast_enabled",-1)) >0)
		linphone_core_enable_video_multicast(lc,tmp_int);
}

static PayloadType * find_payload(const bctbx_list_t *default_list, const char *mime_type, int clock_rate, int channels, const char *recv_fmtp){
	PayloadType *candidate=NULL;
	PayloadType *it;
	const bctbx_list_t *elem;

	for(elem=default_list;elem!=NULL;elem=elem->next){
		it=(PayloadType*)elem->data;
		if (it!=NULL && strcasecmp(mime_type,it->mime_type)==0
			&& (clock_rate==it->clock_rate || clock_rate<=0)
			&& (channels==it->channels || channels<=0) ){
			if ( (recv_fmtp && it->recv_fmtp && strstr(recv_fmtp,it->recv_fmtp)!=NULL) ||
				(recv_fmtp==NULL && it->recv_fmtp==NULL) ){
				/*exact match*/
				if (recv_fmtp) payload_type_set_recv_fmtp(it,recv_fmtp);
				return it;
			}else {
				if (candidate){
					if (it->recv_fmtp==NULL) candidate=it;
				}else candidate=it;
			}
		}
	}
	if (candidate && recv_fmtp){
		payload_type_set_recv_fmtp(candidate,recv_fmtp);
	}
	return candidate;
}

static PayloadType* find_payload_type_from_list(const char* type, int rate, int channels, const bctbx_list_t* from) {
	const bctbx_list_t *elem;
	for(elem=from;elem!=NULL;elem=elem->next){
		PayloadType *pt=(PayloadType*)elem->data;
		if ((strcasecmp(type, payload_type_get_mime(pt)) == 0)
			&& (rate == LINPHONE_FIND_PAYLOAD_IGNORE_RATE || rate==pt->clock_rate)
			&& (channels == LINPHONE_FIND_PAYLOAD_IGNORE_CHANNELS || channels==pt->channels)) {
			return pt;
		}
	}
	return NULL;
}

static bool_t linphone_core_codec_supported(LinphoneCore *lc, SalStreamType type, const char *mime){
	if (type == SalVideo && lp_config_get_int(lc->config, "video", "rtp_io", FALSE)){
		return TRUE; /*in rtp io mode, we don't transcode video, thus we can support a format for which we have no encoder nor decoder.*/
	} else if (type == SalText) {
		return TRUE;
	}
	return ms_factory_codec_supported(lc->factory, mime);
}

static bool_t get_codec(LinphoneCore *lc, SalStreamType type, int index, PayloadType **ret) {
	char codeckey[50];
	const char *mime, *fmtp;
	int rate, channels, enabled;
	PayloadType *pt;
	LpConfig *config = lc->config;

	*ret = NULL;
	snprintf(codeckey, 50, "%s_codec_%i",
			 type == SalAudio ? "audio" : type == SalVideo ? "video" : type == SalApplication ? "screensharing"
																							  : "text",
			 index);
	mime = lp_config_get_string(config, codeckey, "mime", NULL);
	if (mime == NULL || strlen(mime) == 0)
		return FALSE;

	rate = lp_config_get_int(config, codeckey, "rate", 8000);
	fmtp = lp_config_get_string(config, codeckey, "recv_fmtp", NULL);
	channels = lp_config_get_int(config, codeckey, "channels", 0);
	enabled = lp_config_get_int(config, codeckey, "enabled", 1);
	if (!linphone_core_codec_supported(lc, type, mime)) {
		ms_warning("Codec %s/%i read from conf is not supported by mediastreamer2, ignored.", mime, rate);
		return TRUE;
	}
<<<<<<< HEAD
	pt = find_payload(type == SalAudio ? lc->default_audio_codecs : type == SalVideo ? lc->default_video_codecs
																					 : lc->default_text_codecs,
					  mime, rate, channels, fmtp);
	if (!pt) {
		MSList **default_list = (type == SalAudio) ? &lc->default_audio_codecs : type == SalVideo
																					 ? &lc->default_video_codecs
																					 : &lc->default_text_codecs;
=======
	pt = find_payload(type == SalAudio ? lc->default_audio_codecs : type == SalVideo ? lc->default_video_codecs : lc->default_text_codecs ,mime,rate,channels,fmtp);
	if (!pt){
		bctbx_list_t **default_list = (type==SalAudio) ? &lc->default_audio_codecs : type == SalVideo ? &lc->default_video_codecs : &lc->default_text_codecs;
>>>>>>> c8ae2974
		if (type == SalAudio)
			ms_warning("Codec %s/%i/%i read from conf is not in the default list.", mime, rate, channels);
		else if (type == SalVideo)
			ms_warning("Codec %s/%i read from conf is not in the default list.", mime, rate);
		else
<<<<<<< HEAD
			ms_warning("Codec %s read from conf is not in the default list.", mime);
		pt = payload_type_new();
		pt->type = (type == SalAudio)
					   ? PAYLOAD_AUDIO_PACKETIZED
					   : type == SalVideo ? PAYLOAD_VIDEO : type == SalText ? PAYLOAD_TEXT : PAYLOAD_SCREEN;
		pt->mime_type = ortp_strdup(mime);
		pt->clock_rate = rate;
		pt->channels = channels;
		payload_type_set_number(pt, -1); /*dynamic assignment*/
		payload_type_set_recv_fmtp(pt, fmtp);
		*default_list = ms_list_append(*default_list, pt);
	}
	if (enabled)
		pt->flags |= PAYLOAD_TYPE_ENABLED;
	else
		pt->flags &= ~PAYLOAD_TYPE_ENABLED;
	*ret = pt;
=======
			ms_warning("Codec %s read from conf is not in the default list.",mime);
		pt=payload_type_new();
		pt->type=(type==SalAudio) ? PAYLOAD_AUDIO_PACKETIZED : type == SalVideo ? PAYLOAD_VIDEO : PAYLOAD_TEXT;
		pt->mime_type=ortp_strdup(mime);
		pt->clock_rate=rate;
		pt->channels=channels;
		payload_type_set_number(pt,-1); /*dynamic assignment*/
		payload_type_set_recv_fmtp(pt,fmtp);
		*default_list=bctbx_list_append(*default_list, pt);
	}
	if (enabled ) pt->flags|=PAYLOAD_TYPE_ENABLED;
	else pt->flags&=~PAYLOAD_TYPE_ENABLED;
	*ret=pt;
>>>>>>> c8ae2974
	return TRUE;
}

static SalStreamType payload_type_get_stream_type(const PayloadType *pt){
	switch(pt->type){
		case PAYLOAD_AUDIO_PACKETIZED:
		case PAYLOAD_AUDIO_CONTINUOUS:
			return SalAudio;
			break;
		case PAYLOAD_VIDEO:
			return SalVideo;
			break;
		case PAYLOAD_TEXT:
			return SalText;
			break;
		case PAYLOAD_SCREEN:
			return SalApplication;
			break;
	}
	return SalOther;
}

/*this function merges the payload types from the codec default list with the list read from configuration file.
 * If a new codec becomes supported in Liblinphone or if the list from configuration file is empty or incomplete, all the supported codecs are added
 * automatically. This 'l' list is entirely destroyed and rewritten.*/
static bctbx_list_t *add_missing_supported_codecs(LinphoneCore *lc, const bctbx_list_t *default_list, bctbx_list_t *l){
	const bctbx_list_t *elem;
	bctbx_list_t *newlist;
	PayloadType *last_seen = NULL;

	for(elem=default_list; elem!=NULL; elem=elem->next){
		bctbx_list_t *elem2=bctbx_list_find(l,elem->data);
		if (!elem2){
			PayloadType *pt=(PayloadType*)elem->data;
			/*this codec from default list should be inserted in the list, with respect to the default_list order*/

			if (!linphone_core_codec_supported(lc, payload_type_get_stream_type(pt), pt->mime_type)) continue;
			if (!last_seen){
				l=bctbx_list_prepend(l,pt);
			}else{
				const bctbx_list_t *after=bctbx_list_find(l,last_seen);
				l=bctbx_list_insert(l, after->next, pt);
			}
			last_seen = pt;
			ms_message("Supported codec %s/%i fmtp=%s automatically added to codec list.", pt->mime_type,
				   pt->clock_rate, pt->recv_fmtp ? pt->recv_fmtp : "");
		}else{
			last_seen = (PayloadType*)elem2->data;
		}
	}
	newlist=bctbx_list_copy_with_data(l,(void *(*)(void*))payload_type_clone);
	bctbx_list_free(l);
	return newlist;
}

/*
 * This function adds missing codecs, if required by configuration.
 * This 'l' list is entirely destroyed and a new list is returned.
 */
<<<<<<< HEAD
static MSList *handle_missing_codecs(LinphoneCore *lc, const MSList *default_list, MSList *l, MSFormatType ft) {
=======
static bctbx_list_t *handle_missing_codecs(LinphoneCore *lc, const bctbx_list_t *default_list, bctbx_list_t *l, MSFormatType ft){
>>>>>>> c8ae2974
	const char *name = "unknown";
	int add_missing;
	bctbx_list_t *ret;

	switch (ft) {
	case MSAudio:
		name = "add_missing_audio_codecs";
		break;
	case MSVideo:
		name = "add_missing_video_codecs";
		break;
	case MSText:
		name = "add_missing_text_codecs";
		break;
	case MSUnknownMedia:
	default:
		break;
	}
	add_missing = lp_config_get_int(lc->config, "misc", name, 1);
	if (add_missing) {
		ret = add_missing_supported_codecs(lc, default_list, l);
<<<<<<< HEAD
	} else {
		ret = ms_list_copy_with_data(l, (void *(*)(void *))payload_type_clone);
		ms_list_free(l);
=======
	}else{
		ret = bctbx_list_copy_with_data(l,(void *(*)(void*))payload_type_clone);
		bctbx_list_free(l);
>>>>>>> c8ae2974
	}
	return ret;
}

<<<<<<< HEAD
static MSList *codec_append_if_new(MSList *l, PayloadType *pt) {
	MSList *elem;
	for (elem = l; elem != NULL; elem = elem->next) {
		PayloadType *ept = (PayloadType *)elem->data;
		if (pt == ept)
			return l;
	}
	l = ms_list_append(l, pt);
=======
static bctbx_list_t *codec_append_if_new(bctbx_list_t *l, PayloadType *pt){
	bctbx_list_t *elem;
	for (elem=l;elem!=NULL;elem=elem->next){
		PayloadType *ept=(PayloadType*)elem->data;
		if (pt==ept)
			return l;
	}
	l=bctbx_list_append(l,pt);
>>>>>>> c8ae2974
	return l;
}

static void codecs_config_read(LinphoneCore *lc) {
	int i;
	PayloadType *pt;
<<<<<<< HEAD
	MSList *audio_codecs = NULL;
	MSList *video_codecs = NULL;
	MSList *text_codecs = NULL;
=======
	bctbx_list_t *audio_codecs=NULL;
	bctbx_list_t *video_codecs=NULL;
	bctbx_list_t *text_codecs=NULL;
>>>>>>> c8ae2974

	lc->codecs_conf.dyn_pt = 96;
	lc->codecs_conf.telephone_event_pt = lp_config_get_int(lc->config, "misc", "telephone_event_pt", 101);

	for (i = 0; get_codec(lc, SalAudio, i, &pt); i++) {
		if (pt) {
			audio_codecs = codec_append_if_new(audio_codecs, pt);
		}
	}
	audio_codecs = handle_missing_codecs(lc, lc->default_audio_codecs, audio_codecs, MSAudio);

	for (i = 0; get_codec(lc, SalVideo, i, &pt); i++) {
		if (pt) {
			video_codecs = codec_append_if_new(video_codecs, pt);
		}
	}
	video_codecs = handle_missing_codecs(lc, lc->default_video_codecs, video_codecs, MSVideo);

	for (i = 0; get_codec(lc, SalText, i, &pt); i++) {
		if (pt) {
			text_codecs = codec_append_if_new(text_codecs, pt);
		}
	}
	text_codecs = add_missing_supported_codecs(lc, lc->default_text_codecs, text_codecs);

	linphone_core_set_audio_codecs(lc, audio_codecs);
	linphone_core_set_video_codecs(lc, video_codecs);
	linphone_core_set_text_codecs(lc, text_codecs);
	linphone_core_update_allocated_audio_bandwidth(lc);
}

static void build_video_devices_table(LinphoneCore *lc){
	const bctbx_list_t *elem;
	int i;
	int ndev;
	const char **devices;
	if (lc->video_conf.cams)
		ms_free((void *)lc->video_conf.cams);
	/* retrieve all video devices */
	elem=ms_web_cam_manager_get_list(ms_factory_get_web_cam_manager(lc->factory));
	ndev=bctbx_list_size(elem);
	devices=ms_malloc((ndev+1)*sizeof(const char *));
	for (i=0;elem!=NULL;elem=elem->next,i++){
		devices[i]=ms_web_cam_get_string_id((MSWebCam *)elem->data);
	}
	devices[ndev]=NULL;
	lc->video_conf.cams=devices;
}

static void video_config_read(LinphoneCore *lc){
#ifdef VIDEO_ENABLED
	int capture, display, self_view, reuse_source;
	int automatic_video=1;
	const char *str;
	LinphoneVideoPolicy vpol;
	memset(&vpol, 0, sizeof(LinphoneVideoPolicy));
	build_video_devices_table(lc);

	str=lp_config_get_string(lc->config,"video","device",NULL);
	if (str && str[0]==0) str=NULL;
	linphone_core_set_video_device(lc,str);

	linphone_core_set_preferred_video_size_by_name(lc,
		lp_config_get_string(lc->config,"video","size","cif"));

	linphone_core_set_preview_video_size_by_name(lc,
		lp_config_get_string(lc->config,"video","preview_size",NULL));

	linphone_core_set_preferred_framerate(lc,lp_config_get_float(lc->config,"video","framerate",0));

#if defined(ANDROID) || defined(__ios)
	automatic_video=0;
#endif
	capture=lp_config_get_int(lc->config,"video","capture",1);
	display=lp_config_get_int(lc->config,"video","display",1);
	self_view=lp_config_get_int(lc->config,"video","self_view",1);
	reuse_source=lp_config_get_int(lc->config,"video","reuse_source",0);
	vpol.automatically_initiate=lp_config_get_int(lc->config,"video","automatically_initiate",automatic_video);
	vpol.automatically_accept=lp_config_get_int(lc->config,"video","automatically_accept",automatic_video);
	linphone_core_enable_video_capture(lc, capture);
	linphone_core_enable_video_display(lc, display);
	linphone_core_enable_video_preview(lc,lp_config_get_int(lc->config,"video","show_local",0));
	linphone_core_enable_self_view(lc,self_view);
	linphone_core_enable_video_source_reuse(lc, reuse_source);
	linphone_core_set_video_policy(lc,&vpol);
#endif
}

static void read_friends_from_rc(LinphoneCore *lc)
{
	LinphoneFriend *lf = NULL;
	int i;
	for (i = 0; (lf = linphone_friend_new_from_config_file(lc, i)) != NULL; i++) {
		linphone_core_add_friend(lc, lf);
		linphone_friend_unref(lf);
	}
}

static void ui_config_read(LinphoneCore *lc)
{
#ifndef SQLITE_STORAGE_ENABLED
	read_friends_from_rc(lc);
#else
	if (!lc->friends_db) {
		read_friends_from_rc(lc);
	}
#endif

	call_logs_read_from_config_file(lc);
}

/*
static void autoreplier_config_init(LinphoneCore *lc)
{
	autoreplier_config_t *config=&lc->autoreplier_conf;
	config->enabled=lp_config_get_int(lc->config,"autoreplier","enabled",0);
	config->after_seconds=lp_config_get_int(lc->config,"autoreplier","after_seconds",6);
	config->max_users=lp_config_get_int(lc->config,"autoreplier","max_users",1);
	config->max_rec_time=lp_config_get_int(lc->config,"autoreplier","max_rec_time",60);
	config->max_rec_msg=lp_config_get_int(lc->config,"autoreplier","max_rec_msg",10);
	config->message=lp_config_get_string(lc->config,"autoreplier","message",NULL);
}
*/

bool_t linphone_core_tunnel_available(void){
#ifdef TUNNEL_ENABLED
	return TRUE;
#else
	return FALSE;
#endif
}

void linphone_core_enable_adaptive_rate_control(LinphoneCore *lc, bool_t enabled){
	lp_config_set_int(lc->config,"net","adaptive_rate_control",(int)enabled);
}

bool_t linphone_core_adaptive_rate_control_enabled(const LinphoneCore *lc){
	return lp_config_get_int(lc->config,"net","adaptive_rate_control",TRUE);
}

void linphone_core_set_adaptive_rate_algorithm(LinphoneCore *lc, const char* algorithm){
	lp_config_set_string(lc->config,"net","adaptive_rate_algorithm",algorithm);
}

const char * linphone_core_get_adaptive_rate_algorithm(const LinphoneCore *lc){
	return lp_config_get_string(lc->config, "net", "adaptive_rate_algorithm", "Simple");
}

bool_t linphone_core_rtcp_enabled(const LinphoneCore *lc){
	return lp_config_get_int(lc->config,"rtp","rtcp_enabled",TRUE);
}

void linphone_core_set_download_bandwidth(LinphoneCore *lc, int bw){
	lc->net_conf.download_bw=bw;
	linphone_core_update_allocated_audio_bandwidth(lc);
	if (linphone_core_ready(lc)) lp_config_set_int(lc->config,"net","download_bw",bw);
}

void linphone_core_set_upload_bandwidth(LinphoneCore *lc, int bw){
	lc->net_conf.upload_bw=bw;
	linphone_core_update_allocated_audio_bandwidth(lc);
	if (linphone_core_ready(lc)) lp_config_set_int(lc->config,"net","upload_bw",bw);
}

void linphone_core_set_sip_transport_timeout(LinphoneCore *lc, int timeout_ms) {
	sal_set_transport_timeout(lc->sal, timeout_ms);
	if (linphone_core_ready(lc))
		lp_config_set_int(lc->config, "sip", "transport_timeout", timeout_ms);
}

int linphone_core_get_sip_transport_timeout(LinphoneCore *lc) {
	return sal_get_transport_timeout(lc->sal);
}

void linphone_core_set_dns_servers(LinphoneCore *lc, const bctbx_list_t *servers){
	sal_set_dns_servers(lc->sal, servers);
}

void linphone_core_enable_dns_srv(LinphoneCore *lc, bool_t enable) {
	sal_enable_dns_srv(lc->sal, enable);
	if (linphone_core_ready(lc))
		lp_config_set_int(lc->config, "net", "dns_srv_enabled", enable ? 1 : 0);
}

bool_t linphone_core_dns_srv_enabled(const LinphoneCore *lc) {
	return sal_dns_srv_enabled(lc->sal);
}

int linphone_core_get_download_bandwidth(const LinphoneCore *lc){
	return lc->net_conf.download_bw;
}

int linphone_core_get_upload_bandwidth(const LinphoneCore *lc){
	return lc->net_conf.upload_bw;
}
void linphone_core_set_download_ptime(LinphoneCore *lc, int ptime) {
	lp_config_set_int(lc->config,"rtp","download_ptime",ptime);
}

int linphone_core_get_download_ptime(LinphoneCore *lc) {
	return lp_config_get_int(lc->config,"rtp","download_ptime",0);
}

void linphone_core_set_upload_ptime(LinphoneCore *lc, int ptime){
	lp_config_set_int(lc->config,"rtp","upload_ptime",ptime);
}

int linphone_core_get_upload_ptime(LinphoneCore *lc){
	return lp_config_get_int(lc->config,"rtp","upload_ptime",0);
}

const char * linphone_core_get_version(void){
	return liblinphone_version;
}

<<<<<<< HEAD
static void linphone_core_register_payload_type(LinphoneCore *lc, const PayloadType *const_pt, const char *recv_fmtp,
												bool_t enabled) {
	MSList **codec_list = const_pt->type == PAYLOAD_VIDEO ? &lc->default_video_codecs : const_pt->type == PAYLOAD_TEXT
																							? &lc->default_text_codecs
																							: &lc->default_audio_codecs;
	PayloadType *pt = payload_type_clone(const_pt);
	int number = -1;
	payload_type_set_enable(pt, enabled);
	if (recv_fmtp != NULL)
		payload_type_set_recv_fmtp(pt, recv_fmtp);
	/*Set a number to the payload type from the statically defined (RFC3551) profile, if not static, -1 is returned
		and the payload type number will be determined dynamically later, at call time.*/
	payload_type_set_number(
		pt, (number = rtp_profile_find_payload_number(&av_profile, pt->mime_type, pt->clock_rate, pt->channels)));
	ms_message("Codec %s/%i fmtp=[%s] number=%i, enabled=%i) added to the list of possible codecs.", pt->mime_type,
			   pt->clock_rate, pt->recv_fmtp ? pt->recv_fmtp : "", number, (int)payload_type_enabled(pt));
	*codec_list = ms_list_append(*codec_list, pt);
=======
static void linphone_core_register_payload_type(LinphoneCore *lc, const PayloadType *const_pt, const char *recv_fmtp, bool_t enabled){
	bctbx_list_t **codec_list = const_pt->type==PAYLOAD_VIDEO ? &lc->default_video_codecs : const_pt->type==PAYLOAD_TEXT ? &lc->default_text_codecs : &lc->default_audio_codecs;
	PayloadType *pt=payload_type_clone(const_pt);
	int number=-1;
	payload_type_set_enable(pt,enabled);
	if (recv_fmtp!=NULL) payload_type_set_recv_fmtp(pt,recv_fmtp);
	/*Set a number to the payload type from the statically defined (RFC3551) profile, if not static, -1 is returned
		and the payload type number will be determined dynamically later, at call time.*/
	payload_type_set_number(pt,
		(number=rtp_profile_find_payload_number(&av_profile, pt->mime_type, pt->clock_rate, pt->channels))
	);
	ms_message("Codec %s/%i fmtp=[%s] number=%i, enabled=%i) added to the list of possible codecs.", pt->mime_type, pt->clock_rate,
			pt->recv_fmtp ? pt->recv_fmtp : "", number, (int)payload_type_enabled(pt));
	*codec_list=bctbx_list_append(*codec_list,pt);
>>>>>>> c8ae2974
}

static void linphone_core_register_static_payloads(LinphoneCore *lc) {
	RtpProfile *prof = &av_profile;
	int i;
	for (i = 0; i < RTP_PROFILE_MAX_PAYLOADS; ++i) {
		PayloadType *pt = rtp_profile_get_payload(prof, i);
		if (pt) {
#ifndef VIDEO_ENABLED
			if (pt->type == PAYLOAD_VIDEO)
				continue;
#endif
			if (find_payload_type_from_list(
					pt->mime_type, pt->clock_rate,
					pt->type == PAYLOAD_VIDEO || pt->type == PAYLOAD_TEXT ? LINPHONE_FIND_PAYLOAD_IGNORE_CHANNELS
																		  : pt->channels,
					pt->type == PAYLOAD_VIDEO ? lc->default_video_codecs : pt->type == PAYLOAD_TEXT
																			   ? lc->default_text_codecs
																			   : lc->default_audio_codecs) == NULL) {
				linphone_core_register_payload_type(lc, pt, NULL, FALSE);
			}
		}
	}
}

static void linphone_core_free_payload_types(LinphoneCore *lc){
	bctbx_list_free_with_data(lc->default_audio_codecs, (void (*)(void*))payload_type_destroy);
	bctbx_list_free_with_data(lc->default_video_codecs, (void (*)(void*))payload_type_destroy);
	bctbx_list_free_with_data(lc->default_text_codecs, (void (*)(void*))payload_type_destroy);
}

void linphone_core_set_state(LinphoneCore *lc, LinphoneGlobalState gstate, const char *message){
	lc->state=gstate;
	linphone_core_notify_global_state_changed(lc,gstate,message);
}

static void misc_config_read(LinphoneCore *lc) {
	LpConfig *config=lc->config;
	const char *uuid;

	lc->max_call_logs=(unsigned int)lp_config_get_int(config,"misc","history_max_size",30);
	lc->max_calls=lp_config_get_int(config,"misc","max_calls",NB_MAX_CALLS);

	uuid=lp_config_get_string(config,"misc","uuid",NULL);
	if (!uuid){
		char tmp[64];
		sal_create_uuid(lc->sal,tmp,sizeof(tmp));
		lp_config_set_string(config,"misc","uuid",tmp);
	}else if (strcmp(uuid,"0")!=0) /*to allow to disable sip.instance*/
		sal_set_uuid(lc->sal, uuid);

	lc->user_certificates_path=ms_strdup(lp_config_get_string(config,"misc","user_certificates_path","."));
}

void linphone_core_reload_ms_plugins(LinphoneCore *lc, const char *path){
	if (path) ms_factory_set_plugins_dir(lc->factory, path);
	ms_factory_init_plugins(lc->factory);
	codecs_config_read(lc);
}

void screensharing_config_read(LinphoneCore *lc) {
	char screen[64] = {"screensharing"};
	linphone_core_enable_screensharing(lc, (bool_t)lp_config_get_int(lc->config, screen, "enabled", (int)FALSE));
}

static void linphone_core_start(LinphoneCore *lc) {
	linphone_core_add_friend_list(lc, NULL);

	sip_setup_register_all(lc->factory);
	sound_config_read(lc);
	net_config_read(lc);
	rtp_config_read(lc);
	codecs_config_read(lc);
	sip_config_read(lc);
	video_config_read(lc);
	// autoreplier_config_init(&lc->autoreplier_conf);
	lc->presence_model = linphone_presence_model_new_with_activity(LinphonePresenceActivityOnline, NULL);
	misc_config_read(lc);
	ui_config_read(lc);
	screensharing_config_read(lc);
#ifdef TUNNEL_ENABLED
	if (lc->tunnel) {
		linphone_tunnel_configure(lc->tunnel);
	}
#endif


	linphone_core_notify_display_status(lc,_("Ready"));
	lc->auto_net_state_mon=lc->sip_conf.auto_net_state_mon;
	linphone_core_set_state(lc,LinphoneGlobalOn,"Ready");
}

void linphone_configuring_terminated(LinphoneCore *lc, LinphoneConfiguringState state, const char *message) {
	linphone_core_notify_configuring_status(lc, state, message);

	if (state == LinphoneConfiguringSuccessful) {
		if (linphone_core_is_provisioning_transient(lc) == TRUE)
			linphone_core_set_provisioning_uri(lc, NULL);
	}
	if (lc->provisioning_http_listener){
		belle_sip_object_unref(lc->provisioning_http_listener);
		lc->provisioning_http_listener = NULL;
	}
	linphone_core_start(lc);
}


static int linphone_core_serialization_ref = 0;

static void linphone_core_activate_log_serialization_if_needed(void) {
	if (liblinphone_serialize_logs == TRUE) {
		linphone_core_serialization_ref++;
		if (linphone_core_serialization_ref == 1)
			ortp_set_log_thread_id(ortp_thread_self());
	}
}

static void linphone_core_deactivate_log_serialization_if_needed(void) {
	if (liblinphone_serialize_logs == TRUE) {
		--linphone_core_serialization_ref;
		if (linphone_core_serialization_ref == 0)
			ortp_set_log_thread_id(0);
	}
}

static void linphone_core_register_default_codecs(LinphoneCore *lc){
	const char *aac_fmtp162248, *aac_fmtp3244;
	bool_t opus_enabled=TRUE;
	/*default enabled audio codecs, in order of preference*/
#if defined(__arm__) || defined(_M_ARM)
	/*hack for opus, that needs to be disabed by default on ARM single processor, otherwise there is no cpu left for video processing*/
	//if (ms_get_cpu_count()==1) opus_enabled=FALSE;
	if (ms_factory_get_cpu_count(lc->factory)==1) opus_enabled=FALSE;
#endif
	linphone_core_register_payload_type(lc,&payload_type_opus,"useinbandfec=1",opus_enabled);
	linphone_core_register_payload_type(lc,&payload_type_silk_wb,NULL,TRUE);
	linphone_core_register_payload_type(lc,&payload_type_speex_wb,"vbr=on",TRUE);
	linphone_core_register_payload_type(lc,&payload_type_speex_nb,"vbr=on",TRUE);
	linphone_core_register_payload_type(lc,&payload_type_pcmu8000,NULL,TRUE);
	linphone_core_register_payload_type(lc,&payload_type_pcma8000,NULL,TRUE);

	/* Text codecs in order or preference (RED first (more robust), then T140) */
	linphone_core_register_payload_type(lc, &payload_type_t140_red, NULL, TRUE);
	linphone_core_register_payload_type(lc, &payload_type_t140, NULL, TRUE);

	/*other audio codecs, not enabled by default, in order of preference*/
	linphone_core_register_payload_type(lc,&payload_type_gsm,NULL,FALSE);
	linphone_core_register_payload_type(lc,&payload_type_g722,NULL,FALSE);
	linphone_core_register_payload_type(lc,&payload_type_ilbc,"mode=30",FALSE);
	linphone_core_register_payload_type(lc,&payload_type_amr,"octet-align=1",FALSE);
	linphone_core_register_payload_type(lc,&payload_type_amrwb,"octet-align=1",FALSE);
	linphone_core_register_payload_type(lc,&payload_type_g729,"annexb=no",FALSE);
	/* For AAC, we use a config value to determine if we ought to support SBR. Since it is not offically supported
	 * for the mpeg4-generic mime type, setting this flag to 1 will break compatibility with other clients. */
	if( lp_config_get_int(lc->config, "misc", "aac_use_sbr", FALSE) ) {
		ms_message("Using SBR for AAC");
		aac_fmtp162248 = "config=F8EE2000; constantDuration=512; indexDeltaLength=3; indexLength=3; mode=AAC-hbr; profile-level-id=76; sizeLength=13; streamType=5; SBR-enabled=1";
		aac_fmtp3244   = "config=F8E82000; constantDuration=512; indexDeltaLength=3; indexLength=3; mode=AAC-hbr; profile-level-id=76; sizeLength=13; streamType=5; SBR-enabled=1";
	} else {
		aac_fmtp162248 = "config=F8EE2000; constantDuration=512; indexDeltaLength=3; indexLength=3; mode=AAC-hbr; profile-level-id=76; sizeLength=13; streamType=5";
		aac_fmtp3244   = "config=F8E82000; constantDuration=512; indexDeltaLength=3; indexLength=3; mode=AAC-hbr; profile-level-id=76; sizeLength=13; streamType=5";
	}
	linphone_core_register_payload_type(lc,&payload_type_aaceld_16k,aac_fmtp162248,FALSE);
	linphone_core_register_payload_type(lc,&payload_type_aaceld_22k,aac_fmtp162248,FALSE);
	linphone_core_register_payload_type(lc,&payload_type_aaceld_32k,aac_fmtp3244,FALSE);
	linphone_core_register_payload_type(lc,&payload_type_aaceld_44k,aac_fmtp3244,FALSE);
	linphone_core_register_payload_type(lc,&payload_type_aaceld_48k,aac_fmtp162248,FALSE);
	linphone_core_register_payload_type(lc,&payload_type_isac,NULL,FALSE);
	linphone_core_register_payload_type(lc,&payload_type_speex_uwb,"vbr=on",FALSE);
	linphone_core_register_payload_type(lc,&payload_type_silk_nb,NULL,FALSE);
	linphone_core_register_payload_type(lc,&payload_type_silk_mb,NULL,FALSE);
	linphone_core_register_payload_type(lc,&payload_type_silk_swb,NULL,FALSE);
	linphone_core_register_payload_type(lc,&payload_type_g726_16,NULL,FALSE);
	linphone_core_register_payload_type(lc,&payload_type_g726_24,NULL,FALSE);
	linphone_core_register_payload_type(lc,&payload_type_g726_32,NULL,FALSE);
	linphone_core_register_payload_type(lc,&payload_type_g726_40,NULL,FALSE);
	linphone_core_register_payload_type(lc,&payload_type_aal2_g726_16,NULL,FALSE);
	linphone_core_register_payload_type(lc,&payload_type_aal2_g726_24,NULL,FALSE);
	linphone_core_register_payload_type(lc,&payload_type_aal2_g726_32,NULL,FALSE);
	linphone_core_register_payload_type(lc,&payload_type_aal2_g726_40,NULL,FALSE);
	linphone_core_register_payload_type(lc,&payload_type_codec2,NULL,FALSE);
	linphone_core_register_payload_type(lc,&payload_type_bv16,NULL,FALSE);


#ifdef VIDEO_ENABLED
	/*default enabled video codecs, in order of preference*/
	linphone_core_register_payload_type(lc,&payload_type_vp8,NULL,TRUE);
	linphone_core_register_payload_type(lc,&payload_type_h264,"profile-level-id=42801F",TRUE);
	linphone_core_register_payload_type(lc,&payload_type_mp4v,"profile-level-id=3",TRUE);
	linphone_core_register_payload_type(lc,&payload_type_h263_1998,"CIF=1;QCIF=1",FALSE);
	linphone_core_register_payload_type(lc,&payload_type_h263,NULL,FALSE);
#endif
	/*register all static payload types declared in av_profile of oRTP, if not already declared above*/
	linphone_core_register_static_payloads(lc);
}

static void linphone_core_internal_notify_received(LinphoneCore *lc, LinphoneEvent *lev, const char *notified_event, const LinphoneContent *body) {
	if (strcmp(notified_event, "Presence") == 0) {
		const bctbx_list_t* friendLists = linphone_core_get_friends_lists(lc);
		while( friendLists != NULL ){
			LinphoneFriendList* list = friendLists->data;
			ms_message("notify presence for list %p", list);
			linphone_friend_list_notify_presence_received(list, lev, body);
			friendLists = friendLists->next;
		}
	}
}

static void linphone_core_internal_subscription_state_changed(LinphoneCore *lc, LinphoneEvent *lev, LinphoneSubscriptionState state) {
	if (strcasecmp(linphone_event_get_name(lev), "Presence") == 0) {
		linphone_friend_list_subscription_state_changed(lc, lev, state);
	}
}

static void linphone_core_init(LinphoneCore *lc, const LinphoneCoreVTable *vtable, LpConfig *config, void *userdata) {
	const char *remote_provisioning_uri = NULL;
	LinphoneCoreVTable *local_vtable = linphone_core_v_table_new();
	LinphoneCoreVTable *internal_vtable = linphone_core_v_table_new();

	ms_message("Initializing LinphoneCore %s", linphone_core_get_version());

	lc->config = lp_config_ref(config);
	lc->data = userdata;
	lc->ringstream_autorelease = TRUE;

	linphone_task_list_init(&lc->hooks);

	internal_vtable->notify_received = linphone_core_internal_notify_received;
	internal_vtable->subscription_state_changed = linphone_core_internal_subscription_state_changed;
	_linphone_core_add_listener(lc, internal_vtable, TRUE, TRUE);
	memcpy(local_vtable,vtable,sizeof(LinphoneCoreVTable));
	_linphone_core_add_listener(lc, local_vtable, TRUE, FALSE);

	linphone_core_set_state(lc,LinphoneGlobalStartup,"Starting up");
	ortp_init();
	linphone_core_activate_log_serialization_if_needed();

	lc->factory = ms_factory_new_with_voip();
	linphone_core_register_default_codecs(lc);
	linphone_core_register_offer_answer_providers(lc);
	/* Get the mediastreamer2 event queue */
	/* This allows to run event's callback in linphone_core_iterate() */
	lc->msevq = ms_factory_create_event_queue(lc->factory);

	lc->sal = sal_init(lc->factory);
	sal_set_http_proxy_host(lc->sal, linphone_core_get_http_proxy_host(lc));
	sal_set_http_proxy_port(lc->sal, linphone_core_get_http_proxy_port(lc));

	sal_set_user_pointer(lc->sal,lc);
	sal_set_callbacks(lc->sal,&linphone_sal_callbacks);

#ifdef TUNNEL_ENABLED
	lc->tunnel=linphone_core_tunnel_new(lc);
#endif

	lc->network_last_check = 0;
	lc->network_last_status = FALSE;

	/* Create the http provider in dual stack mode (ipv4 and ipv6.
	 * If this creates problem, we may need to implement parallel ipv6/ ipv4 http requests in belle-sip.
	 */
	lc->http_provider = belle_sip_stack_create_http_provider(sal_get_belle_sip_stack(lc->sal), "::0");
	lc->http_crypto_config = belle_tls_crypto_config_new();
	belle_http_provider_set_tls_crypto_config(lc->http_provider, lc->http_crypto_config);

	certificates_config_read(lc);

	lc->ringtoneplayer = linphone_ringtoneplayer_new();

#ifdef SQLITE_STORAGE_ENABLED
	sqlite3_bctbx_vfs_register(0);
#endif
	
	lc->vcard_context = linphone_vcard_context_new();
	
	remote_provisioning_uri = linphone_core_get_provisioning_uri(lc);
	if (remote_provisioning_uri == NULL) {
		linphone_configuring_terminated(lc, LinphoneConfiguringSkipped, NULL);
	} // else linphone_core_start will be called after the remote provisioning (see linphone_core_iterate)
}

LinphoneCore *linphone_core_new(const LinphoneCoreVTable *vtable,
						const char *config_path, const char *factory_config_path, void * userdata)
{
	LinphoneCore *lc;
	LpConfig *config = lp_config_new_with_factory(config_path, factory_config_path);
	lc=linphone_core_new_with_config(vtable, config, userdata);
	lp_config_unref(config);
	return lc;
}

LinphoneCore *linphone_core_new_with_config(const LinphoneCoreVTable *vtable, struct _LpConfig *config, void *userdata)
{
	LinphoneCore *core = ms_new0(LinphoneCore, 1);
	linphone_core_init(core, vtable, config, userdata);
	return core;
}

const bctbx_list_t *linphone_core_get_audio_codecs(const LinphoneCore *lc)
{
	return lc->codecs_conf.audio_codecs;
}

const bctbx_list_t *linphone_core_get_video_codecs(const LinphoneCore *lc)
{
	return lc->codecs_conf.video_codecs;
}

const bctbx_list_t *linphone_core_get_text_codecs(const LinphoneCore *lc)
{
	return lc->codecs_conf.text_codecs;
}

bool_t linphone_core_codec_enabled(const MSList *codecs) {
	const MSList *it;

	for (it = codecs; it != NULL; it = it->next) {
		PayloadType *pt = (PayloadType *)it->data;
		if (payload_type_enabled(pt))
			return TRUE;
	}
	return FALSE;
}

int linphone_core_set_primary_contact(LinphoneCore *lc, const char *contact)
{
	LinphoneAddress *ctt;

	if( lc->sip_conf.contact != NULL && strcmp(lc->sip_conf.contact, contact) == 0){
		/* changing for the same contact: no need to do anything */
		return 0;
	}

	if ((ctt=linphone_address_new(contact))==0) {
		ms_error("Bad contact url: %s",contact);
		return -1;
	}

	if (lc->sip_conf.contact!=NULL) ms_free(lc->sip_conf.contact);
	lc->sip_conf.contact=ms_strdup(contact);
	lp_config_set_string(lc->config, "sip", "contact", lc->sip_conf.contact);

	/* clean the guessed contact, we have to regenerate it */
	if (lc->sip_conf.guessed_contact!=NULL){
		ms_free(lc->sip_conf.guessed_contact);
		lc->sip_conf.guessed_contact=NULL;
	}
	linphone_address_destroy(ctt);
	return 0;
}


static void update_primary_contact(LinphoneCore *lc){
	char *guessed=NULL;
	char tmp[LINPHONE_IPADDR_SIZE];

	LinphoneAddress *url;
	if (lc->sip_conf.guessed_contact!=NULL){
		ms_free(lc->sip_conf.guessed_contact);
		lc->sip_conf.guessed_contact=NULL;
	}
	url=linphone_address_new(lc->sip_conf.contact);
	if (!url){
		ms_error("Could not parse identity contact !");
		url=linphone_address_new("sip:unknown@unkwownhost");
	}
	linphone_core_get_local_ip(lc, AF_UNSPEC, NULL, tmp);
	if (strcmp(tmp,"127.0.0.1")==0 || strcmp(tmp,"::1")==0 ){
		ms_warning("Local loopback network only !");
		lc->sip_conf.loopback_only=TRUE;
	}else lc->sip_conf.loopback_only=FALSE;
	linphone_address_set_domain(url,tmp);
	linphone_address_set_port(url,linphone_core_get_sip_port(lc));
	guessed=linphone_address_as_string(url);
	lc->sip_conf.guessed_contact=guessed;
	linphone_address_destroy(url);
}

const char *linphone_core_get_primary_contact(LinphoneCore *lc){
	char *identity;

	if (lc->sip_conf.guess_hostname){
		if (lc->sip_conf.guessed_contact==NULL || lc->sip_conf.loopback_only){
			update_primary_contact(lc);
		}
		identity=lc->sip_conf.guessed_contact;
	}else{
		identity=lc->sip_conf.contact;
	}
	return identity;
}

void linphone_core_set_guess_hostname(LinphoneCore *lc, bool_t val){
	lc->sip_conf.guess_hostname=val;
}

bool_t linphone_core_get_guess_hostname(LinphoneCore *lc){
	return lc->sip_conf.guess_hostname;
}

void linphone_core_enable_lime(LinphoneCore *lc, LinphoneLimeState val){
	if (linphone_core_ready(lc)){
		lp_config_set_int(lc->config,"sip","lime",val);
	}
}

bool_t linphone_core_lime_available(const LinphoneCore *lc){
	return lime_is_available();
}

LinphoneLimeState linphone_core_lime_enabled(const LinphoneCore *lc){
	return linphone_core_lime_available(lc) ? lp_config_get_int(lc->config,"sip", "lime", LinphoneLimeDisabled) : LinphoneLimeDisabled;
}

LinphoneLimeState linphone_core_lime_for_file_sharing_enabled(const LinphoneCore *lc){
	LinphoneLimeState s = linphone_core_lime_enabled(lc);
	if (s != LinphoneLimeDisabled) {
		s = lp_config_get_int(lc->config,"sip", "lime_for_file_sharing", LinphoneLimeMandatory);
	}
	return s;
}

LinphoneAddress *linphone_core_get_primary_contact_parsed(LinphoneCore *lc){
	return linphone_address_new(linphone_core_get_primary_contact(lc));
}

/**
 * Sets the list of audio codecs.
 * @param[in] lc The LinphoneCore object
 * @param[in] codecs \mslist{PayloadType}
 * @return 0
 *
 * @ingroup media_parameters
 * The list is taken by the LinphoneCore thus the application should not free it.
 * This list is made of struct PayloadType describing the codec parameters.
**/
int linphone_core_set_audio_codecs(LinphoneCore *lc, bctbx_list_t *codecs){
	if (lc->codecs_conf.audio_codecs!=NULL) bctbx_list_free(lc->codecs_conf.audio_codecs);
	lc->codecs_conf.audio_codecs=codecs;
	_linphone_core_codec_config_write(lc);
	linphone_core_update_allocated_audio_bandwidth(lc);
	return 0;
}

/**
 * Sets the list of video codecs.
 * @param[in] lc The LinphoneCore object
 * @param[in] codecs \mslist{PayloadType}
 * @return 0
 *
 * @ingroup media_parameters
 * The list is taken by the LinphoneCore thus the application should not free it.
 * This list is made of struct PayloadType describing the codec parameters.
**/
int linphone_core_set_video_codecs(LinphoneCore *lc, bctbx_list_t *codecs){
	if (lc->codecs_conf.video_codecs!=NULL) bctbx_list_free(lc->codecs_conf.video_codecs);
	lc->codecs_conf.video_codecs=codecs;
	_linphone_core_codec_config_write(lc);
	return 0;
}

int linphone_core_set_text_codecs(LinphoneCore *lc, bctbx_list_t *codecs) {
	if (lc->codecs_conf.text_codecs != NULL)
		bctbx_list_free(lc->codecs_conf.text_codecs);

	lc->codecs_conf.text_codecs = codecs;
	_linphone_core_codec_config_write(lc);
	return 0;
}

/**
 * Enable RFC3389 generic confort noise algorithm (CN payload type).
 * It is disabled by default, because this algorithm is only relevant for legacy codecs (PCMU, PCMA, G722).
 * @param lc the LinphoneCore
 * @param enabled TRUE if enabled, FALSE otherwise.
**/
void linphone_core_enable_generic_confort_noise(LinphoneCore *lc, bool_t enabled){
	lp_config_set_int(lc->config, "misc", "use_cn", enabled);
}

/**
 * Returns enablement of RFC3389 generic confort noise algorithm.
 * @param lc the LinphoneCore
 * @return TRUE or FALSE.
**/
bool_t linphone_core_generic_confort_noise_enabled(const LinphoneCore *lc){
	return lp_config_get_int(lc->config, "misc", "use_cn", FALSE);
}

const bctbx_list_t* linphone_core_get_friend_list(const LinphoneCore *lc) {
	bctbx_list_t *lists = lc->friends_lists;
	if (lists) {
		LinphoneFriendList *list = (LinphoneFriendList *)lists->data;
		if (list) {
			return list->friends;
		}
	}
	return NULL;
}

const bctbx_list_t* linphone_core_get_friends_lists(const LinphoneCore *lc) {
	return lc->friends_lists;
}

LinphoneFriendList* linphone_core_get_default_friend_list(const LinphoneCore *lc) {
	if (lc && lc->friends_lists) {
		return (LinphoneFriendList *)lc->friends_lists->data;
	}
	return NULL;
}

void linphone_core_remove_friend_list(LinphoneCore *lc, LinphoneFriendList *list) {
	bctbx_list_t *elem = bctbx_list_find(lc->friends_lists, list);
	if (elem == NULL) return;
#ifdef SQLITE_STORAGE_ENABLED
	linphone_core_remove_friends_list_from_db(lc, list);
#endif
	linphone_core_notify_friend_list_removed(lc, list);
	list->lc = NULL;
	linphone_friend_list_unref(list);
	lc->friends_lists = bctbx_list_remove_link(lc->friends_lists, elem);
}

void linphone_core_add_friend_list(LinphoneCore *lc, LinphoneFriendList *list) {
	if (list) {
		if (!list->lc) {
			list->lc = lc;
		}
		lc->friends_lists = bctbx_list_append(lc->friends_lists, linphone_friend_list_ref(list));
#ifdef SQLITE_STORAGE_ENABLED
		linphone_core_store_friends_list_in_db(lc, list);
#endif
		linphone_core_notify_friend_list_created(lc, list);
	} else {
		const char *rls_uri = lp_config_get_string(lc->config, "sip", "rls_uri", NULL);
		list = linphone_core_create_friend_list(lc);
		linphone_friend_list_set_display_name(list, "_default");
		if (rls_uri && lp_config_get_int(lc->config, "sip", "use_rls_presence", 0)) {
			linphone_friend_list_set_rls_uri(list, rls_uri);
		}
		lc->friends_lists = bctbx_list_append(lc->friends_lists, linphone_friend_list_ref(list));
		linphone_friend_list_unref(list);
	}
}

void linphone_core_enable_audio_adaptive_jittcomp(LinphoneCore* lc, bool_t val)
{
	lc->rtp_conf.audio_adaptive_jitt_comp_enabled = val;
}

bool_t linphone_core_audio_adaptive_jittcomp_enabled(LinphoneCore* lc)
{
	return lc->rtp_conf.audio_adaptive_jitt_comp_enabled;
}

/**
 * Returns the nominal audio jitter buffer size in milliseconds.
 *
 * @ingroup media_parameters
**/
int linphone_core_get_audio_jittcomp(LinphoneCore *lc)
{
	return lc->rtp_conf.audio_jitt_comp;
}

void linphone_core_enable_video_adaptive_jittcomp(LinphoneCore* lc, bool_t val)
{
	lc->rtp_conf.video_adaptive_jitt_comp_enabled = val;
}

bool_t linphone_core_video_adaptive_jittcomp_enabled(LinphoneCore* lc)
{
	return lc->rtp_conf.video_adaptive_jitt_comp_enabled;
}

/**
 * Returns the nominal video jitter buffer size in milliseconds.
 *
 * @ingroup media_parameters
**/
int linphone_core_get_video_jittcomp(LinphoneCore *lc)
{
	return lc->rtp_conf.video_jitt_comp;
}

/**
 * Returns the UDP port used for audio streaming.
 *
 * @ingroup network_parameters
**/
int linphone_core_get_audio_port(const LinphoneCore *lc)
{
	return lc->rtp_conf.audio_rtp_min_port;
}

/**
 * Get the audio port range from which is randomly chosen the UDP port used for audio streaming.
 *
 * @ingroup network_parameters
 */
void linphone_core_get_audio_port_range(const LinphoneCore *lc, int *min_port, int *max_port)
{
	*min_port = lc->rtp_conf.audio_rtp_min_port;
	*max_port = lc->rtp_conf.audio_rtp_max_port;
}

/**
 * Returns the UDP port used for video streaming.
 *
 * @ingroup network_parameters
**/
int linphone_core_get_video_port(const LinphoneCore *lc){
	return lc->rtp_conf.video_rtp_min_port;
}

/**
 * Get the video port range from which is randomly chosen the UDP port used for video streaming.
 *
 * @ingroup network_parameters
 */
void linphone_core_get_video_port_range(const LinphoneCore *lc, int *min_port, int *max_port)
{
	*min_port = lc->rtp_conf.video_rtp_min_port;
	*max_port = lc->rtp_conf.video_rtp_max_port;
}

/**
 * Returns the UDP port used for text streaming.
 *
 * @ingroup network_parameters
**/
int linphone_core_get_text_port(const LinphoneCore *lc) {
	return lc->rtp_conf.text_rtp_min_port;
}

/**
 * Get the video port range from which is randomly chosen the UDP port used for text streaming.
 *
 * @ingroup network_parameters
 */
void linphone_core_get_text_port_range(const LinphoneCore *lc, int *min_port, int *max_port) {
	*min_port = lc->rtp_conf.text_rtp_min_port;
	*max_port = lc->rtp_conf.text_rtp_max_port;
}

/**
 * Returns the TCP port used for screen sharing.
 *
 * @ingroup network_parameters
**/
int linphone_core_get_screensharing_port(const LinphoneCore *lc) {
	return lc->tcp_conf.screensharing_tcp_min_port;
}

/**
 * Get the screensharing port range from which is randomly chosen the TCP port used for screen sharing.
 *
 * @ingroup network_parameters
 */
void linphone_core_get_screensharing_port_range(const LinphoneCore *lc, int *min_port, int *max_port) {
	*min_port = lc->tcp_conf.screensharing_tcp_min_port;
	*max_port = lc->tcp_conf.screensharing_tcp_max_port;
}

/**
 * Returns the value in seconds of the no-rtp timeout.
 *
 * @ingroup media_parameters
 * When no RTP or RTCP packets have been received for a while
 * LinphoneCore will consider the call is broken (remote end crashed or
 * disconnected from the network), and thus will terminate the call.
 * The no-rtp timeout is the duration above which the call is considered broken.
**/
int linphone_core_get_nortp_timeout(const LinphoneCore *lc){
	return lc->rtp_conf.nortp_timeout;
}

bool_t linphone_core_get_rtp_no_xmit_on_audio_mute(const LinphoneCore *lc){
	return lc->rtp_conf.rtp_no_xmit_on_audio_mute;
}

static void apply_jitter_value(LinphoneCore *lc, int value, MSFormatType stype){
	LinphoneCall *call;
	bctbx_list_t *it;
	for (it=lc->calls;it!=NULL;it=it->next){
		MediaStream *ms;
		call=(LinphoneCall*)it->data;
		ms = stype==MSAudio ? (MediaStream*)call->audiostream : (MediaStream*)call->videostream;
		if (ms){
			RtpSession *s=ms->sessions.rtp_session;
			if (s){
				if (value>0){
					ms_message("Jitter buffer size set to [%i] ms on call [%p]",value,call);
					rtp_session_set_jitter_compensation(s,value);
					rtp_session_enable_jitter_buffer(s,TRUE);
				}else if (value==0){
					ms_warning("Jitter buffer is disabled per application request on call [%p]",call);
					rtp_session_enable_jitter_buffer(s,FALSE);
				}
			}
		}
	}
}

void linphone_core_set_audio_jittcomp(LinphoneCore *lc, int milliseconds)
{
	lc->rtp_conf.audio_jitt_comp=milliseconds;
	apply_jitter_value(lc, milliseconds, MSAudio);
}

void linphone_core_set_video_jittcomp(LinphoneCore *lc, int milliseconds)
{
	lc->rtp_conf.video_jitt_comp=milliseconds;
	apply_jitter_value(lc, milliseconds, MSVideo);
}

void linphone_core_set_rtp_no_xmit_on_audio_mute(LinphoneCore *lc,bool_t rtp_no_xmit_on_audio_mute){
	lc->rtp_conf.rtp_no_xmit_on_audio_mute=rtp_no_xmit_on_audio_mute;
}

/**
 * Sets the UDP port used for audio streaming.
 * A value if -1 will request the system to allocate the local port randomly.
 * This is recommended in order to avoid firewall warnings.
 *
 * @ingroup network_parameters
**/
void linphone_core_set_audio_port(LinphoneCore *lc, int port)
{
	lc->rtp_conf.audio_rtp_min_port=lc->rtp_conf.audio_rtp_max_port=port;
}

/**
 * Sets the UDP port range from which to randomly select the port used for audio streaming.
 * @ingroup media_parameters
 */
void linphone_core_set_audio_port_range(LinphoneCore *lc, int min_port, int max_port)
{
	lc->rtp_conf.audio_rtp_min_port=min_port;
	lc->rtp_conf.audio_rtp_max_port=max_port;
}

/**
 * Sets the UDP port used for video streaming.
 * A value if -1 will request the system to allocate the local port randomly.
 * This is recommended in order to avoid firewall warnings.
 *
 * @ingroup network_parameters
**/
void linphone_core_set_video_port(LinphoneCore *lc, int port){
	lc->rtp_conf.video_rtp_min_port=lc->rtp_conf.video_rtp_max_port=port;
}

/**
 * Sets the UDP port range from which to randomly select the port used for video streaming.
 * @ingroup media_parameters
 */
void linphone_core_set_video_port_range(LinphoneCore *lc, int min_port, int max_port)
{
	lc->rtp_conf.video_rtp_min_port=min_port;
	lc->rtp_conf.video_rtp_max_port=max_port;
}

/**
 * Sets the UDP port used for text streaming.
 * A value if -1 will request the system to allocate the local port randomly.
 * This is recommended in order to avoid firewall warnings.
 *
 * @ingroup network_parameters
**/
void linphone_core_set_text_port(LinphoneCore *lc, int port) {
	lc->rtp_conf.text_rtp_min_port = lc->rtp_conf.text_rtp_max_port = port;
}

/**
 * Sets the UDP port range from which to randomly select the port used for text streaming.
 * @ingroup media_parameters
 */
void linphone_core_set_text_port_range(LinphoneCore *lc, int min_port, int max_port) {
	lc->rtp_conf.text_rtp_min_port = min_port;
	lc->rtp_conf.text_rtp_max_port = max_port;
}

/**
 * Sets the TCP port used for screen sharing.
 * A value if -1 will request the system to allocate the local port randomly.
 * This is recommended in order to avoid firewall warnings.
 *
 * @ingroup network_parameters
**/
void linphone_core_set_screensharing_port(LinphoneCore *lc, int port) {
	lc->tcp_conf.screensharing_tcp_min_port = lc->tcp_conf.screensharing_tcp_max_port = port;
}

/**
 * Sets the TCP port range from which to randomly select the port used for screen sharing.
 * @ingroup media_parameters
 */
void linphone_core_set_screensharing_port_range(LinphoneCore *lc, int min_port, int max_port) {
	lc->tcp_conf.screensharing_tcp_min_port = min_port;
	lc->tcp_conf.screensharing_tcp_max_port = max_port;
}

/**
 * Sets the no-rtp timeout value in seconds.
 *
 * @ingroup media_parameters
 * See linphone_core_get_nortp_timeout() for details.
**/
void linphone_core_set_nortp_timeout(LinphoneCore *lc, int nortp_timeout){
	lc->rtp_conf.nortp_timeout=nortp_timeout;
}

/**
 * Indicates whether SIP INFO is used for sending digits.
 *
 * @ingroup media_parameters
**/
bool_t linphone_core_get_use_info_for_dtmf(LinphoneCore *lc)
{
	return lp_config_get_int(lc->config, "sip", "use_info", 0);
}

/**
 * Sets whether SIP INFO is to be used for sending digits.
 *
 * @ingroup media_parameters
**/
void linphone_core_set_use_info_for_dtmf(LinphoneCore *lc,bool_t use_info)
{
	if (linphone_core_ready(lc)) {
		lp_config_set_int(lc->config, "sip", "use_info", use_info);
	}
}

/**
 * Indicates whether RFC2833 is used for sending digits.
 *
 * @ingroup media_parameters
**/
bool_t linphone_core_get_use_rfc2833_for_dtmf(LinphoneCore *lc)
{
	return lp_config_get_int(lc->config, "sip", "use_rfc2833", 1);
}

/**
 * Sets whether RFC2833 is to be used for sending digits.
 *
 * @ingroup media_parameters
**/
void linphone_core_set_use_rfc2833_for_dtmf(LinphoneCore *lc,bool_t use_rfc2833)
{
	if (linphone_core_ready(lc)) {
		lp_config_set_int(lc->config, "sip", "use_rfc2833", use_rfc2833);
	}
}

/**
 * Returns the UDP port used by SIP.
 *
 * @deprecated use linphone_core_get_sip_transports() instead.
 * @ingroup network_parameters
**/
int linphone_core_get_sip_port(LinphoneCore *lc){
	LCSipTransports tr;
	linphone_core_get_sip_transports_used(lc,&tr);
	return tr.udp_port>0 ? tr.udp_port : (tr.tcp_port > 0 ? tr.tcp_port : tr.tls_port);
}

static char _ua_name[64]="Linphone";
static char _ua_version[64]=LIBLINPHONE_VERSION;

/**
 * Sets the user agent string used in SIP messages.
 *
 * @ingroup misc
**/
void linphone_core_set_user_agent(LinphoneCore *lc, const char *name, const char *ver){
	char ua_string[256];
	snprintf(ua_string, sizeof(ua_string) - 1, "%s/%s", name?name:"", ver?ver:"");
	if (lc->sal) {
		sal_set_user_agent(lc->sal, ua_string);
		sal_append_stack_string_to_user_agent(lc->sal);
	}
}
const char *linphone_core_get_user_agent(LinphoneCore *lc){
	return sal_get_user_agent(lc->sal);
}

const char *linphone_core_get_user_agent_name(void){
	return _ua_name;
}

const char *linphone_core_get_user_agent_version(void){
	return _ua_version;
}

static void transport_error(LinphoneCore *lc, const char* transport, int port){
	char *msg=ortp_strdup_printf("Could not start %s transport on port %i, maybe this port is already used.",transport,port);
	ms_warning("%s",msg);
	linphone_core_notify_display_warning(lc,msg);
	ms_free(msg);
}

static bool_t transports_unchanged(const LCSipTransports * tr1, const LCSipTransports * tr2){
	return
		tr2->udp_port==tr1->udp_port &&
		tr2->tcp_port==tr1->tcp_port &&
		tr2->dtls_port==tr1->dtls_port &&
		tr2->tls_port==tr1->tls_port;
}

int _linphone_core_apply_transports(LinphoneCore *lc){
	Sal *sal=lc->sal;
	const char *anyaddr;
	LCSipTransports *tr=&lc->sip_conf.transports;
	const char* listening_address;
	/*first of all invalidate all current registrations so that we can register again with new transports*/
	__linphone_core_invalidate_registers(lc);

	if (lc->sip_conf.ipv6_enabled)
		anyaddr="::0";
	else
		anyaddr="0.0.0.0";

	sal_unlisten_ports(sal);

	listening_address = lp_config_get_string(lc->config,"sip","bind_address",anyaddr);
	if (linphone_core_get_http_proxy_host(lc)) {
		sal_set_http_proxy_host(sal, linphone_core_get_http_proxy_host(lc));
		sal_set_http_proxy_port(sal,linphone_core_get_http_proxy_port(lc));
	}
	if (lc->tunnel && linphone_tunnel_sip_enabled(lc->tunnel) && linphone_tunnel_get_activated(lc->tunnel)){
		if (sal_listen_port(sal,anyaddr,tr->udp_port,SalTransportUDP,TRUE)!=0){
			transport_error(lc,"udp+tunnel",tr->udp_port);
		}
	}else{
		if (tr->udp_port!=0){
			if (sal_listen_port(sal,listening_address,tr->udp_port,SalTransportUDP,FALSE)!=0){
				transport_error(lc,"udp",tr->udp_port);
			}
		}
		if (tr->tcp_port!=0){
			if (sal_listen_port (sal,listening_address,tr->tcp_port,SalTransportTCP,FALSE)!=0){
				transport_error(lc,"tcp",tr->tcp_port);
			}
		}
		if (linphone_core_sip_transport_supported(lc,LinphoneTransportTls)){
			if (tr->tls_port!=0){
				if (sal_listen_port (sal,listening_address,tr->tls_port,SalTransportTLS,FALSE)!=0){
					transport_error(lc,"tls",tr->tls_port);
				}
			}
		}
	}
	return 0;
}

/**
 * Returns TRUE if given transport type is supported by the library, FALSE otherwise.
**/
bool_t linphone_core_sip_transport_supported(const LinphoneCore *lc, LinphoneTransportType tp){
	return sal_transport_available(lc->sal,(SalTransport)tp);
}

/**
 * Sets the ports to be used for each of transport (UDP or TCP)
 *
 * A zero value port for a given transport means the transport
 * is not used. A value of LC_SIP_TRANSPORT_RANDOM (-1) means the port is to be choosen randomly by the system.
 *
 * @ingroup network_parameters
**/
int linphone_core_set_sip_transports(LinphoneCore *lc, const LCSipTransports * tr_config /*config to be saved*/){
	LCSipTransports tr=*tr_config;

	if (lp_config_get_int(lc->config,"sip","sip_random_port",0)==1) {
		/*legacy random mode*/
		if (tr.udp_port>0){
			tr.udp_port=LC_SIP_TRANSPORT_RANDOM;
		}
		if (tr.tcp_port>0){
			tr.tcp_port=LC_SIP_TRANSPORT_RANDOM;
		}
		if (tr.tls_port>0){
			tr.tls_port=LC_SIP_TRANSPORT_RANDOM;
		}
	}

	if (tr.udp_port==0 && tr.tcp_port==0 && tr.tls_port==0){
		tr.udp_port=5060;
	}

	if (transports_unchanged(&tr,&lc->sip_conf.transports))
		return 0;
	memcpy(&lc->sip_conf.transports,&tr,sizeof(tr));

	if (linphone_core_ready(lc)){
		lp_config_set_int(lc->config,"sip","sip_port",tr_config->udp_port);
		lp_config_set_int(lc->config,"sip","sip_tcp_port",tr_config->tcp_port);
		lp_config_set_int(lc->config,"sip","sip_tls_port",tr_config->tls_port);
	}

	if (lc->sal==NULL) return 0;
	return _linphone_core_apply_transports(lc);
}

/**
 * Retrieves the port configuration used for each transport (udp, tcp, tls).
 * A zero value port for a given transport means the transport
 * is not used. A value of LC_SIP_TRANSPORT_RANDOM (-1) means the port is to be chosen randomly by the system.
 * @ingroup network_parameters
**/
int linphone_core_get_sip_transports(LinphoneCore *lc, LCSipTransports *tr){
	memcpy(tr,&lc->sip_conf.transports,sizeof(*tr));
	return 0;
}

/**
 * Retrieves the real port number assigned for each sip transport (udp, tcp, tls).
 * A zero value means that the transport is not activated.
 * If LC_SIP_TRANSPORT_RANDOM was passed to linphone_core_set_sip_transports(), the random port choosed by the system is returned.
 * @ingroup network_parameters
 * @param lc the LinphoneCore
 * @param tr a LCSipTransports structure.
**/
void linphone_core_get_sip_transports_used(LinphoneCore *lc, LCSipTransports *tr){
	tr->udp_port=sal_get_listening_port(lc->sal,SalTransportUDP);
	tr->tcp_port=sal_get_listening_port(lc->sal,SalTransportTCP);
	tr->tls_port=sal_get_listening_port(lc->sal,SalTransportTLS);
}
/**
 * Sets the UDP port to be used by SIP.
 *
 * @deprecated use linphone_core_set_sip_transports() instead.
 * @ingroup network_parameters
**/
void linphone_core_set_sip_port(LinphoneCore *lc,int port)
{
	LCSipTransports tr;
	memset(&tr,0,sizeof(tr));
	tr.udp_port=port;
	linphone_core_set_sip_transports (lc,&tr);
}

/**
 * Returns TRUE if IPv6 is enabled.
 *
 * @ingroup network_parameters
 * See linphone_core_enable_ipv6() for more details on how IPv6 is supported in liblinphone.
**/
bool_t linphone_core_ipv6_enabled(LinphoneCore *lc){
	return lc->sip_conf.ipv6_enabled;
}

/**
 * Turns IPv6 support on or off.
 *
 * @ingroup network_parameters
 *
**/
void linphone_core_enable_ipv6(LinphoneCore *lc, bool_t val) {
	if (lc->sip_conf.ipv6_enabled != val) {
		lc->sip_conf.ipv6_enabled = val;
		if (lc->sal) {
			/* we need to update the sip stack */
			_linphone_core_apply_transports(lc);
		}
		/*update the localip immediately for the network monitor to avoid to "discover" later that we switched to ipv6*/
		linphone_core_get_local_ip(lc,AF_UNSPEC,NULL,lc->localip);
		if (linphone_core_ready(lc)){
			lp_config_set_int(lc->config,"sip","use_ipv6",(int)val);
		}
	}
}


bool_t linphone_core_content_encoding_supported(const LinphoneCore *lc, const char *content_encoding) {
	const char *handle_content_encoding = lp_config_get_string(lc->config, "sip", "handle_content_encoding", "deflate");
	return (strcmp(handle_content_encoding, content_encoding) == 0) && sal_content_encoding_available(lc->sal, content_encoding);
}


static void monitor_network_state(LinphoneCore *lc, time_t curtime){
	bool_t new_status=lc->network_last_status;
	char newip[LINPHONE_IPADDR_SIZE];

	/* only do the network up checking every five seconds */
	if (lc->network_last_check==0 || (curtime-lc->network_last_check)>=5){
		linphone_core_get_local_ip(lc,AF_UNSPEC,NULL,newip);
		if (strcmp(newip,"::1")!=0 && strcmp(newip,"127.0.0.1")!=0){
			new_status=TRUE;
		}else new_status=FALSE; /*no network*/

		if (new_status==lc->network_last_status && new_status==TRUE && strcmp(newip,lc->localip)!=0){
			/*IP address change detected*/
			ms_message("IP address change detected.");
			set_network_reachable(lc,FALSE,curtime);
			lc->network_last_status=FALSE;
		}
		strncpy(lc->localip,newip,sizeof(lc->localip));

		if (new_status!=lc->network_last_status) {
			if (new_status){
				ms_message("New local ip address is %s",lc->localip);
			}
			set_network_reachable(lc,new_status, curtime);
			lc->network_last_status=new_status;
		}
		lc->network_last_check=curtime;
	}
}

static void proxy_update(LinphoneCore *lc){
	bctbx_list_t *elem,*next;
	bctbx_list_for_each(lc->sip_conf.proxies,(void (*)(void*))&linphone_proxy_config_update);
	for(elem=lc->sip_conf.deleted_proxies;elem!=NULL;elem=next){
		LinphoneProxyConfig* cfg = (LinphoneProxyConfig*)elem->data;
		next=elem->next;
		if (ms_time(NULL) - cfg->deletion_date > 32) {
			lc->sip_conf.deleted_proxies =bctbx_list_remove_link(lc->sip_conf.deleted_proxies,elem);
			ms_message("Proxy config for [%s] is definitely removed from core.",linphone_proxy_config_get_addr(cfg));
			_linphone_proxy_config_release_ops(cfg);
			linphone_proxy_config_unref(cfg);
		}
	}
}

static void assign_buddy_info(LinphoneCore *lc, BuddyInfo *info){
	LinphoneFriend *lf=linphone_core_get_friend_by_address(lc,info->sip_uri);
	if (lf!=NULL){
		lf->info=info;
		ms_message("%s has a BuddyInfo assigned with image %p",info->sip_uri, info->image_data);
		linphone_core_notify_buddy_info_updated(lc,lf);
	}else{
		ms_warning("Could not any friend with uri %s",info->sip_uri);
	}
}

static void analyze_buddy_lookup_results(LinphoneCore *lc, LinphoneProxyConfig *cfg){
	bctbx_list_t *elem;
	SipSetupContext *ctx=linphone_proxy_config_get_sip_setup_context(cfg);
	for (elem=lc->bl_reqs;elem!=NULL;elem=bctbx_list_next(elem)){
		BuddyLookupRequest *req=(BuddyLookupRequest *)elem->data;
		if (req->status==BuddyLookupDone || req->status==BuddyLookupFailure){
			if (req->results!=NULL){
				BuddyInfo *i=(BuddyInfo*)req->results->data;
				bctbx_list_free(req->results);
				req->results=NULL;
				assign_buddy_info(lc,i);
			}
			sip_setup_context_buddy_lookup_free(ctx,req);
			elem->data=NULL;
		}
	}
	/*purge completed requests */
	while((elem=bctbx_list_find(lc->bl_reqs,NULL))!=NULL){
		lc->bl_reqs=bctbx_list_remove_link(lc->bl_reqs,elem);
	}
}

static void linphone_core_grab_buddy_infos(LinphoneCore *lc, LinphoneProxyConfig *cfg){
	const bctbx_list_t *elem;
	SipSetupContext *ctx=linphone_proxy_config_get_sip_setup_context(cfg);
	for(elem=linphone_core_get_friend_list(lc);elem!=NULL;elem=elem->next){
		LinphoneFriend *lf=(LinphoneFriend*)elem->data;
		if (lf->info==NULL){
			if (linphone_core_lookup_known_proxy(lc,lf->uri)==cfg){
				if (linphone_address_get_username(lf->uri)!=NULL){
					BuddyLookupRequest *req;
					char *tmp=linphone_address_as_string_uri_only(lf->uri);
					req=sip_setup_context_create_buddy_lookup_request(ctx);
					buddy_lookup_request_set_key(req,tmp);
					buddy_lookup_request_set_max_results(req,1);
					sip_setup_context_buddy_lookup_submit(ctx,req);
					lc->bl_reqs=bctbx_list_append(lc->bl_reqs,req);
					ms_free(tmp);
				}
			}
		}
	}
}

static void linphone_core_do_plugin_tasks(LinphoneCore *lc){
	LinphoneProxyConfig *cfg=linphone_core_get_default_proxy_config(lc);
	if (cfg){
		if (lc->bl_refresh){
			SipSetupContext *ctx=linphone_proxy_config_get_sip_setup_context(cfg);
			if (ctx && (sip_setup_context_get_capabilities(ctx) & SIP_SETUP_CAP_BUDDY_LOOKUP)){
				linphone_core_grab_buddy_infos(lc,cfg);
				lc->bl_refresh=FALSE;
			}
		}
		if (lc->bl_reqs) analyze_buddy_lookup_results(lc,cfg);
	}
}

/**
 * Main loop function. It is crucial that your application call it periodically.
 *
 * @ingroup initializing
 * linphone_core_iterate() performs various backgrounds tasks:
 * - receiving of SIP messages
 * - handles timers and timeout
 * - performs registration to proxies
 * - authentication retries
 * The application MUST call this function periodically, in its main loop.
 * Be careful that this function must be called from the same thread as
 * other liblinphone methods. If it is not the case make sure all liblinphone calls are
 * serialized with a mutex.
**/
void linphone_core_iterate(LinphoneCore *lc){
	bctbx_list_t *calls;
	LinphoneCall *call;
	uint64_t curtime_ms = ms_get_cur_time_ms(); /*monotonic time*/
	int elapsed;
	time_t current_real_time = ms_time(NULL);
	int64_t diff_time;
	bool_t one_second_elapsed=FALSE;
	const char *remote_provisioning_uri = NULL;

	if (lc->network_reachable_to_be_notified) {
		lc->network_reachable_to_be_notified=FALSE;
		linphone_core_notify_network_reachable(lc,lc->sip_network_reachable);
	}
	if (linphone_core_get_global_state(lc) == LinphoneGlobalStartup) {
		if (sal_get_root_ca(lc->sal)) {
			belle_tls_crypto_config_set_root_ca(lc->http_crypto_config, sal_get_root_ca(lc->sal));
			belle_http_provider_set_tls_crypto_config(lc->http_provider, lc->http_crypto_config);
		}

		linphone_core_notify_display_status(lc, _("Configuring"));
		linphone_core_set_state(lc, LinphoneGlobalConfiguring, "Configuring");

		remote_provisioning_uri = linphone_core_get_provisioning_uri(lc);
		if (remote_provisioning_uri) {
			int err = linphone_remote_provisioning_download_and_apply(lc, remote_provisioning_uri);
			if (err == -1) {
				linphone_configuring_terminated(lc, LinphoneConfiguringFailed, "Bad URI");
			}
		} // else linphone_configuring_terminated has already been called in linphone_core_init
	}
	if (lc->prevtime_ms == 0){
		lc->prevtime_ms = curtime_ms;
	}
	if ((diff_time=curtime_ms-lc->prevtime_ms) >= 1000){
		one_second_elapsed=TRUE;
		if (diff_time>3000){
			/*since monotonic time doesn't increment while machine is sleeping, we don't want to catchup too much*/
			lc->prevtime_ms = curtime_ms;
		}else{
			lc->prevtime_ms += 1000;

		}
	}

	if (lc->ecc!=NULL){
		LinphoneEcCalibratorStatus ecs=ec_calibrator_get_status(lc->ecc);
		if (ecs!=LinphoneEcCalibratorInProgress){
			if (lc->ecc->cb)
				lc->ecc->cb(lc,ecs,lc->ecc->delay,lc->ecc->cb_data);
			if (ecs==LinphoneEcCalibratorDone){
				int len=lp_config_get_int(lc->config,"sound","ec_tail_len",0);
				int margin=len/2;

				lp_config_set_int(lc->config, "sound", "ec_delay",MAX(lc->ecc->delay-margin,0));
			} else if (ecs == LinphoneEcCalibratorFailed) {
				lp_config_set_int(lc->config, "sound", "ec_delay", -1);/*use default value from soundcard*/
			} else if (ecs == LinphoneEcCalibratorDoneNoEcho) {
				linphone_core_enable_echo_cancellation(lc, FALSE);
			}
			ec_calibrator_destroy(lc->ecc);
			lc->ecc=NULL;
		}
	}

	if (lc->preview_finished){
		lc->preview_finished=0;
		linphone_ringtoneplayer_stop(lc->ringtoneplayer);
		lc_callback_obj_invoke(&lc->preview_finished_cb,lc);
	}

	if (lc->ringstream && lc->ringstream_autorelease && lc->dmfs_playing_start_time!=0
		&& (curtime_ms/1000 - lc->dmfs_playing_start_time)>5){
		MSPlayerState state;
		bool_t stop=TRUE;
		if (lc->ringstream->source && ms_filter_call_method(lc->ringstream->source,MS_PLAYER_GET_STATE,&state)==0){
			if (state==MSPlayerPlaying) stop=FALSE;
		}
		if (stop) {
			ms_message("Releasing inactive tone player.");
			linphone_core_stop_dtmf_stream(lc);
		}
	}

	sal_iterate(lc->sal);
	if (lc->msevq) ms_event_queue_pump(lc->msevq);
	if (lc->auto_net_state_mon) monitor_network_state(lc, current_real_time);

	proxy_update(lc);

	//we have to iterate for each call
	calls = lc->calls;
	while(calls!= NULL){
		call = (LinphoneCall *)calls->data;
		elapsed = (int)(current_real_time - call->log->start_date_time);
		 /* get immediately a reference to next one in case the one
		 we are going to examine is destroy and removed during
		 linphone_core_start_invite() */
		calls=calls->next;
		linphone_call_background_tasks(call,one_second_elapsed);
		if (call->state==LinphoneCallOutgoingInit && (elapsed>=lc->sip_conf.delayed_timeout)){
			/*start the call even if the OPTIONS reply did not arrive*/
			if (call->ice_session != NULL) {
				ms_warning("ICE candidates gathering from [%s] has not finished yet, proceed with the call without ICE anyway."
						,linphone_core_get_stun_server(lc));
				linphone_call_delete_ice_session(call);
				linphone_call_stop_media_streams_for_ice_gathering(call);
			}
#ifdef BUILD_UPNP
			if (call->upnp_session != NULL) {
				ms_warning("uPnP mapping has not finished yet, proceeded with the call without uPnP anyway.");
				linphone_call_delete_upnp_session(call);
			}
#endif //BUILD_UPNP
			linphone_core_start_invite(lc,call, NULL);
		}
		if (call->state==LinphoneCallIncomingReceived || call->state==LinphoneCallIncomingEarlyMedia){
			if (one_second_elapsed) ms_message("incoming call ringing for %i seconds",elapsed);
			if (elapsed>lc->sip_conf.inc_timeout){
				LinphoneReason decline_reason;
				ms_message("incoming call timeout (%i)",lc->sip_conf.inc_timeout);
				decline_reason = (lc->current_call != call) ? LinphoneReasonBusy : LinphoneReasonDeclined;
				call->log->status=LinphoneCallMissed;
				sal_error_info_set(&call->non_op_error,SalReasonRequestTimeout,408,"Not answered",NULL);
				linphone_core_decline_call(lc,call,decline_reason);
			}
		}
		if ( (lc->sip_conf.in_call_timeout > 0)
			 && (call->log->connected_date_time != 0)
			 && ((current_real_time - call->log->connected_date_time) > lc->sip_conf.in_call_timeout))
		{
			ms_message("in call timeout (%i)",lc->sip_conf.in_call_timeout);
			linphone_core_terminate_call(lc,call);
		}
	}

	if (linphone_core_video_preview_enabled(lc)){
		if (lc->previewstream==NULL && lc->calls==NULL)
			toggle_video_preview(lc,TRUE);
#ifdef VIDEO_ENABLED
		if (lc->previewstream) video_stream_iterate(lc->previewstream);
#endif
	}else{
		if (lc->previewstream!=NULL)
			toggle_video_preview(lc,FALSE);
	}

	linphone_core_run_hooks(lc);
	linphone_core_do_plugin_tasks(lc);

	if (lc->sip_network_reachable && lc->netup_time!=0 && (current_real_time-lc->netup_time)>3){
		/*not do that immediately, take your time.*/
		linphone_core_send_initial_subscribes(lc);
	}

	if (one_second_elapsed) {
		bctbx_list_t *elem = NULL;
		if (lp_config_needs_commit(lc->config)) {
			lp_config_sync(lc->config);
		}
		for (elem = lc->friends_lists; elem != NULL; elem = bctbx_list_next(elem)) {
			LinphoneFriendList *list = (LinphoneFriendList *)elem->data;
			if (list->dirty_friends_to_update) {
				linphone_friend_list_update_dirty_friends(list);
			}
		}
	}

	if (liblinphone_serialize_logs == TRUE) {
		ortp_logv_flush();
	}
}

LinphoneAddress * linphone_core_interpret_url(LinphoneCore *lc, const char *url){
	LinphoneProxyConfig *proxy = linphone_core_get_default_proxy_config(lc);
	return linphone_proxy_config_normalize_sip_uri(proxy, url);
}

/**
 * Returns the default identity SIP address.
 *
 * @ingroup proxies
 * This is an helper function:
 *
 * If no default proxy is set, this will return the primary contact (
 * see linphone_core_get_primary_contact() ). If a default proxy is set
 * it returns the registered identity on the proxy.
**/
const char * linphone_core_get_identity(LinphoneCore *lc){
	LinphoneProxyConfig *proxy=linphone_core_get_default_proxy_config(lc);
	const char *from;
	if (proxy!=NULL) {
		from=linphone_proxy_config_get_identity(proxy);
	}else from=linphone_core_get_primary_contact(lc);
	return from;
}

const char * linphone_core_get_route(LinphoneCore *lc){
	LinphoneProxyConfig *proxy=linphone_core_get_default_proxy_config(lc);
	const char *route=NULL;
	if (proxy!=NULL) {
		route=linphone_proxy_config_get_route(proxy);
	}
	return route;
}

/**
 * Start a new call as a consequence of a transfer request received from a call.
 * This function is for advanced usage: the execution of transfers is automatically managed by the LinphoneCore. However
*if an application
 * wants to have control over the call parameters for the new call, it should call this function immediately during the
*LinphoneCallRefered notification.
 * @see LinphoneCoreVTable::call_state_changed
 * @param lc the LinphoneCore
 * @param call a call that has just been notified about LinphoneCallRefered state event.
 * @param params the call parameters to be applied to the new call.
 * @return a LinphoneCall corresponding to the new call that is attempted to the transfer destination.
**/
LinphoneCall *linphone_core_start_refered_call(LinphoneCore *lc, LinphoneCall *call, const LinphoneCallParams *params) {
	LinphoneCallParams *cp = params ? linphone_call_params_copy(params) : linphone_core_create_call_params(lc, NULL);
	LinphoneCall *newcall;

	if (call->state != LinphoneCallPaused) {
		ms_message("Automatically pausing current call to accept transfer.");
		_linphone_core_pause_call(lc, call);
		call->was_automatically_paused = TRUE;
	}

	if (!params) {
		cp->has_audio = call->current_params->has_audio;
		cp->has_video =
			call->current_params
				->has_video; /*start the call to refer-target with video enabled if original call had video*/
		cp->has_screensharing = call->current_params->has_screensharing;
		cp->screensharing_enabled = call->current_params->screensharing_enabled;
	}
	cp->referer = call;
	ms_message("Starting new call to refered address %s", call->refer_to);
	call->refer_pending = FALSE;
	newcall = linphone_core_invite_with_params(lc, call->refer_to, cp);
	linphone_call_params_destroy(cp);
	if (newcall) {
		call->transfer_target = linphone_call_ref(newcall);
		linphone_core_notify_refer_state(lc, call, newcall);
	}
	return newcall;
}

void linphone_core_notify_refer_state(LinphoneCore *lc, LinphoneCall *referer, LinphoneCall *newcall){
	if (referer->op!=NULL){
		sal_call_notify_refer_state(referer->op,newcall ? newcall->op : NULL);
	}
}

/* returns the ideal route set for making an operation through this proxy.
 * The list must be freed as well as the SalAddress content*/

	/*
* rfc3608
6.1.  Procedures at the UA

 /.../
   For example, some devices will use locally-configured
   explicit loose routing to reach a next-hop proxy, and others will use
   a default outbound-proxy routing rule.  However, for the result to
   function, the combination MUST provide valid routing in the local
   environment.  In general, the service route set is appended to any
   locally configured route needed to egress the access proxy chain.
   Systems designers must match the service routing policy of their
   nodes with the basic SIP routing policy in order to get a workable
   system.
*/

static bctbx_list_t *make_routes_for_proxy(LinphoneProxyConfig *proxy, const LinphoneAddress *dest){
	bctbx_list_t *ret=NULL;
	const char *local_route=linphone_proxy_config_get_route(proxy);
	const LinphoneAddress *srv_route=linphone_proxy_config_get_service_route(proxy);
	if (local_route){
		ret=bctbx_list_append(ret,sal_address_new(local_route));
	}
	if (srv_route){
		ret=bctbx_list_append(ret,sal_address_clone((SalAddress*)srv_route));
	}
	if (ret==NULL){
		/*if the proxy address matches the domain part of the destination, then use the same transport
		 * as the one used for registration. This is done by forcing a route to this proxy.*/
		SalAddress *proxy_addr=sal_address_new(linphone_proxy_config_get_addr(proxy));
		if (strcmp(sal_address_get_domain(proxy_addr),linphone_address_get_domain(dest))==0){
			ret=bctbx_list_append(ret,proxy_addr);
		}else sal_address_destroy(proxy_addr);
	}
	return ret;
}

LinphoneProxyConfig * linphone_core_lookup_known_proxy(LinphoneCore *lc, const LinphoneAddress *uri){
	const bctbx_list_t *elem;
	LinphoneProxyConfig *found_cfg=NULL;
	LinphoneProxyConfig *found_reg_cfg=NULL;
	LinphoneProxyConfig *found_noreg_cfg=NULL;
	LinphoneProxyConfig *default_cfg=lc->default_proxy;

	if (linphone_address_get_domain(uri) == NULL) {
		ms_message("cannot seach for proxy for uri [%p] if no domain set. returning default",uri);
		return default_cfg;
	}
	/*return default proxy if it is matching the destination uri*/
	if (default_cfg){
		const char *domain=linphone_proxy_config_get_domain(default_cfg);
		if (strcmp(domain,linphone_address_get_domain(uri))==0){
			found_cfg=default_cfg;
			goto end;
		}
	}

	/*otherwise return first registered, then first registering matching, otherwise first matching */
	for (elem=linphone_core_get_proxy_config_list(lc);elem!=NULL;elem=elem->next){
		LinphoneProxyConfig *cfg=(LinphoneProxyConfig*)elem->data;
		const char *domain=linphone_proxy_config_get_domain(cfg);
		if (domain!=NULL && strcmp(domain,linphone_address_get_domain(uri))==0){
			if (linphone_proxy_config_get_state(cfg) == LinphoneRegistrationOk ){
				found_cfg=cfg;
				break;
			} else if (!found_reg_cfg && linphone_proxy_config_register_enabled(cfg)) {
				found_reg_cfg=cfg;
			} else if (!found_noreg_cfg){
				found_noreg_cfg=cfg;
			}
		}
	}
end:
	if     ( !found_cfg && found_reg_cfg)    found_cfg = found_reg_cfg;
	else if( !found_cfg && found_noreg_cfg ) found_cfg = found_noreg_cfg;

	if (found_cfg && found_cfg!=default_cfg){
		ms_debug("Overriding default proxy setting for this call/message/subscribe operation.");
	}else if (!found_cfg) found_cfg=default_cfg; /*when no matching proxy config is found, use the default proxy config*/
	return found_cfg;
}

const char *linphone_core_find_best_identity(LinphoneCore *lc, const LinphoneAddress *to){
	LinphoneProxyConfig *cfg=linphone_core_lookup_known_proxy(lc,to);
	if (cfg!=NULL){
		return linphone_proxy_config_get_identity (cfg);
	}
	return linphone_core_get_primary_contact(lc);
}


int linphone_core_proceed_with_invite_if_ready(LinphoneCore *lc, LinphoneCall *call, LinphoneProxyConfig *dest_proxy){
	bool_t ice_ready = FALSE;
	bool_t upnp_ready = FALSE;
	bool_t ping_ready = FALSE;

	if (call->ice_session != NULL) {
		if (ice_session_candidates_gathered(call->ice_session)) ice_ready = TRUE;
	} else {
		ice_ready = TRUE;
	}
#ifdef BUILD_UPNP
	if (call->upnp_session != NULL) {
		if (linphone_upnp_session_get_state(call->upnp_session) == LinphoneUpnpStateOk) upnp_ready = TRUE;
	} else {
		upnp_ready = TRUE;
	}
#else
	upnp_ready=TRUE;
#endif //BUILD_UPNP
	if (call->ping_op != NULL) {
		if (call->ping_replied == TRUE) ping_ready = TRUE;
	} else {
		ping_ready = TRUE;
	}

	if ((ice_ready == TRUE) && (upnp_ready == TRUE) && (ping_ready == TRUE)) {
		return linphone_core_start_invite(lc, call, NULL);
	}
	return 0;
}

int linphone_core_restart_invite(LinphoneCore *lc, LinphoneCall *call){
	linphone_call_create_op(call);
	linphone_call_stop_media_streams(call);
	ms_media_stream_sessions_uninit(&call->sessions[call->main_audio_stream_index]);
	ms_media_stream_sessions_uninit(&call->sessions[call->main_video_stream_index]);
	ms_media_stream_sessions_uninit(&call->sessions[call->main_text_stream_index]);
	linphone_call_init_media_streams(call);
	return linphone_core_start_invite(lc,call, NULL);
}

int linphone_core_start_invite(LinphoneCore *lc, LinphoneCall *call, const LinphoneAddress* destination /* = NULL if to be taken from the call log */){
	int err;
	char *real_url,*barmsg;
	char *from;
	/*try to be best-effort in giving real local or routable contact address */
	linphone_call_set_contact_op(call);

	linphone_core_stop_dtmf_stream(lc);
	linphone_call_make_local_media_description(call);

	if (lc->ringstream==NULL) {
		if (lc->sound_conf.play_sndcard && lc->sound_conf.capt_sndcard){
			/*give a chance a set card prefered sampling frequency*/
			if (call->localdesc->streams[0].max_rate>0) {
				ms_snd_card_set_preferred_sample_rate(lc->sound_conf.play_sndcard, call->localdesc->streams[0].max_rate);
			}
			if (!lc->use_files)
				audio_stream_prepare_sound(call->audiostream,lc->sound_conf.play_sndcard,lc->sound_conf.capt_sndcard);
		}
	}
	real_url=linphone_address_as_string( destination ? destination : call->log->to);
	from=linphone_address_as_string(call->log->from);

	if (!lc->sip_conf.sdp_200_ack){
		/*we are offering, set local media description before sending the call*/
		sal_call_set_local_media_description(call->op,call->localdesc);
	}
	err=sal_call(call->op,from,real_url);
	if (lc->sip_conf.sdp_200_ack){
		/*we are NOT offering, set local media description after sending the call so that we are ready to
		 process the remote offer when it will arrive*/
		sal_call_set_local_media_description(call->op,call->localdesc);
	}

	call->log->call_id=ms_strdup(sal_op_get_call_id(call->op)); /*must be known at that time*/

	barmsg=ortp_strdup_printf("%s %s", _("Contacting"), real_url);
	linphone_core_notify_display_status(lc,barmsg);
	ms_free(barmsg);

	if (err<0){
		linphone_core_notify_display_status(lc,_("Could not call"));
		linphone_call_stop_media_streams(call);
		linphone_call_set_state(call,LinphoneCallError,"Call failed");
	}else {
		linphone_call_set_state(call,LinphoneCallOutgoingProgress,"Outgoing call in progress");
	}
	ms_free(real_url);
	ms_free(from);
	return err;
}

/**
 * Initiates an outgoing call
 *
 * @ingroup call_control
 * @param lc the LinphoneCore object
 * @param url the destination of the call (sip address, or phone number).
 *
 * The application doesn't own a reference to the returned LinphoneCall object.
 * Use linphone_call_ref() to safely keep the LinphoneCall pointer valid within your application.
 *
 * @return a LinphoneCall object or NULL in case of failure
**/
LinphoneCall * linphone_core_invite(LinphoneCore *lc, const char *url){
	LinphoneCall *call;
	LinphoneCallParams *p=linphone_core_create_call_params(lc, NULL);
	p->has_video &= !!lc->video_policy.automatically_initiate;
	call=linphone_core_invite_with_params(lc,url,p);
	linphone_call_params_destroy(p);
	return call;
}


/**
 * Initiates an outgoing call according to supplied call parameters
 *
 * @ingroup call_control
 * @param lc the LinphoneCore object
 * @param url the destination of the call (sip address, or phone number).
 * @param p call parameters
 *
 * The application doesn't own a reference to the returned LinphoneCall object.
 * Use linphone_call_ref() to safely keep the LinphoneCall pointer valid within your application.
 *
 * @return a LinphoneCall object or NULL in case of failure
**/
LinphoneCall * linphone_core_invite_with_params(LinphoneCore *lc, const char *url, const LinphoneCallParams *p){
	LinphoneAddress *addr=linphone_core_interpret_url(lc,url);
	if (addr){
		LinphoneCall *call;
		call=linphone_core_invite_address_with_params(lc,addr,p);
		linphone_address_destroy(addr);
		return call;
	}
	return NULL;
}

/**
 * Initiates an outgoing call given a destination LinphoneAddress
 *
 * @ingroup call_control
 * @param lc the LinphoneCore object
 * @param addr the destination of the call (sip address).
 *
 * The LinphoneAddress can be constructed directly using linphone_address_new(), or
 * created by linphone_core_interpret_url().
 * The application doesn't own a reference to the returned LinphoneCall object.
 * Use linphone_call_ref() to safely keep the LinphoneCall pointer valid within your application.
 *
 * @return a LinphoneCall object or NULL in case of failure
**/
LinphoneCall * linphone_core_invite_address(LinphoneCore *lc, const LinphoneAddress *addr){
	LinphoneCall *call;
	LinphoneCallParams *p=linphone_core_create_call_params(lc, NULL);
	p->has_video &= !!lc->video_policy.automatically_initiate;
	call=linphone_core_invite_address_with_params (lc,addr,p);
	linphone_call_params_destroy(p);
	return call;
}

static void linphone_transfer_routes_to_op(bctbx_list_t *routes, SalOp *op){
	bctbx_list_t *it;
	for(it=routes;it!=NULL;it=it->next){
		SalAddress *addr=(SalAddress*)it->data;
		sal_op_add_route_address(op,addr);
		sal_address_destroy(addr);
	}
	bctbx_list_free(routes);
}

void linphone_configure_op(LinphoneCore *lc, SalOp *op, const LinphoneAddress *dest, SalCustomHeader *headers, bool_t with_contact){
	bctbx_list_t *routes=NULL;
	LinphoneProxyConfig *proxy=linphone_core_lookup_known_proxy(lc,dest);
	const char *identity;
	if (proxy){
		identity=linphone_proxy_config_get_identity(proxy);
		if (linphone_proxy_config_get_privacy(proxy)!=LinphonePrivacyDefault) {
			sal_op_set_privacy(op,linphone_proxy_config_get_privacy(proxy));
		}
	}else identity=linphone_core_get_primary_contact(lc);
	/*sending out of calls*/
	if (proxy){
		routes=make_routes_for_proxy(proxy,dest);
		linphone_transfer_routes_to_op(routes,op);
	}
	sal_op_set_to_address(op,dest);
	sal_op_set_from(op,identity);
	sal_op_set_sent_custom_header(op,headers);
	sal_op_set_realm(op,linphone_proxy_config_get_realm(proxy));
	if (with_contact && proxy && proxy->op){
		const SalAddress *contact;
		if ((contact=sal_op_get_contact_address(proxy->op))){
			SalTransport tport=sal_address_get_transport((SalAddress*)contact);
			SalAddress *new_contact=sal_address_clone(contact);
			sal_address_clean(new_contact); /* clean out contact_params that come from proxy config*/
			sal_address_set_transport(new_contact,tport);
			sal_op_set_contact_address(op,new_contact);
			sal_address_destroy(new_contact);
		}
	}
	sal_op_cnx_ip_to_0000_if_sendonly_enable(op,lp_config_get_default_int(lc->config,"sip","cnx_ip_to_0000_if_sendonly_enabled",0)); /*also set in linphone_call_new_incoming*/
}

LinphoneCall * linphone_core_invite_address_with_params(LinphoneCore *lc, const LinphoneAddress *addr, const LinphoneCallParams *params){
	const char *from=NULL;
	LinphoneProxyConfig *proxy=NULL;
	LinphoneAddress *parsed_url2=NULL;
	char *real_url=NULL;
	LinphoneCall *call;
	bool_t defer = FALSE;
	LinphoneCallParams *cp;

	if (!(!linphone_call_params_audio_enabled(params) || linphone_call_params_get_audio_direction(params) == LinphoneMediaDirectionInactive)
		&& linphone_core_preempt_sound_resources(lc) == -1){
		ms_error("linphone_core_invite_address_with_params(): sound is required for this call but another call is already locking the sound resource. Call attempt is rejected.");
		return NULL;
	}

	if(!linphone_core_can_we_add_call(lc)){
		linphone_core_notify_display_warning(lc,_("Sorry, we have reached the maximum number of simultaneous calls"));
		return NULL;
	}

	cp = linphone_call_params_copy(params);

	real_url=linphone_address_as_string(addr);
	proxy=linphone_core_lookup_known_proxy(lc,addr);

	if (proxy!=NULL) {
		from=linphone_proxy_config_get_identity(proxy);
		cp->avpf_enabled = linphone_proxy_config_avpf_enabled(proxy);
		cp->avpf_rr_interval = linphone_proxy_config_get_avpf_rr_interval(proxy) * 1000;
	}else{
		cp->avpf_enabled=linphone_core_get_avpf_mode(lc)==LinphoneAVPFEnabled;
		if (cp->avpf_enabled) cp->avpf_rr_interval=linphone_core_get_avpf_rr_interval(lc) * 1000;
	}

	/* if no proxy or no identity defined for this proxy, default to primary contact*/
	if (from==NULL) from=linphone_core_get_primary_contact(lc);

	parsed_url2=linphone_address_new(from);

	call=linphone_call_new_outgoing(lc,parsed_url2,linphone_address_clone(addr),cp,proxy);

	if(linphone_core_add_call(lc,call)!= 0)
	{
		ms_warning("we had a problem in adding the call into the invite ... weird");
		linphone_call_unref(call);
		linphone_call_params_destroy(cp);
		return NULL;
	}

	/* this call becomes now the current one*/
	lc->current_call=call;
	linphone_call_set_state (call,LinphoneCallOutgoingInit,"Starting outgoing call");
	call->log->start_date_time=ms_time(NULL);
	linphone_call_init_media_streams(call);

	if (linphone_core_get_firewall_policy(call->core) == LinphonePolicyUseIce) {
		/* Defer the start of the call after the ICE gathering process. */
		if (linphone_call_prepare_ice(call,FALSE)==1)
			defer=TRUE;
	}
	else if (linphone_core_get_firewall_policy(call->core) == LinphonePolicyUseUpnp) {
#ifdef BUILD_UPNP
		if (linphone_core_update_upnp(lc,call)<0) {
			/* uPnP port mappings failed, proceed with the call anyway. */
			linphone_call_delete_upnp_session(call);
		} else {
			defer = TRUE;
		}
#endif //BUILD_UPNP
	}

	if (call->dest_proxy==NULL && lc->sip_conf.ping_with_options==TRUE){
#ifdef BUILD_UPNP
		if (lc->upnp != NULL && linphone_core_get_firewall_policy(lc)==LinphonePolicyUseUpnp &&
			linphone_upnp_context_get_state(lc->upnp) == LinphoneUpnpStateOk) {
#else //BUILD_UPNP
		{
#endif //BUILD_UPNP
			/*defer the start of the call after the OPTIONS ping*/
			call->ping_replied=FALSE;
			call->ping_op=sal_op_new(lc->sal);
			sal_ping(call->ping_op,from,real_url);
			sal_op_set_user_pointer(call->ping_op,call);
			defer = TRUE;
		}
	}

	if (defer==FALSE) linphone_core_start_invite(lc,call,NULL);

	if (real_url!=NULL) ms_free(real_url);
	linphone_call_params_destroy(cp);
	return call;
}

/**
 * Performs a simple call transfer to the specified destination.
 *
 * @ingroup call_control
 * The remote endpoint is expected to issue a new call to the specified destination.
 * The current call remains active and thus can be later paused or terminated.
 *
 * It is possible to follow the progress of the transfer provided that transferee sends notification about it.
 * In this case, the transfer_state_changed callback of the #LinphoneCoreVTable is invoked to notify of the state of the new call at the other party.
 * The notified states are #LinphoneCallOutgoingInit , #LinphoneCallOutgoingProgress, #LinphoneCallOutgoingRinging and #LinphoneCallConnected.
**/
int linphone_core_transfer_call(LinphoneCore *lc, LinphoneCall *call, const char *url)
{
	char *real_url=NULL;
	LinphoneAddress *real_parsed_url=linphone_core_interpret_url(lc,url);

	if (!real_parsed_url){
		/* bad url */
		return -1;
	}
	if (call==NULL){
		ms_warning("No established call to refer.");
		return -1;
	}
	//lc->call=NULL; //Do not do that you will lose the call afterward . . .
	real_url=linphone_address_as_string (real_parsed_url);
	sal_call_refer(call->op,real_url);
	ms_free(real_url);
	linphone_address_destroy(real_parsed_url);
	linphone_call_set_transfer_state(call, LinphoneCallOutgoingInit);
	return 0;
}

/**
 * Transfer a call to destination of another running call. This is used for "attended transfer" scenarios.
 * @param lc linphone core object
 * @param call a running call you want to transfer
 * @param dest a running call whose remote person will receive the transfer
 *
 * @ingroup call_control
 *
 * The transfered call is supposed to be in paused state, so that it is able to accept the transfer immediately.
 * The destination call is a call previously established to introduce the transfered person.
 * This method will send a transfer request to the transfered person. The phone of the transfered is then
 * expected to automatically call to the destination of the transfer. The receiver of the transfer will then automatically
 * close the call with us (the 'dest' call).
 *
 * It is possible to follow the progress of the transfer provided that transferee sends notification about it.
 * In this case, the transfer_state_changed callback of the #LinphoneCoreVTable is invoked to notify of the state of the new call at the other party.
 * The notified states are #LinphoneCallOutgoingInit , #LinphoneCallOutgoingProgress, #LinphoneCallOutgoingRinging and #LinphoneCallConnected.
**/
int linphone_core_transfer_call_to_another(LinphoneCore *lc, LinphoneCall *call, LinphoneCall *dest){
	int result = sal_call_refer_with_replaces (call->op,dest->op);
	linphone_call_set_transfer_state(call, LinphoneCallOutgoingInit);
	return result;
}

bool_t linphone_core_is_incoming_invite_pending(LinphoneCore*lc){
	LinphoneCall *call = linphone_core_get_current_call(lc);
	if(call != NULL)
	{
		if(call->dir==LinphoneCallIncoming
			&& (call->state == LinphoneCallIncomingReceived || call->state ==  LinphoneCallIncomingEarlyMedia))
			return TRUE;
	}
	return FALSE;
}

bool_t linphone_core_incompatible_security(LinphoneCore *lc, SalMediaDescription *md){
	return linphone_core_is_media_encryption_mandatory(lc) && linphone_core_get_media_encryption(lc)==LinphoneMediaEncryptionSRTP && !sal_media_description_has_srtp(md);
}

void linphone_core_notify_incoming_call(LinphoneCore *lc, LinphoneCall *call){
	char *barmesg;
	char *tmp;
	LinphoneAddress *from_parsed;
	bool_t propose_early_media=lp_config_get_int(lc->config,"sip","incoming_calls_early_media",FALSE);

	from_parsed=linphone_address_new(sal_op_get_from(call->op));
	linphone_address_clean(from_parsed);
	tmp=linphone_address_as_string(from_parsed);
	linphone_address_destroy(from_parsed);
	barmesg=ortp_strdup_printf("%s %s%s",tmp,_("is contacting you"),
		(sal_call_autoanswer_asked(call->op)) ?_(" and asked autoanswer."):".");
	linphone_core_notify_show_interface(lc);
	linphone_core_notify_display_status(lc,barmesg);

	/* play the ring if this is the only call*/
	if (bctbx_list_size(lc->calls)==1){
		MSSndCard *ringcard=lc->sound_conf.lsd_card ?lc->sound_conf.lsd_card : lc->sound_conf.ring_sndcard;
		lc->current_call=call;
		if (lc->ringstream && lc->dmfs_playing_start_time!=0){
			linphone_core_stop_dtmf_stream(lc);
		}
		linphone_ringtoneplayer_start(lc->factory, lc->ringtoneplayer, ringcard, lc->sound_conf.local_ring, 2000);
	}else{
		/* else play a tone within the context of the current call */
		call->ringing_beep=TRUE;
		linphone_core_play_named_tone(lc,LinphoneToneCallWaiting);
	}

	linphone_call_set_state(call,LinphoneCallIncomingReceived,"Incoming call");
	/*from now on, the application is aware of the call and supposed to take background task or already submitted notification to the user.
	We can then drop our background task.*/
	if (call->bg_task_id!=0) {
		sal_end_background_task(call->bg_task_id);
		call->bg_task_id=0;
	}

	if (call->state==LinphoneCallIncomingReceived){
		/*try to be best-effort in giving real local or routable contact address for 100Rel case*/
		linphone_call_set_contact_op(call);

		if (propose_early_media){
			linphone_core_accept_early_media(lc,call);
		}else sal_call_notify_ringing(call->op,FALSE);

		if (sal_call_get_replaces(call->op)!=NULL && lp_config_get_int(lc->config,"sip","auto_answer_replacing_calls",1)){
			linphone_core_accept_call(lc,call);
		}
	}
	linphone_call_unref(call);

	ms_free(barmesg);
	ms_free(tmp);
}


/**
 * When receiving an incoming, accept to start a media session as early-media.
 * This means the call is not accepted but audio & video streams can be established if the remote party supports early media.
 * However, unlike after call acceptance, mic and camera input are not sent during early-media, though received audio & video are played normally.
 * The call can then later be fully accepted using linphone_core_accept_call() or linphone_core_accept_call_with_params().
 * @param lc the linphonecore
 * @param call the call
 * @param params the call params, can be NULL.
 * @return 0 if successful, -1 otherwise.
 * @ingroup call_control
**/
int linphone_core_accept_early_media_with_params(LinphoneCore* lc, LinphoneCall* call, const LinphoneCallParams* params) {
	if (call->state==LinphoneCallIncomingReceived){
		SalMediaDescription* md;

		/*try to be best-effort in giving real local or routable contact address for 100Rel case*/
		linphone_call_set_contact_op(call);

		// if parameters are passed, update the media description
		if ( params ) {
			linphone_call_set_new_params(call,params);
			linphone_call_make_local_media_description (call);
			sal_call_set_local_media_description ( call->op,call->localdesc );
			sal_op_set_sent_custom_header ( call->op,params->custom_headers );
		}

		sal_call_notify_ringing(call->op, TRUE);

		linphone_call_set_state(call,LinphoneCallIncomingEarlyMedia,"Incoming call early media");
		md=sal_call_get_final_media_description(call->op);
		if (md) linphone_core_update_streams(lc, call, md, call->state);
		return 0;
	}else{
		ms_error("Bad state %s for linphone_core_accept_early_media_with_params()", linphone_call_state_to_string(call->state));
	}

	return -1;
}

/**
 * Accept an early media session for an incoming call.
 * This is identical as calling linphone_core_accept_early_media_with_params() with NULL call parameters.
 * @see linphone_core_accept_early_media_with_params()
 * @param lc the core
 * @param call the incoming call
 * @return 0 if successful, -1 otherwise.
 * @ingroup call_control
**/
int linphone_core_accept_early_media(LinphoneCore* lc, LinphoneCall* call){
	return linphone_core_accept_early_media_with_params(lc, call, NULL);
}

int linphone_core_start_update_call(LinphoneCore *lc, LinphoneCall *call){
	const char *subject;
	int err;
	bool_t no_user_consent=call->params->no_user_consent;

	linphone_call_fill_media_multicast_addr(call);

	if (!no_user_consent) linphone_call_make_local_media_description(call);
#ifdef BUILD_UPNP
	if(call->upnp_session != NULL) {
		linphone_core_update_local_media_description_from_upnp(call->localdesc, call->upnp_session);
	}
#endif //BUILD_UPNP
	if (call->params->in_conference){
		subject="Conference";
	}else if (!no_user_consent){
		subject="Media change";
	}else{
		subject="Refreshing";
	}
	linphone_core_notify_display_status(lc,_("Modifying call parameters..."));
	if (!lc->sip_conf.sdp_200_ack){
		sal_call_set_local_media_description (call->op,call->localdesc);
	} else {
		sal_call_set_local_media_description (call->op,NULL);
	}
	if (call->dest_proxy && call->dest_proxy->op){
		/*give a chance to update the contact address if connectivity has changed*/
		sal_op_set_contact_address(call->op,sal_op_get_contact_address(call->dest_proxy->op));
	}else sal_op_set_contact_address(call->op,NULL);
	err= sal_call_update(call->op,subject,no_user_consent);
	if (lc->sip_conf.sdp_200_ack){
		/*we are NOT offering, set local media description after sending the call so that we are ready to
		 process the remote offer when it will arrive*/
		sal_call_set_local_media_description(call->op,call->localdesc);
	}
	return err;
}

/**
 * @ingroup call_control
 * Updates a running call according to supplied call parameters or parameters changed in the LinphoneCore.
 *
 * In this version this is limited to the following use cases:
 * - setting up/down the video stream according to the video parameter of the LinphoneCallParams (see linphone_call_params_enable_video() ).
 * - changing the size of the transmitted video after calling linphone_core_set_preferred_video_size()
 *
 * In case no changes are requested through the LinphoneCallParams argument, then this argument can be omitted and set to NULL.
 * @param lc the core
 * @param call the call to be updated
 * @param params the new call parameters to use. (may be NULL)
 * @return 0 if successful, -1 otherwise.
**/
int linphone_core_update_call(LinphoneCore *lc, LinphoneCall *call, const LinphoneCallParams *params){
	int err=0;
	LinphoneCallState nextstate, initial_state;

#if defined(VIDEO_ENABLED) && defined(BUILD_UPNP)
	bool_t has_video = FALSE;
#endif
	switch (initial_state = call->state) {
	case LinphoneCallIncomingReceived:
	case LinphoneCallIncomingEarlyMedia:
	case LinphoneCallOutgoingRinging:
	case LinphoneCallOutgoingEarlyMedia:
		nextstate = LinphoneCallEarlyUpdating;
		break;
	case LinphoneCallStreamsRunning:
	case LinphoneCallPaused:
	case LinphoneCallPausedByRemote:
		nextstate = LinphoneCallUpdating;
		break;
	default:
		ms_error("linphone_core_update_call() is not allowed in [%s] state",
				 linphone_call_state_to_string(call->state));
		return -1;
	}
	
	linphone_call_check_ice_session(call, IR_Controlling, TRUE);

	if (params!=NULL){
		call->broken = FALSE;
		linphone_call_set_state(call,nextstate,"Updating call");
#if defined(VIDEO_ENABLED) && defined(BUILD_UPNP)
		has_video = call->params->has_video;

		// Video removing
		if((call->videostream != NULL) && !params->has_video) {
			if(call->upnp_session != NULL) {
				if (linphone_core_update_upnp(lc, call)<0) {
					/* uPnP port mappings failed, proceed with the call anyway. */
					linphone_call_delete_upnp_session(call);
				}
			}
		}
#endif /* defined(VIDEO_ENABLED) && defined(BUILD_UPNP) */
		linphone_call_set_new_params(call, params);
		err = linphone_call_prepare_ice(call, FALSE);
		if (err == 1) {
			ms_message("Defer call update to gather ICE candidates");
			return 0;
		}

#if defined(VIDEO_ENABLED) && defined(BUILD_UPNP)
		// Video adding
		if (!has_video && call->params->has_video) {
			if(call->upnp_session != NULL) {
				ms_message("Defer call update to add uPnP port mappings");
				video_stream_prepare_video(call->videostream);
				if (linphone_core_update_upnp(lc, call)<0) {
					/* uPnP port mappings failed, proceed with the call anyway. */
					linphone_call_delete_upnp_session(call);
				} else {
					return err;
				}
			}
		}
#endif // defined(VIDEO_ENABLED) && defined(BUILD_UPNP)
		if ((err = linphone_core_start_update_call(lc, call)) && call->state != initial_state) {
			/*Restore initial state*/
			linphone_call_set_state(call, initial_state, "Restore initial state");
		}

	} else {
#ifdef VIDEO_ENABLED
		if ((call->videostream != NULL) && (call->state == LinphoneCallStreamsRunning)) {
			video_stream_set_sent_video_size(call->videostream, linphone_core_get_preferred_video_size(lc));
			video_stream_set_fps(call->videostream, linphone_core_get_preferred_framerate(lc));
			if (call->camera_enabled && call->videostream->cam != lc->video_conf.device) {
				video_stream_change_camera(call->videostream, lc->video_conf.device);
			} else
				video_stream_update_video_params(call->videostream);
		}
#endif
	}

	return err;
}

/**
 * @ingroup call_control
 * When receiving a #LinphoneCallUpdatedByRemote state notification, prevent LinphoneCore from performing an automatic answer.
 *
 * When receiving a #LinphoneCallUpdatedByRemote state notification (ie an incoming reINVITE), the default behaviour of
 * LinphoneCore is defined by the "defer_update_default" option of the "sip" section of the config. If this option is 0 (the default)
 * then the LinphoneCore automatically answers the reINIVTE with call parameters unchanged.
 * However when for example when the remote party updated the call to propose a video stream, it can be useful
 * to prompt the user before answering. This can be achieved by calling linphone_core_defer_call_update() during
 * the call state notification, to deactivate the automatic answer that would just confirm the audio but reject the video.
 * Then, when the user responds to dialog prompt, it becomes possible to call linphone_core_accept_call_update() to answer
 * the reINVITE, with eventually video enabled in the LinphoneCallParams argument.
 *
 * The #LinphoneCallUpdatedByRemote notification can also arrive when receiving an INVITE without SDP. In such case, an unchanged offer is made
 * in the 200Ok, and when the ACK containing the SDP answer is received, #LinphoneCallUpdatedByRemote is triggered to notify the application of possible
 * changes in the media session. However in such case defering the update has no meaning since we just generating an offer.
 *
 * @return 0 if successful, -1 if the linphone_core_defer_call_update() was done outside a valid #LinphoneCallUpdatedByRemote notification.
**/
int linphone_core_defer_call_update(LinphoneCore *lc, LinphoneCall *call){
	if (call->state==LinphoneCallUpdatedByRemote){
		if (call->expect_media_in_ack){
			ms_error("linphone_core_defer_call_update() is not possible during a late offer incoming reINVITE (INVITE without SDP)");
			return -1;
		}
		call->defer_update=TRUE;
		return 0;
	}else{
		ms_error("linphone_core_defer_call_update() not done in state LinphoneCallUpdatedByRemote");
	}
	return -1;
}

int linphone_core_start_accept_call_update(LinphoneCore *lc, LinphoneCall *call, LinphoneCallState next_state, const char *state_info){
	SalMediaDescription *md;
	if (call->ice_session != NULL) {
		if (ice_session_nb_losing_pairs(call->ice_session) > 0) {
			/* Defer the sending of the answer until there are no losing pairs left. */
			return 0;
		}
	}
	linphone_call_make_local_media_description(call);

	linphone_call_update_remote_session_id_and_ver(call);
	sal_call_set_local_media_description(call->op,call->localdesc);
	sal_call_accept(call->op);
	md=sal_call_get_final_media_description(call->op);
	linphone_call_stop_ice_for_inactive_streams(call, md);
	if (md && !sal_media_description_empty(md)){
		linphone_core_update_streams(lc, call, md, next_state);
	}
	linphone_call_set_state(call,next_state,state_info);
	return 0;
}

/**
 * @ingroup call_control
 * Accept call modifications initiated by other end.
 *
 * This call may be performed in response to a #LinphoneCallUpdatedByRemote state notification.
 * When such notification arrives, the application can decide to call linphone_core_defer_update_call() so that it can
 * have the time to prompt the user. linphone_call_get_remote_params() can be used to get information about the call parameters
 * requested by the other party, such as whether a video stream is requested.
 *
 * When the user accepts or refuse the change, linphone_core_accept_call_update() can be done to answer to the other party.
 * If params is NULL, then the same call parameters established before the update request will continue to be used (no change).
 * If params is not NULL, then the update will be accepted according to the parameters passed.
 * Typical example is when a user accepts to start video, then params should indicate that video stream should be used
 * (see linphone_call_params_enable_video()).
 * @param lc the linphone core object.
 * @param call the LinphoneCall object
 * @param params a LinphoneCallParams object describing the call parameters to accept.
 * @return 0 if successful, -1 otherwise (actually when this function call is performed outside ot #LinphoneCallUpdatedByRemote state).
**/
int linphone_core_accept_call_update(LinphoneCore *lc, LinphoneCall *call, const LinphoneCallParams *params){
	if (call->state != LinphoneCallUpdatedByRemote){
		ms_error("linphone_core_accept_update(): invalid state %s to call this function.",
				 linphone_call_state_to_string(call->state));
		return -1;
	}
	if (call->expect_media_in_ack){
		ms_error("linphone_core_accept_call_update() is not possible during a late offer incoming reINVITE (INVITE without SDP)");
		return -1;
	}
	return _linphone_core_accept_call_update(lc, call, params, call->prevstate, linphone_call_state_to_string(call->prevstate));
}

int _linphone_core_accept_call_update(LinphoneCore *lc, LinphoneCall *call, const LinphoneCallParams *params, LinphoneCallState next_state, const char *state_info){
	SalMediaDescription *remote_desc;
	bool_t keep_sdp_version;
#if defined(VIDEO_ENABLED) && defined(BUILD_UPNP)
	bool_t old_has_video = call->params->has_video;
#endif

	remote_desc = sal_call_get_remote_media_description(call->op);
	keep_sdp_version = lp_config_get_int(lc->config, "sip", "keep_sdp_version", 0);
	if (keep_sdp_version &&(remote_desc->session_id == call->remote_session_id) && (remote_desc->session_ver == call->remote_session_ver)) {
		/* Remote has sent an INVITE with the same SDP as before, so send a 200 OK with the same SDP as before. */
		ms_warning("SDP version has not changed, send same SDP as before.");
		sal_call_accept(call->op);
		linphone_call_set_state(call, next_state, state_info);
		return 0;
	}
	if (params == NULL) {
		if (!sal_call_is_offerer(call->op)) {
			/*reset call param for multicast because this param is only relevant when offering*/
			linphone_call_params_enable_audio_multicast(call->params, FALSE);
			linphone_call_params_enable_video_multicast(call->params, FALSE);
		}
	} else
		linphone_call_set_new_params(call, params);

	if (call->params->has_video && !linphone_core_video_enabled(lc)) {
		ms_warning("linphone_core_accept_call_update(): requested video but video support is globally disabled. "
				   "Refusing video.");
		call->params->has_video = FALSE;
	}
	if (call->current_params->in_conference) {
		ms_warning("Video and screensharing isn't supported in conference");
		call->params->has_video = FALSE;
		call->params->has_screensharing = FALSE;
	}
	/*update multicast params according to call params*/
	linphone_call_fill_media_multicast_addr(call);

	linphone_call_check_ice_session(call, IR_Controlled, TRUE);
	linphone_call_init_media_streams(call); /*so that video stream is initialized if necessary*/
	if (linphone_call_prepare_ice(call,TRUE)==1)
		return 0;/*deferred to completion of ICE gathering*/

#ifdef BUILD_UPNP
	if(call->upnp_session != NULL) {
		linphone_core_update_upnp_from_remote_media_description(call, sal_call_get_remote_media_description(call->op));
#ifdef VIDEO_ENABLED
		if ((call->params->has_video) && (call->params->has_video != old_has_video)) {
			video_stream_prepare_video(call->videostream);
			if (linphone_core_update_upnp(lc, call)<0) {
				/* uPnP update failed, proceed with the call anyway. */
				linphone_call_delete_upnp_session(call);
			} else return 0;
		}
#endif //VIDEO_ENABLED
	}
#endif //BUILD_UPNP

	linphone_core_start_accept_call_update(lc, call, next_state, state_info);
	return 0;
}

/**
 * Accept an incoming call.
 *
 * @ingroup call_control
 * Basically the application is notified of incoming calls within the
 * call_state_changed callback of the #LinphoneCoreVTable structure, where it will receive
 * a LinphoneCallIncoming event with the associated LinphoneCall object.
 * The application can later accept the call using this method.
 * @param lc the LinphoneCore object
 * @param call the LinphoneCall object representing the call to be answered.
 *
**/
int linphone_core_accept_call(LinphoneCore *lc, LinphoneCall *call){
	return linphone_core_accept_call_with_params(lc,call,NULL);
}

/**
 * Accept an incoming call, with parameters.
 *
 * @ingroup call_control
 * Basically the application is notified of incoming calls within the
 * call_state_changed callback of the #LinphoneCoreVTable structure, where it will receive
 * a LinphoneCallIncoming event with the associated LinphoneCall object.
 * The application can later accept the call using
 * this method.
 * @param lc the LinphoneCore object
 * @param call the LinphoneCall object representing the call to be answered.
 * @param params the specific parameters for this call, for example whether video is accepted or not. Use NULL to use default parameters.
 *
**/
int linphone_core_accept_call_with_params(LinphoneCore *lc, LinphoneCall *call, const LinphoneCallParams *params){
	SalOp *replaced;
	SalMediaDescription *new_md;
	bool_t was_ringing=FALSE;
	bctbx_list_t * iterator, *copy;

	if (call==NULL){
		//if just one call is present answer the only one ...
		if(linphone_core_get_calls_nb (lc) != 1)
			return -1;
		else
			call = (LinphoneCall*)linphone_core_get_calls(lc)->data;
	}

	switch(call->state){
		case LinphoneCallIncomingReceived:
		case LinphoneCallIncomingEarlyMedia:
		break;
		default:
			ms_error("linphone_core_accept_call_with_params() call [%p] is in state [%s], operation not permitted.",
				 call, linphone_call_state_to_string(call->state));
			return -1;
			break;
	}


	for (iterator=copy=bctbx_list_copy(linphone_core_get_calls(lc));iterator!=NULL;iterator=iterator->next) {
		LinphoneCall *a_call=(LinphoneCall*)iterator->data;
		if (a_call==call) continue;
		switch(a_call->state){
			case LinphoneCallOutgoingInit:
			case LinphoneCallOutgoingProgress:
			case LinphoneCallOutgoingRinging:
			case LinphoneCallOutgoingEarlyMedia:
				ms_message("Already existing call [%p] in state [%s], canceling it before accepting new call [%p]",a_call
						,linphone_call_state_to_string(a_call->state)
						,call);
				linphone_core_terminate_call(lc,a_call);
				break;
			default:
				break; /*nothing to do*/
		}
	}
	bctbx_list_free(copy);

	/* check if this call is supposed to replace an already running one*/
	replaced=sal_call_get_replaces(call->op);
	if (replaced){
		LinphoneCall *rc=(LinphoneCall*)sal_op_get_user_pointer (replaced);
		if (rc){
			ms_message("Call %p replaces call %p. This last one is going to be terminated automatically.",
					   call,rc);
			linphone_core_terminate_call(lc,rc);
		}
	}

	if (lc->current_call!=call){
		linphone_core_preempt_sound_resources(lc);
	}

	/*stop ringing */
	if (linphone_ringtoneplayer_is_started(lc->ringtoneplayer)) {
		ms_message("stop ringing");
		linphone_core_stop_ringing(lc);
		was_ringing=TRUE;
	}
	if (call->ringing_beep){
		linphone_core_stop_dtmf(lc);
		call->ringing_beep=FALSE;
	}

	/*try to be best-effort in giving real local or routable contact address */
	linphone_call_set_contact_op(call);
	if (params){
		linphone_call_set_new_params(call,params);
		linphone_call_prepare_ice(call,TRUE);
		linphone_call_make_local_media_description(call);
		sal_call_set_local_media_description(call->op,call->localdesc);
		sal_op_set_sent_custom_header(call->op,params->custom_headers);
	}

	/*give a chance a set card prefered sampling frequency*/
	if (call->localdesc->streams[0].max_rate>0) {
		ms_message ("configuring prefered card sampling rate to [%i]",call->localdesc->streams[0].max_rate);
		if (lc->sound_conf.play_sndcard)
			ms_snd_card_set_preferred_sample_rate(lc->sound_conf.play_sndcard, call->localdesc->streams[0].max_rate);
		if (lc->sound_conf.capt_sndcard)
			ms_snd_card_set_preferred_sample_rate(lc->sound_conf.capt_sndcard, call->localdesc->streams[0].max_rate);
	}

	if (!was_ringing && call->audiostream->ms.state==MSStreamInitialized && !lc->use_files){
		audio_stream_prepare_sound(call->audiostream,lc->sound_conf.play_sndcard,lc->sound_conf.capt_sndcard);
	}

	linphone_call_update_remote_session_id_and_ver(call);

	sal_call_accept(call->op);
	linphone_core_notify_display_status(lc,_("Connected."));
	lc->current_call=call;
	linphone_call_set_state(call,LinphoneCallConnected,"Connected");
	new_md=sal_call_get_final_media_description(call->op);
	linphone_call_stop_ice_for_inactive_streams(call, new_md);
	if (new_md){
		linphone_core_update_streams(lc, call, new_md, LinphoneCallStreamsRunning);
		linphone_call_set_state(call,LinphoneCallStreamsRunning,"Connected (streams running)");
	}else call->expect_media_in_ack=TRUE;

	ms_message("call answered.");
	return 0;
}

int linphone_core_abort_call(LinphoneCore *lc, LinphoneCall *call, const char *error){
	sal_call_terminate(call->op);

	/*stop ringing*/
	linphone_core_stop_ringing(lc);
	linphone_call_stop_media_streams(call);

#ifdef BUILD_UPNP
	linphone_call_delete_upnp_session(call);
#endif //BUILD_UPNP

	linphone_core_notify_display_status(lc,_("Call aborted") );
	linphone_call_set_state(call,LinphoneCallError,error);
	return 0;
}

static void terminate_call(LinphoneCore *lc, LinphoneCall *call){
	if (call->state==LinphoneCallIncomingReceived){
		if (call->non_op_error.reason!=SalReasonRequestTimeout)
			call->non_op_error.reason=SalReasonDeclined;
	}
	/*stop ringing*/
	linphone_core_stop_ringing(lc);

	linphone_call_stop_media_streams(call);

#ifdef BUILD_UPNP
	linphone_call_delete_upnp_session(call);
#endif //BUILD_UPNP

	linphone_core_notify_display_status(lc,_("Call ended") );
	linphone_call_set_state(call,LinphoneCallEnd,"Call terminated");
}

int linphone_core_redirect_call(LinphoneCore *lc, LinphoneCall *call, const char *redirect_uri){

	if (call->state==LinphoneCallIncomingReceived){
		char *real_url=NULL;
		LinphoneAddress *real_parsed_url=linphone_core_interpret_url(lc,redirect_uri);
		if (!real_parsed_url){
			/* bad url */
			ms_error("Bad redirect URI: %s", redirect_uri?redirect_uri:"NULL");
			return -1;
		}
		real_url=linphone_address_as_string (real_parsed_url);
		sal_call_decline(call->op,SalReasonRedirect,real_url);
		ms_free(real_url);
		sal_error_info_set(&call->non_op_error,SalReasonRedirect,603,"Call redirected",NULL);
		terminate_call(lc,call);
		linphone_address_unref(real_parsed_url);
	}else{
		ms_error("Bad state for call redirection.");
		return -1;
	}
	return 0;
}


/**
 * Terminates a call.
 *
 * @ingroup call_control
 * @param lc the LinphoneCore
 * @param the_call the LinphoneCall object representing the call to be terminated.
**/
int linphone_core_terminate_call(LinphoneCore *lc, LinphoneCall *the_call)
{
	LinphoneCall *call;
	if (the_call == NULL){
		call = linphone_core_get_current_call(lc);
		if (bctbx_list_size(lc->calls)==1){
			call=(LinphoneCall*)lc->calls->data;
		}else{
			ms_warning("No unique call to terminate !");
			return -1;
		}
	}
	else
	{
		call = the_call;
	}
	ms_message("Terminate call [%p] which is currently in state %s", call, linphone_call_state_to_string(call->state));
	switch (call->state) {
		case LinphoneCallReleased:
		case LinphoneCallEnd:
		case LinphoneCallError:
			ms_warning("No need to terminate a call [%p] in state [%s]",call,linphone_call_state_to_string(call->state));
			return -1;
		case LinphoneCallIncomingReceived:
		case LinphoneCallIncomingEarlyMedia:
			return linphone_core_decline_call(lc,call,LinphoneReasonDeclined);
		case LinphoneCallOutgoingInit: {
				/* In state OutgoingInit, op has to be destroyed */
				sal_op_release(call->op);
				call->op = NULL;
				break;
			}
		default:
			sal_call_terminate(call->op);
			break;
	}
	terminate_call(lc,call);
	return 0;
}

/**
 * Decline a pending incoming call, with a reason.
 *
 * @ingroup call_control
 *
 * @param lc the linphone core
 * @param call the LinphoneCall, must be in the IncomingReceived state.
 * @param reason the reason for rejecting the call: LinphoneReasonDeclined or LinphoneReasonBusy
**/
int linphone_core_decline_call(LinphoneCore *lc, LinphoneCall * call, LinphoneReason reason){
	if (call->state!=LinphoneCallIncomingReceived && call->state!=LinphoneCallIncomingEarlyMedia){
		ms_error("linphone_core_decline_call(): Cannot decline a call that is in state %s",linphone_call_state_to_string(call->state));
		return -1;
	}

	sal_call_decline(call->op,linphone_reason_to_sal(reason),NULL);
	terminate_call(lc,call);
	return 0;
}

/**
 * Terminates all the calls.
 *
 * @ingroup call_control
 * @param lc The LinphoneCore
**/
int linphone_core_terminate_all_calls(LinphoneCore *lc){
	bctbx_list_t *calls=lc->calls;
	while(calls) {
		LinphoneCall *c=(LinphoneCall*)calls->data;
		calls=calls->next;
		linphone_core_terminate_call(lc,c);
	}
	return 0;
}

/**
 * Returns the current list of calls.
 * @param[in] lc The LinphoneCore object
 * @return \mslist{LinphoneCall}
 *
 * Note that this list is read-only and might be changed by the core after a function call to linphone_core_iterate().
 * Similarly the LinphoneCall objects inside it might be destroyed without prior notice.
 * To hold references to LinphoneCall object into your program, you must use linphone_call_ref().
 *
 * @ingroup call_control
**/
const bctbx_list_t *linphone_core_get_calls(LinphoneCore *lc)
{
	return lc->calls;
}

/**
 * Returns TRUE if there is a call running.
 *
 * @ingroup call_control
**/
bool_t linphone_core_in_call(const LinphoneCore *lc){
	return linphone_core_get_current_call((LinphoneCore *)lc)!=NULL || linphone_core_is_in_conference(lc);
}

/**
 * Returns The _LinphoneCall struct of the current call if one is in call
 *
 * @ingroup call_control
**/
LinphoneCall *linphone_core_get_current_call(const LinphoneCore *lc){
	return lc->current_call;
}

/**
 * Pauses the call. If a music file has been setup using linphone_core_set_play_file(),
 * this file will be played to the remote user.
 *
 * @ingroup call_control
**/
int linphone_core_pause_call(LinphoneCore *lc, LinphoneCall *call){
	int err=_linphone_core_pause_call(lc,call);
	if (err==0)  call->paused_by_app=TRUE;
	return err;
}

/* Internal version that does not play tone indication*/
int _linphone_core_pause_call(LinphoneCore *lc, LinphoneCall *call){
	const char *subject=NULL;

	if (call->state!=LinphoneCallStreamsRunning && call->state!=LinphoneCallPausedByRemote){
		ms_warning("Cannot pause this call, it is not active.");
		return -1;
	}
	if (sal_media_description_has_dir(call->resultdesc, SalStreamSendRecv)) {
		subject = "Call on hold";
	} else if (sal_media_description_has_dir(call->resultdesc, SalStreamRecvOnly)) {
		subject = "Call on hold for me too";
	} else {
		ms_error("No reason to pause this call, it is already paused or inactive.");
		return -1;
	}
	if (linphone_call_params_screensharing_enabled(call->current_params))
		call->params->has_screensharing = FALSE;
	call->broken = FALSE;
	linphone_call_set_state(call, LinphoneCallPausing, "Pausing call");
	linphone_call_make_local_media_description(call);
#ifdef BUILD_UPNP
	if(call->upnp_session != NULL) {
		linphone_core_update_local_media_description_from_upnp(call->localdesc, call->upnp_session);
	}
#endif //BUILD_UPNP
	sal_call_set_local_media_description(call->op,call->localdesc);
	if (sal_call_update(call->op,subject,FALSE) != 0){
		linphone_core_notify_display_warning(lc,_("Could not pause the call"));
	}
	lc->current_call=NULL;
	linphone_core_notify_display_status(lc,_("Pausing the current call..."));
	if (call->audiostream || call->videostream || call->textstream || call->screenstream)
		linphone_call_stop_media_streams (call);
	call->paused_by_app=FALSE;
	return 0;
}

/**
 * Pause all currently running calls.
 * @ingroup call_control
**/
int linphone_core_pause_all_calls(LinphoneCore *lc){
	const bctbx_list_t *elem;
	for(elem=lc->calls;elem!=NULL;elem=elem->next){
		LinphoneCall *call=(LinphoneCall *)elem->data;
		LinphoneCallState cs=linphone_call_get_state(call);
		if (cs==LinphoneCallStreamsRunning || cs==LinphoneCallPausedByRemote){
			_linphone_core_pause_call(lc,call);
		}
	}
	return 0;
}

int linphone_core_preempt_sound_resources(LinphoneCore *lc){
	LinphoneCall *current_call;
	int err = 0;

	if (linphone_core_is_in_conference(lc)){
		linphone_core_leave_conference(lc);
		return 0;
	}

	current_call=linphone_core_get_current_call(lc);
	if(current_call != NULL){
		ms_message("Pausing automatically the current call.");
		err = _linphone_core_pause_call(lc,current_call);
	}
	if (lc->ringstream){
		linphone_core_stop_ringing(lc);
	}
	return err;
}

/**
 * Resumes the call.
 *
 * @ingroup call_control
**/
int linphone_core_resume_call(LinphoneCore *lc, LinphoneCall *call){
	char temp[255]={0};
	const char *subject="Call resuming";
	char *tmp;

	if(call->state!=LinphoneCallPaused ){
		ms_warning("we cannot resume a call that has not been established and paused before");
		return -1;
	}
	if (call->params->in_conference==FALSE){
		if (linphone_core_sound_resources_locked(lc)){
			ms_warning("Cannot resume call %p because another call is locking the sound resources.",call);
			return -1;
		}
		linphone_core_preempt_sound_resources(lc);
		ms_message("Resuming call %p",call);
	}

	call->was_automatically_paused=FALSE;
	call->broken = FALSE;

	/* Stop playing music immediately. If remote side is a conference it
	 prevents the participants to hear it while the 200OK comes back.*/
	if (call->audiostream) audio_stream_play(call->audiostream, NULL);

	linphone_call_make_local_media_description(call);
#ifdef BUILD_UPNP
	if(call->upnp_session != NULL) {
		linphone_core_update_local_media_description_from_upnp(call->localdesc, call->upnp_session);
	}
#endif //BUILD_UPNP
	if (!lc->sip_conf.sdp_200_ack){
		sal_call_set_local_media_description(call->op,call->localdesc);
	} else {
		sal_call_set_local_media_description(call->op,NULL);
	}
	sal_media_description_set_dir(call->localdesc,SalStreamSendRecv);
	if (call->params->in_conference && !call->current_params->in_conference) subject="Conference";
	if ( sal_call_update(call->op,subject,FALSE) != 0){
		return -1;
	}
	linphone_call_set_state(call,LinphoneCallResuming,"Resuming");
	if (call->params->in_conference==FALSE)
		lc->current_call=call;
	snprintf(temp,sizeof(temp)-1,"Resuming the call with %s",(tmp = linphone_call_get_remote_address_as_string(call)));
	ms_free(tmp);
	linphone_core_notify_display_status(lc,temp);

	if (lc->sip_conf.sdp_200_ack){
		/*we are NOT offering, set local media description after sending the call so that we are ready to
		 process the remote offer when it will arrive*/
		sal_call_set_local_media_description(call->op,call->localdesc);
	}
	return 0;
}

static int remote_address_compare(LinphoneCall *call, const LinphoneAddress *raddr){
	const LinphoneAddress *addr=linphone_call_get_remote_address (call);
	return !linphone_address_weak_equal (addr,raddr);
}

/**
 * Get the call with the remote_address specified
 * @param lc
 * @param remote_address
 * @return the LinphoneCall of the call if found
 *
 * @ingroup call_control
 */
LinphoneCall *linphone_core_get_call_by_remote_address(LinphoneCore *lc, const char *remote_address){
	LinphoneCall *call=NULL;
	LinphoneAddress *raddr=linphone_address_new(remote_address);
	if (raddr) {
		call=linphone_core_get_call_by_remote_address2(lc, raddr);
		linphone_address_unref(raddr);
	}
	return call;
}
LinphoneCall *linphone_core_get_call_by_remote_address2(LinphoneCore *lc, const LinphoneAddress *raddr){
	bctbx_list_t *elem=bctbx_list_find_custom(lc->calls,(int (*)(const void*,const void *))remote_address_compare,raddr);

	if (elem) return (LinphoneCall*) elem->data;
	return NULL;
}

int linphone_core_send_publish(LinphoneCore *lc,
				   LinphonePresenceModel *presence)
{
	const bctbx_list_t *elem;
	for (elem=linphone_core_get_proxy_config_list(lc);elem!=NULL;elem=bctbx_list_next(elem)){
		LinphoneProxyConfig *cfg=(LinphoneProxyConfig*)elem->data;
		if (cfg->publish) linphone_proxy_config_send_publish(cfg,presence);
	}
	return 0;
}

/**
 * Set the incoming call timeout in seconds.
 *
 * @ingroup call_control
 * If an incoming call isn't answered for this timeout period, it is
 * automatically declined.
**/
void linphone_core_set_inc_timeout(LinphoneCore *lc, int seconds){
	lc->sip_conf.inc_timeout=seconds;
	if (linphone_core_ready(lc)){
		lp_config_set_int(lc->config,"sip","inc_timeout",seconds);
	}
}

/**
 * Returns the incoming call timeout
 *
 * @ingroup call_control
 * See linphone_core_set_inc_timeout() for details.
**/
int linphone_core_get_inc_timeout(LinphoneCore *lc){
	return lc->sip_conf.inc_timeout;
}

/**
 * Set the in call timeout in seconds.
 *
 * @ingroup call_control
 * After this timeout period, the call is automatically hangup.
**/
void linphone_core_set_in_call_timeout(LinphoneCore *lc, int seconds){
	lc->sip_conf.in_call_timeout=seconds;
	if( linphone_core_ready(lc)){
		lp_config_set_int(lc->config, "sip", "in_call_timeout", seconds);
	}
}

/**
 * Returns the in call timeout
 *
 * @ingroup call_control
 * See linphone_core_set_in_call_timeout() for details.
**/
int linphone_core_get_in_call_timeout(LinphoneCore *lc){
	return lc->sip_conf.in_call_timeout;
}

/**
 * Returns the delayed timeout
 *
 * @ingroup call_control
 * See linphone_core_set_delayed_timeout() for details.
**/
int linphone_core_get_delayed_timeout(LinphoneCore *lc){
	return lc->sip_conf.delayed_timeout;
}

/**
 * Set the in delayed timeout in seconds.
 *
 * @ingroup call_control
 * After this timeout period, a delayed call (internal call initialisation or resolution) is resumed.
**/
void linphone_core_set_delayed_timeout(LinphoneCore *lc, int seconds){
	lc->sip_conf.delayed_timeout=seconds;
}

void linphone_core_set_presence_info(LinphoneCore *lc, int minutes_away, const char *contact, LinphoneOnlineStatus os) {
	LinphonePresenceModel *presence = NULL;
	char *description = NULL;
	LinphonePresenceActivityType acttype = LinphonePresenceActivityUnknown;

	if (minutes_away>0) lc->minutes_away=minutes_away;

	switch (os) {
		case LinphoneStatusOffline:
			acttype = LinphonePresenceActivityOffline;
			break;
		case LinphoneStatusOnline:
			acttype = LinphonePresenceActivityOnline;
			break;
		case LinphoneStatusBusy:
			acttype = LinphonePresenceActivityBusy;
			break;
		case LinphoneStatusBeRightBack:
			acttype = LinphonePresenceActivityInTransit;
			break;
		case LinphoneStatusAway:
			acttype = LinphonePresenceActivityAway;
			break;
		case LinphoneStatusOnThePhone:
			acttype = LinphonePresenceActivityOnThePhone;
			break;
		case LinphoneStatusOutToLunch:
			acttype = LinphonePresenceActivityLunch;
			break;
		case LinphoneStatusDoNotDisturb:
			acttype = LinphonePresenceActivityBusy;
			description = "Do not disturb";
			break;
		case LinphoneStatusMoved:
			acttype = LinphonePresenceActivityPermanentAbsence;
			break;
		case LinphoneStatusAltService:
			acttype = LinphonePresenceActivityBusy;
			description = "Using another messaging service";
			break;
		case LinphoneStatusPending:
			acttype = LinphonePresenceActivityOther;
			description = "Waiting for user acceptance";
			break;
		case LinphoneStatusVacation:
			acttype = LinphonePresenceActivityVacation;
			break;
		case LinphoneStatusEnd:
			ms_warning("Invalid status LinphoneStatusEnd");
			return;
	}
	presence = linphone_presence_model_new_with_activity(acttype, description);
	linphone_presence_model_set_contact(presence, contact);
	linphone_core_set_presence_model(lc, presence);
}

void linphone_core_send_presence(LinphoneCore *lc, LinphonePresenceModel *presence){
	linphone_core_notify_all_friends(lc,presence);
	linphone_core_send_publish(lc,presence);
}

void linphone_core_set_presence_model(LinphoneCore *lc, LinphonePresenceModel *presence) {
	linphone_core_send_presence(lc,presence);

	if ((lc->presence_model != NULL) && (lc->presence_model != presence)) {
		linphone_presence_model_unref(lc->presence_model);
		lc->presence_model = presence;
	}
}

LinphoneOnlineStatus linphone_core_get_presence_info(const LinphoneCore *lc){
	LinphonePresenceActivity *activity = NULL;
	const char *description = NULL;

	activity = linphone_presence_model_get_activity(lc->presence_model);
	description = linphone_presence_activity_get_description(activity);
	switch (linphone_presence_activity_get_type(activity)) {
		case LinphonePresenceActivityOffline:
			return LinphoneStatusOffline;
		case LinphonePresenceActivityOnline:
			return LinphoneStatusOnline;
		case LinphonePresenceActivityBusy:
			if (description != NULL) {
				if (strcmp(description, "Do not disturb") == 0)
					return LinphoneStatusDoNotDisturb;
				else if (strcmp(description, "Using another messaging service") == 0)
					return LinphoneStatusAltService;
			}
			return LinphoneStatusBusy;
		case LinphonePresenceActivityInTransit:
		case LinphonePresenceActivitySteering:
			return LinphoneStatusBeRightBack;
		case LinphonePresenceActivityAway:
			return LinphoneStatusAway;
		case LinphonePresenceActivityOnThePhone:
			return LinphoneStatusOnThePhone;
		case LinphonePresenceActivityBreakfast:
		case LinphonePresenceActivityDinner:
		case LinphonePresenceActivityLunch:
		case LinphonePresenceActivityMeal:
			return LinphoneStatusOutToLunch;
		case LinphonePresenceActivityPermanentAbsence:
			return LinphoneStatusMoved;
		case LinphonePresenceActivityOther:
			if (description != NULL) {
				if (strcmp(description, "Waiting for user acceptance") == 0)
					return LinphoneStatusPending;
			}
			return LinphoneStatusBusy;
		case LinphonePresenceActivityVacation:
			return LinphoneStatusVacation;
		case LinphonePresenceActivityAppointment:
		case LinphonePresenceActivityMeeting:
		case LinphonePresenceActivityWorship:
			return LinphoneStatusDoNotDisturb;
		default:
			return LinphoneStatusBusy;
	}
}

LinphonePresenceModel * linphone_core_get_presence_model(const LinphoneCore *lc) {
	return lc->presence_model;
}

/**
 * Get playback sound level in 0-100 scale.
 *
 * @ingroup media_parameters
 * @deprecated
**/
int linphone_core_get_play_level(LinphoneCore *lc)
{
	return lc->sound_conf.play_lev;
}

/**
 * Get ring sound level in 0-100 scale
 *
 * @ingroup media_parameters
 * @deprecated
**/
int linphone_core_get_ring_level(LinphoneCore *lc)
{
	return lc->sound_conf.ring_lev;
}

/**
 * Get sound capture level in 0-100 scale
 *
 * @ingroup media_parameters
 * @deprecated
**/
int linphone_core_get_rec_level(LinphoneCore *lc){
	return lc->sound_conf.rec_lev;
}

/**
 * Set sound ring level in 0-100 scale
 *
 * @ingroup media_parameters
 * @deprecated
**/
void linphone_core_set_ring_level(LinphoneCore *lc, int level){
	MSSndCard *sndcard;
	lc->sound_conf.ring_lev=level;
	sndcard=lc->sound_conf.ring_sndcard;
	if (sndcard) ms_snd_card_set_level(sndcard,MS_SND_CARD_PLAYBACK,level);
}

/**
 * Allow to control microphone level:  gain in db
 *
 * @ingroup media_parameters
**/
void linphone_core_set_mic_gain_db (LinphoneCore *lc, float gaindb){
	float gain=gaindb;
	LinphoneCall *call=linphone_core_get_current_call (lc);
	AudioStream *st;

	lc->sound_conf.soft_mic_lev=gaindb;

	if (linphone_core_ready(lc)){
		lp_config_set_float(lc->config,"sound","mic_gain_db",lc->sound_conf.soft_mic_lev);
	}

	if (call==NULL || (st=call->audiostream)==NULL){
		ms_message("linphone_core_set_mic_gain_db(): no active call.");
		return;
	}
	set_mic_gain_db(st,gain);
}

/**
 * Get microphone gain in db.
 *
 * @ingroup media_parameters
**/
float linphone_core_get_mic_gain_db(LinphoneCore *lc) {
	return lc->sound_conf.soft_mic_lev;
}

/**
 * Allow to control play level before entering sound card:  gain in db
 *
 * @ingroup media_parameters
**/
void linphone_core_set_playback_gain_db (LinphoneCore *lc, float gaindb){
	float gain=gaindb;
	LinphoneCall *call=linphone_core_get_current_call (lc);
	AudioStream *st;

	lc->sound_conf.soft_play_lev=gaindb;
	if (linphone_core_ready(lc)){
		lp_config_set_float(lc->config,"sound","playback_gain_db",lc->sound_conf.soft_play_lev);
	}

	if (call==NULL || (st=call->audiostream)==NULL){
		ms_message("linphone_core_set_playback_gain_db(): no active call.");
		return;
	}
	set_playback_gain_db(st,gain);
}

/**
 * Get playback gain in db before entering  sound card.
 *
 * @ingroup media_parameters
**/
float linphone_core_get_playback_gain_db(LinphoneCore *lc) {
	return lc->sound_conf.soft_play_lev;
}

/**
 * Set sound playback level in 0-100 scale
 * @deprecated
 * @ingroup media_parameters
**/
void linphone_core_set_play_level(LinphoneCore *lc, int level){
	MSSndCard *sndcard;
	lc->sound_conf.play_lev=level;
	sndcard=lc->sound_conf.play_sndcard;
	if (sndcard) ms_snd_card_set_level(sndcard,MS_SND_CARD_PLAYBACK,level);
}

/**
 * Set sound capture level in 0-100 scale
 * @deprecated
 * @ingroup media_parameters
**/
void linphone_core_set_rec_level(LinphoneCore *lc, int level)
{
	MSSndCard *sndcard;
	lc->sound_conf.rec_lev=level;
	sndcard=lc->sound_conf.capt_sndcard;
	if (sndcard) ms_snd_card_set_level(sndcard,MS_SND_CARD_CAPTURE,level);
}

static MSSndCard *get_card_from_string_id(const char *devid, unsigned int cap, MSFactory *f){
	MSSndCard *sndcard=NULL;
	if (devid!=NULL){
		sndcard=ms_snd_card_manager_get_card(ms_factory_get_snd_card_manager(f),devid);
		if (sndcard!=NULL &&
			(ms_snd_card_get_capabilities(sndcard) & cap)==0 ){
			ms_warning("%s card does not have the %s capability, ignoring.",
				devid,
				cap==MS_SND_CARD_CAP_CAPTURE ? "capture" : "playback");
			sndcard=NULL;
		}
	}
	if (sndcard==NULL) {
		if ((cap & MS_SND_CARD_CAP_CAPTURE) && (cap & MS_SND_CARD_CAP_PLAYBACK)){
			sndcard=ms_snd_card_manager_get_default_card(ms_factory_get_snd_card_manager(f));
		}else if (cap & MS_SND_CARD_CAP_CAPTURE){
			sndcard=ms_snd_card_manager_get_default_capture_card(ms_factory_get_snd_card_manager(f));
		}
		else if (cap & MS_SND_CARD_CAP_PLAYBACK){
			sndcard=ms_snd_card_manager_get_default_playback_card(ms_factory_get_snd_card_manager(f));
		}
		if (sndcard==NULL){/*looks like a bug! take the first one !*/
			const bctbx_list_t *elem=ms_snd_card_manager_get_list(ms_factory_get_snd_card_manager(f));
			if (elem) sndcard=(MSSndCard*)elem->data;
		}
	}
	if (sndcard==NULL) ms_error("Could not find a suitable soundcard !");
	return sndcard;
}

/**
 * Returns true if the specified sound device can capture sound.
 *
 * @ingroup media_parameters
 * @param lc The LinphoneCore object
 * @param devid the device name as returned by linphone_core_get_sound_devices()
**/
bool_t linphone_core_sound_device_can_capture(LinphoneCore *lc, const char *devid){
	return ms_snd_card_manager_get_capture_card(ms_factory_get_snd_card_manager(lc->factory),devid) != NULL;
}

/**
 * Returns true if the specified sound device can play sound.
 *
 * @ingroup media_parameters
 * @param lc The LinphoneCore object
 * @param devid the device name as returned by linphone_core_get_sound_devices()
**/
bool_t linphone_core_sound_device_can_playback(LinphoneCore *lc, const char *devid){
	return ms_snd_card_manager_get_playback_card(ms_factory_get_snd_card_manager(lc->factory),devid) != NULL;
}

/**
 * Sets the sound device used for ringing.
 *
 * @ingroup media_parameters
 * @param lc The LinphoneCore object
 * @param devid the device name as returned by linphone_core_get_sound_devices()
**/
int linphone_core_set_ringer_device(LinphoneCore *lc, const char * devid){
	MSSndCard *card=get_card_from_string_id(devid,MS_SND_CARD_CAP_PLAYBACK, lc->factory);
	lc->sound_conf.ring_sndcard=card;
	if (card && linphone_core_ready(lc))
		lp_config_set_string(lc->config,"sound","ringer_dev_id",ms_snd_card_get_string_id(card));
	return 0;
}

/**
 * Sets the sound device used for playback.
 *
 * @ingroup media_parameters
 * @param lc The LinphoneCore object
 * @param devid the device name as returned by linphone_core_get_sound_devices()
**/
int linphone_core_set_playback_device(LinphoneCore *lc, const char * devid){
	MSSndCard *card=get_card_from_string_id(devid,MS_SND_CARD_CAP_PLAYBACK, lc->factory);
	lc->sound_conf.play_sndcard=card;
	if (card &&  linphone_core_ready(lc))
		lp_config_set_string(lc->config,"sound","playback_dev_id",ms_snd_card_get_string_id(card));
	return 0;
}

/**
 * Sets the sound device used for capture.
 *
 * @ingroup media_parameters
 * @param lc The LinphoneCore object
 * @param devid the device name as returned by linphone_core_get_sound_devices()
**/
int linphone_core_set_capture_device(LinphoneCore *lc, const char * devid){
	MSSndCard *card=get_card_from_string_id(devid,MS_SND_CARD_CAP_CAPTURE, lc->factory);
	lc->sound_conf.capt_sndcard=card;
	if (card &&  linphone_core_ready(lc))
		lp_config_set_string(lc->config,"sound","capture_dev_id",ms_snd_card_get_string_id(card));
	return 0;
}

/**
 * Returns the name of the currently assigned sound device for ringing.
 *
 * @ingroup media_parameters
 * @param lc The LinphoneCore object
**/
const char * linphone_core_get_ringer_device(LinphoneCore *lc)
{
	if (lc->sound_conf.ring_sndcard) return ms_snd_card_get_string_id(lc->sound_conf.ring_sndcard);
	return NULL;
}

/**
 * Returns the name of the currently assigned sound device for playback.
 *
 * @ingroup media_parameters
 * @param lc The LinphoneCore object
**/
const char * linphone_core_get_playback_device(LinphoneCore *lc)
{
	return lc->sound_conf.play_sndcard ? ms_snd_card_get_string_id(lc->sound_conf.play_sndcard) : NULL;
}

/**
 * Returns the name of the currently assigned sound device for capture.
 *
 * @ingroup media_parameters
 * @param lc The LinphoneCore object
**/
const char * linphone_core_get_capture_device(LinphoneCore *lc)
{
	return lc->sound_conf.capt_sndcard ? ms_snd_card_get_string_id(lc->sound_conf.capt_sndcard) : NULL;
}

/**
 * Returns an unmodifiable array of available sound devices.
 *
 * The array is NULL terminated.
 *
 * @ingroup media_parameters
 * @param lc The LinphoneCore object
**/
const char**  linphone_core_get_sound_devices(LinphoneCore *lc){
	return lc->sound_conf.cards;
}

/**
 * Returns an unmodifiable array of available video capture devices.
 *
 * @ingroup media_parameters
 * The array is NULL terminated.
**/
const char**  linphone_core_get_video_devices(const LinphoneCore *lc){
	return lc->video_conf.cams;
}

void linphone_core_reload_sound_devices(LinphoneCore *lc){
	const char *ringer;
	const char *playback;
	const char *capture;
	char *ringer_copy = NULL;
	char *playback_copy = NULL;
	char *capture_copy = NULL;

	ringer = linphone_core_get_ringer_device(lc);
	if (ringer != NULL) {
		ringer_copy = ms_strdup(ringer);
	}
	playback = linphone_core_get_playback_device(lc);
	if (playback != NULL) {
		playback_copy = ms_strdup(playback);
	}
	capture = linphone_core_get_capture_device(lc);
	if (capture != NULL) {
		capture_copy = ms_strdup(capture);
	}
	ms_snd_card_manager_reload(ms_factory_get_snd_card_manager(lc->factory));
	build_sound_devices_table(lc);
	if (ringer_copy != NULL) {
		linphone_core_set_ringer_device(lc, ringer_copy);
		ms_free(ringer_copy);
	}
	if (playback_copy != NULL) {
		linphone_core_set_playback_device(lc, playback_copy);
		ms_free(playback_copy);
	}
	if (capture_copy != NULL) {
		linphone_core_set_capture_device(lc, capture_copy);
		ms_free(capture_copy);
	}
}

void linphone_core_reload_video_devices(LinphoneCore *lc){
	char *devid_copy = NULL;
	const char *devid = linphone_core_get_video_device(lc);
	if (devid != NULL) {
		devid_copy = ms_strdup(devid);
	}
	ms_web_cam_manager_reload(ms_factory_get_web_cam_manager(lc->factory));
	build_video_devices_table(lc);
	if (devid_copy != NULL) {
		linphone_core_set_video_device(lc, devid_copy);
		ms_free(devid_copy);
	}
}

char linphone_core_get_sound_source(LinphoneCore *lc)
{
	return lc->sound_conf.source;
}

void linphone_core_set_sound_source(LinphoneCore *lc, char source)
{
	MSSndCard *sndcard=lc->sound_conf.capt_sndcard;
	lc->sound_conf.source=source;
	if (!sndcard) return;
	switch(source){
		case 'm':
			ms_snd_card_set_capture(sndcard,MS_SND_CARD_MIC);
			break;
		case 'l':
			ms_snd_card_set_capture(sndcard,MS_SND_CARD_LINE);
			break;
	}

}


/**
 * Sets the path to a wav file used for ringing.
 *
 * @param path The file must be a wav 16bit linear. Local ring is disabled if null
 * @param lc The LinphoneCore object
 *
 * @ingroup media_parameters
**/
void linphone_core_set_ring(LinphoneCore *lc,const char *path){
	if (lc->sound_conf.local_ring!=0){
		ms_free(lc->sound_conf.local_ring);
		lc->sound_conf.local_ring=NULL;
	}
	if (path)
		lc->sound_conf.local_ring=ms_strdup(path);
	if ( linphone_core_ready(lc) && lc->sound_conf.local_ring)
		lp_config_set_string(lc->config,"sound","local_ring",lc->sound_conf.local_ring);
}

/**
 * Returns the path to the wav file used for ringing.
 *
 * @param lc The LinphoneCore object
 * @ingroup media_parameters
**/
const char *linphone_core_get_ring(const LinphoneCore *lc){
	return lc->sound_conf.local_ring;
}

/**
 * Sets the path to a file or folder containing trusted root CAs (PEM format)
 *
 * @param path
 * @param lc The LinphoneCore object
 *
 * @ingroup initializing
**/
void linphone_core_set_root_ca(LinphoneCore *lc,const char *path){
	sal_set_root_ca(lc->sal, path);
	if (lc->http_crypto_config){
		belle_tls_crypto_config_set_root_ca(lc->http_crypto_config,path);
	}
	lp_config_set_string(lc->config,"sip","root_ca",path);
}

/**
 * Gets the path to a file or folder containing the trusted root CAs (PEM format)
 *
 * @param lc The LinphoneCore object
 *
 * @ingroup initializing
**/
const char *linphone_core_get_root_ca(LinphoneCore *lc){
	return lp_config_get_string(lc->config,"sip","root_ca",NULL);
}

/**
 * Specify whether the tls server certificate must be verified when connecting to a SIP/TLS server.
 *
 * @ingroup initializing
**/
void linphone_core_verify_server_certificates(LinphoneCore *lc, bool_t yesno){
	sal_verify_server_certificates(lc->sal,yesno);
	if (lc->http_crypto_config){
		belle_tls_crypto_config_set_verify_exceptions(lc->http_crypto_config, yesno ? 0 : BELLE_TLS_VERIFY_ANY_REASON);
	}
	lp_config_set_int(lc->config,"sip","verify_server_certs",yesno);
}

/**
 * Specify whether the tls server certificate common name must be verified when connecting to a SIP/TLS server.
 * @ingroup initializing
**/
void linphone_core_verify_server_cn(LinphoneCore *lc, bool_t yesno){
	sal_verify_server_cn(lc->sal,yesno);
	if (lc->http_crypto_config){
		belle_tls_crypto_config_set_verify_exceptions(lc->http_crypto_config, yesno ? 0 : BELLE_TLS_VERIFY_CN_MISMATCH);
	}
	lp_config_set_int(lc->config,"sip","verify_server_cn",yesno);
}

void linphone_core_set_ssl_config(LinphoneCore *lc, void *ssl_config) {
	sal_set_ssl_config(lc->sal, ssl_config);
	if (lc->http_crypto_config) {
		belle_tls_crypto_config_set_ssl_config(lc->http_crypto_config, ssl_config);
	}
}

static void notify_end_of_ringtone( LinphoneRingtonePlayer* rp, void* user_data, int status) {
	LinphoneCore *lc=(LinphoneCore*)user_data;
	lc->preview_finished=1;
}

int linphone_core_preview_ring(LinphoneCore *lc, const char *ring,LinphoneCoreCbFunc end_of_ringtone,void * userdata)
{
	int err;
	MSSndCard *ringcard=lc->sound_conf.lsd_card ? lc->sound_conf.lsd_card : lc->sound_conf.ring_sndcard;
	if (linphone_ringtoneplayer_is_started(lc->ringtoneplayer)){
		ms_warning("Cannot start ring now,there's already a ring being played");
		return -1;
	}
	lc_callback_obj_init(&lc->preview_finished_cb,end_of_ringtone,userdata);
	lc->preview_finished=0;
	err = linphone_ringtoneplayer_start_with_cb(lc->factory, lc->ringtoneplayer, ringcard, ring, -1, notify_end_of_ringtone,(void *)lc);
	if (err) {
		lc->preview_finished=1;
	}
	return err;
}

MSFactory *linphone_core_get_ms_factory(LinphoneCore *lc){
	return lc->factory;
}
/**
 * Sets the path to a wav file used for ringing back.
 *
 * Ringback means the ring that is heard when it's ringing at the remote party.
 * The file must be a wav 16bit linear.
 *
 * @ingroup media_parameters
**/
void linphone_core_set_ringback(LinphoneCore *lc, const char *path){
	if (lc->sound_conf.remote_ring!=0){
		ms_free(lc->sound_conf.remote_ring);
	}
	lc->sound_conf.remote_ring=path?ms_strdup(path):NULL;
}

/**
 * Returns the path to the wav file used for ringing back.
 *
 * @ingroup media_parameters
**/
const char * linphone_core_get_ringback(const LinphoneCore *lc){
	return lc->sound_conf.remote_ring;
}

/**
 * Enables or disable echo cancellation. Value is saved and used for subsequent calls.
 * This actually controls software echo cancellation. If hardware echo cancellation is available, it will be always used and activated for calls, regardless
 * of the value passed to this function.
 * When hardware echo cancellation is available, the software one is of course not activated.
 *
 * @ingroup media_parameters
**/
void linphone_core_enable_echo_cancellation(LinphoneCore *lc, bool_t val){
	lc->sound_conf.ec=val;
	if ( linphone_core_ready(lc))
		lp_config_set_int(lc->config,"sound","echocancellation",val);
}


/**
 * Returns TRUE if echo cancellation is enabled.
 *
 * @ingroup media_parameters
**/
bool_t linphone_core_echo_cancellation_enabled(LinphoneCore *lc){
	return lc->sound_conf.ec;
}

void linphone_core_enable_echo_limiter(LinphoneCore *lc, bool_t val){
	lc->sound_conf.ea=val;
}

bool_t linphone_core_echo_limiter_enabled(const LinphoneCore *lc){
	return lc->sound_conf.ea;
}

static void linphone_core_mute_audio_stream(LinphoneCore *lc, AudioStream *st, bool_t val) {
	if (val) {
		audio_stream_set_mic_gain(st, 0);
	} else {
		audio_stream_set_mic_gain_db(st, lc->sound_conf.soft_mic_lev);
	}

	if ( linphone_core_get_rtp_no_xmit_on_audio_mute(lc) ){
		audio_stream_mute_rtp(st,val);
	}
}

void linphone_core_mute_mic(LinphoneCore *lc, bool_t val){
	linphone_core_enable_mic(lc, !val);
}

bool_t linphone_core_is_mic_muted(LinphoneCore *lc) {
	return !linphone_core_mic_enabled(lc);
}

void linphone_core_enable_mic(LinphoneCore *lc, bool_t enable) {
	LinphoneCall *call;
	const bctbx_list_t *list;
	const bctbx_list_t *elem;

	if (linphone_core_is_in_conference(lc)){
		linphone_conference_mute_microphone(lc->conf_ctx, !enable);
	}
	list = linphone_core_get_calls(lc);
	for (elem = list; elem != NULL; elem = elem->next) {
		call = (LinphoneCall *)elem->data;
		call->audio_muted = !enable;
		linphone_core_mute_audio_stream(lc, call->audiostream, !enable);
	}
}

bool_t linphone_core_mic_enabled(LinphoneCore *lc) {
	LinphoneCall *call=linphone_core_get_current_call(lc);
	if (linphone_core_is_in_conference(lc)){
		return !linphone_conference_microphone_is_muted(lc->conf_ctx);
	}else if (call==NULL){
		ms_warning("%s(): No current call!", __FUNCTION__);
		return TRUE;
	}
	return !call->audio_muted;
}

// returns rtp transmission status for an active stream
// if audio is muted and config parameter rtp_no_xmit_on_audio_mute
// was set on then rtp transmission is also muted
bool_t linphone_core_is_rtp_muted(LinphoneCore *lc){
	LinphoneCall *call=linphone_core_get_current_call(lc);
	if (call==NULL){
		ms_warning("linphone_core_is_rtp_muted(): No current call !");
		return FALSE;
	}
	if( linphone_core_get_rtp_no_xmit_on_audio_mute(lc)){
		return call->audio_muted;
	}
	return FALSE;
}

void linphone_core_enable_agc(LinphoneCore *lc, bool_t val){
	lc->sound_conf.agc=val;
}

bool_t linphone_core_agc_enabled(const LinphoneCore *lc){
	return lc->sound_conf.agc;
}

void linphone_core_send_dtmf(LinphoneCore *lc, char dtmf)
{
	LinphoneCall *call=linphone_core_get_current_call(lc);
	linphone_call_send_dtmf(call, dtmf);
}

void linphone_core_set_stun_server(LinphoneCore *lc, const char *server) {
	if (lc->nat_policy != NULL)
		linphone_nat_policy_set_stun_server(lc->nat_policy, server);
	else
		lp_config_set_string(lc->config, "net", "stun_server", server);
}

const char * linphone_core_get_stun_server(const LinphoneCore *lc){
	if (lc->nat_policy != NULL)
		return linphone_nat_policy_get_stun_server(lc->nat_policy);
	else
		return lp_config_get_string(lc->config, "net", "stun_server", NULL);
}


bool_t linphone_core_upnp_available(){
#ifdef BUILD_UPNP
	return TRUE;
#else
	return FALSE;
#endif //BUILD_UPNP
}

LinphoneUpnpState linphone_core_get_upnp_state(const LinphoneCore *lc){
#ifdef BUILD_UPNP
	return linphone_upnp_context_get_state(lc->upnp);
#else
	return LinphoneUpnpStateNotAvailable;
#endif //BUILD_UPNP
}

const char * linphone_core_get_upnp_external_ipaddress(const LinphoneCore *lc){
#ifdef BUILD_UPNP
	return linphone_upnp_context_get_external_ipaddress(lc->upnp);
#else
	return NULL;
#endif //BUILD_UPNP
}


void linphone_core_set_nat_address(LinphoneCore *lc, const char *addr)
{
	if (lc->net_conf.nat_address!=NULL){
		ms_free(lc->net_conf.nat_address);
	}
	if (addr!=NULL) lc->net_conf.nat_address=ms_strdup(addr);
	else lc->net_conf.nat_address=NULL;
	if (lc->sip_conf.contact) update_primary_contact(lc);
}

const char *linphone_core_get_nat_address(const LinphoneCore *lc) {
	return lc->net_conf.nat_address;
}

const char *linphone_core_get_nat_address_resolved(LinphoneCore *lc)
{
	struct sockaddr_storage ss;
	socklen_t ss_len;
	int error;
	char ipstring [INET6_ADDRSTRLEN];

	if (lc->net_conf.nat_address==NULL) return NULL;

	if (parse_hostname_to_addr (lc->net_conf.nat_address, &ss, &ss_len, 5060)<0) {
		return lc->net_conf.nat_address;
	}

	error = getnameinfo((struct sockaddr *)&ss, ss_len,
		ipstring, sizeof(ipstring), NULL, 0, NI_NUMERICHOST);
	if (error) {
		return lc->net_conf.nat_address;
	}

	if (lc->net_conf.nat_address_ip!=NULL){
		ms_free(lc->net_conf.nat_address_ip);
	}
	lc->net_conf.nat_address_ip = ms_strdup (ipstring);
	return lc->net_conf.nat_address_ip;
}

void linphone_core_set_firewall_policy(LinphoneCore *lc, LinphoneFirewallPolicy pol) {
	LinphoneNatPolicy *nat_policy;
	char *stun_server = NULL;
	char *stun_server_username = NULL;
	
	if (lc->nat_policy != NULL) {
		nat_policy = linphone_nat_policy_ref(lc->nat_policy);
		stun_server = ms_strdup(linphone_nat_policy_get_stun_server(nat_policy));
		stun_server_username = ms_strdup(linphone_nat_policy_get_stun_server_username(nat_policy));
		linphone_nat_policy_clear(nat_policy);
	} else {
		nat_policy = linphone_core_create_nat_policy(lc);
		stun_server = ms_strdup(linphone_core_get_stun_server(lc));
	}

	switch (pol) {
		default:
		case LinphonePolicyNoFirewall:
		case LinphonePolicyUseNatAddress:
			break;
		case LinphonePolicyUseStun:
			linphone_nat_policy_enable_stun(nat_policy, TRUE);
			break;
		case LinphonePolicyUseIce:
			linphone_nat_policy_enable_ice(nat_policy, TRUE);
			linphone_nat_policy_enable_stun(nat_policy, TRUE);
			break;
		case LinphonePolicyUseUpnp:
#ifdef BUILD_UPNP
			linphone_nat_policy_enable_upnp(nat_policy, TRUE);
#else
			ms_warning("UPNP is not available, reset firewall policy to no firewall");
#endif //BUILD_UPNP
			break;
	}

	if (stun_server_username != NULL) {
		linphone_nat_policy_set_stun_server_username(nat_policy, stun_server_username);
		ms_free(stun_server_username);
	}
	if (stun_server != NULL) {
		linphone_nat_policy_set_stun_server(nat_policy, stun_server);
		ms_free(stun_server);
	}
	linphone_core_set_nat_policy(lc, nat_policy);
	linphone_nat_policy_unref(nat_policy);

	/* Ensure that the firewall policy is cleared in the config because it has been replaced by the nat_policy. */
	lp_config_set_string(lc->config, "net", "firewall_policy", NULL);
}

LinphoneFirewallPolicy linphone_core_get_firewall_policy(const LinphoneCore *lc) {
	const char *policy;

	policy = lp_config_get_string(lc->config, "net", "firewall_policy", NULL);
	if (policy == NULL) {
		LinphoneNatPolicy *nat_policy = linphone_core_get_nat_policy(lc);
		if (nat_policy == NULL) {
			return LinphonePolicyNoFirewall;
		} else if (linphone_nat_policy_upnp_enabled(nat_policy))
			return LinphonePolicyUseUpnp;
		else if (linphone_nat_policy_ice_enabled(nat_policy))
			return LinphonePolicyUseIce;
		else if (linphone_nat_policy_stun_enabled(nat_policy))
			return LinphonePolicyUseStun;
		else
			return LinphonePolicyNoFirewall;
	} else if (strcmp(policy, "0") == 0)
		return LinphonePolicyNoFirewall;
	else if ((strcmp(policy, "nat_address") == 0) || (strcmp(policy, "1") == 0))
		return LinphonePolicyUseNatAddress;
	else if ((strcmp(policy, "stun") == 0) || (strcmp(policy, "2") == 0))
		return LinphonePolicyUseStun;
	else if ((strcmp(policy, "ice") == 0) || (strcmp(policy, "3") == 0))
		return LinphonePolicyUseIce;
	else if ((strcmp(policy, "upnp") == 0) || (strcmp(policy, "4") == 0))
		return LinphonePolicyUseUpnp;
	else
		return LinphonePolicyNoFirewall;
}

void linphone_core_set_nat_policy(LinphoneCore *lc, LinphoneNatPolicy *policy) {
	if (policy != NULL) policy = linphone_nat_policy_ref(policy); /* Prevent object destruction if the same policy is used */
	else{
		ms_error("linphone_core_set_nat_policy() setting to NULL is not allowed");
		return ;
	}
	if (lc->nat_policy != NULL) {
		linphone_nat_policy_unref(lc->nat_policy);
		lc->nat_policy = NULL;
	}
	if (policy != NULL){
		lc->nat_policy = policy;
		/*start an immediate (but asynchronous) resolution.*/
		linphone_nat_policy_resolve_stun_server(policy);
	}

#ifdef BUILD_UPNP
	linphone_core_enable_keep_alive(lc, (lc->sip_conf.keepalive_period > 0));
	if (linphone_nat_policy_upnp_enabled(policy)) {
		if (lc->upnp == NULL) {
			lc->upnp = linphone_upnp_context_new(lc);
		}
		sal_nat_helper_enable(lc->sal, FALSE);
		sal_enable_auto_contacts(lc->sal, FALSE);
		sal_use_rport(lc->sal, FALSE);
	} else {
		if (lc->upnp != NULL) {
			linphone_upnp_context_destroy(lc->upnp);
			lc->upnp = NULL;
		}
#endif
		sal_nat_helper_enable(lc->sal, lp_config_get_int(lc->config, "net", "enable_nat_helper", 1));
		sal_enable_auto_contacts(lc->sal, TRUE);
		sal_use_rport(lc->sal, lp_config_get_int(lc->config, "sip", "use_rport", 1));
		if (lc->sip_conf.contact) update_primary_contact(lc);
#ifdef BUILD_UPNP
	}
#endif
}

LinphoneNatPolicy * linphone_core_get_nat_policy(const LinphoneCore *lc) {
	return lc->nat_policy;
}


/*******************************************************************************
 * Call log related functions                                                  *
 ******************************************************************************/

void linphone_core_set_call_logs_database_path(LinphoneCore *lc, const char *path) {
	if (lc->logs_db_file){
		ms_free(lc->logs_db_file);
		lc->logs_db_file = NULL;
	}
	if (path) {
		lc->logs_db_file = ms_strdup(path);
		linphone_core_call_log_storage_init(lc);

		linphone_core_migrate_logs_from_rc_to_db(lc);
	}
}

const bctbx_list_t* linphone_core_get_call_logs(LinphoneCore *lc) {
#ifdef SQLITE_STORAGE_ENABLED
	if (lc->logs_db) {
		linphone_core_get_call_history(lc);
	}
#endif
	return lc->call_logs;
}

void linphone_core_clear_call_logs(LinphoneCore *lc) {
	bool_t call_logs_sqlite_db_found = FALSE;
	lc->missed_calls=0;
#ifdef SQLITE_STORAGE_ENABLED
	if (lc->logs_db) {
		call_logs_sqlite_db_found = TRUE;
		linphone_core_delete_call_history(lc);
	}
#endif
	if (!call_logs_sqlite_db_found) {
		bctbx_list_for_each(lc->call_logs, (void (*)(void*))linphone_call_log_unref);
		lc->call_logs = bctbx_list_free(lc->call_logs);
		call_logs_write_to_config_file(lc);
	}
}

int linphone_core_get_missed_calls_count(LinphoneCore *lc) {
	return lc->missed_calls;
}

void linphone_core_reset_missed_calls_count(LinphoneCore *lc) {
	lc->missed_calls=0;
}

void linphone_core_remove_call_log(LinphoneCore *lc, LinphoneCallLog *cl) {
	bool_t call_logs_sqlite_db_found = FALSE;
#ifdef SQLITE_STORAGE_ENABLED
	if (lc->logs_db) {
		call_logs_sqlite_db_found = TRUE;
		linphone_core_delete_call_log(lc, cl);
	}
#endif
	if (!call_logs_sqlite_db_found) {
		lc->call_logs = bctbx_list_remove(lc->call_logs, cl);
		call_logs_write_to_config_file(lc);
		linphone_call_log_unref(cl);
	}
}

void linphone_core_migrate_logs_from_rc_to_db(LinphoneCore *lc) {
	bctbx_list_t *logs_to_migrate = NULL;
	LpConfig *lpc = NULL;
	int original_logs_count, migrated_logs_count;
	int i;

#ifndef SQLITE_STORAGE_ENABLED
	ms_warning("linphone has been compiled without sqlite, can't migrate call logs");
	return;
#endif
	if (!lc) {
		return;
	}

	lpc = linphone_core_get_config(lc);
	if (!lpc) {
		ms_warning("this core has been started without a rc file, nothing to migrate");
		return;
	}
	if (lp_config_get_int(lpc, "misc", "call_logs_migration_done", 0) == 1) {
		ms_warning("the call logs migration has already been done, skipping...");
		return;
	}

	// This is because there must have been a call previously to linphone_core_call_log_storage_init
	lc->call_logs = bctbx_list_free_with_data(lc->call_logs, (void (*)(void*))linphone_call_log_unref);

	call_logs_read_from_config_file(lc);
	if (!lc->call_logs) {
		ms_warning("nothing to migrate, skipping...");
		return;
	}

	logs_to_migrate = lc->call_logs;
	lc->call_logs = NULL;
	// We can't use bctbx_list_for_each because logs_to_migrate are listed in the wrong order (latest first), and we want to store the logs latest last
	for (i = bctbx_list_size(logs_to_migrate) - 1; i >= 0; i--) {
		LinphoneCallLog *log = (LinphoneCallLog *) bctbx_list_nth_data(logs_to_migrate, i);
		linphone_core_store_call_log(lc, log);
	}

	original_logs_count = bctbx_list_size(logs_to_migrate);
	migrated_logs_count = bctbx_list_size(lc->call_logs);
	if (original_logs_count == migrated_logs_count) {
		int i = 0;
		ms_debug("call logs migration successful: %u logs migrated", (unsigned int)bctbx_list_size(lc->call_logs));
		lp_config_set_int(lpc, "misc", "call_logs_migration_done", 1);

		for (; i < original_logs_count; i++) {
			char logsection[32];
			snprintf(logsection, sizeof(logsection), "call_log_%i", i);
			lp_config_clean_section(lpc, logsection);
		}
	} else {
		ms_error("not as many logs saved in db has logs read from rc (%i in rc against %i in db)!", original_logs_count, migrated_logs_count);
	}

	bctbx_list_free_with_data(logs_to_migrate, (void (*)(void*))linphone_call_log_unref);
}


/*******************************************************************************
 * Video related functions                                                  *
 ******************************************************************************/

#ifdef VIDEO_ENABLED
static void snapshot_taken(void *userdata, struct _MSFilter *f, unsigned int id, void *arg) {
	if (id == MS_JPEG_WRITER_SNAPSHOT_TAKEN) {
		LinphoneCore *lc = (LinphoneCore *)userdata;
		linphone_core_enable_video_preview(lc, FALSE);
	}
}
#endif

int linphone_core_take_preview_snapshot(LinphoneCore *lc, const char *file) {
	LinphoneCall *call = linphone_core_get_current_call(lc);

	if (!file) return -1;
	if (call) {
		return linphone_call_take_preview_snapshot(call, file);
	} else {
#ifdef VIDEO_ENABLED
		if (lc->previewstream == NULL) {
			MSVideoSize vsize=lc->video_conf.preview_vsize.width != 0 ? lc->video_conf.preview_vsize : lc->video_conf.vsize;
			lc->previewstream = video_preview_new(lc->factory);
			video_preview_set_size(lc->previewstream, vsize);
			video_preview_set_display_filter_name(lc->previewstream, NULL);
			video_preview_set_fps(lc->previewstream,linphone_core_get_preferred_framerate(lc));
			video_preview_start(lc->previewstream, lc->video_conf.device);
			lc->previewstream->ms.factory = lc->factory;
			linphone_core_enable_video_preview(lc, TRUE);

			ms_filter_add_notify_callback(lc->previewstream->local_jpegwriter, snapshot_taken, lc, TRUE);
			ms_filter_call_method(lc->previewstream->local_jpegwriter, MS_JPEG_WRITER_TAKE_SNAPSHOT, (void*)file);
		} else {
			ms_filter_call_method(lc->previewstream->local_jpegwriter, MS_JPEG_WRITER_TAKE_SNAPSHOT, (void*)file);
		}
		return 0;
#endif
	}
	return -1;
}

static void toggle_video_preview(LinphoneCore *lc, bool_t val){
#ifdef VIDEO_ENABLED
	if (val){
		if (lc->previewstream==NULL){
			const char *display_filter=linphone_core_get_video_display_filter(lc);
			MSVideoSize vsize=lc->video_conf.preview_vsize.width!=0 ? lc->video_conf.preview_vsize : lc->video_conf.vsize;
			lc->previewstream=video_preview_new(lc->factory);
			video_preview_set_size(lc->previewstream,vsize);
			if (display_filter)
				video_preview_set_display_filter_name(lc->previewstream,display_filter);
			if (lc->preview_window_id != NULL)
				video_preview_set_native_window_id(lc->previewstream,lc->preview_window_id);
			video_preview_set_fps(lc->previewstream,linphone_core_get_preferred_framerate(lc));
			video_preview_start(lc->previewstream,lc->video_conf.device);
			lc->previewstream->ms.factory = lc->factory;
		}
	}else{
		if (lc->previewstream!=NULL){
			video_preview_stop(lc->previewstream);
			lc->previewstream=NULL;
		}
	}
#endif
}

bool_t linphone_core_video_supported(LinphoneCore *lc){
#ifdef VIDEO_ENABLED
	return TRUE;
#else
	return FALSE;
#endif
}

void linphone_core_enable_video(LinphoneCore *lc, bool_t vcap_enabled, bool_t display_enabled) {
	linphone_core_enable_video_capture(lc, vcap_enabled);
	linphone_core_enable_video_display(lc, display_enabled);
}

bool_t linphone_core_video_enabled(LinphoneCore *lc){
	return (lc->video_conf.display || lc->video_conf.capture);
}

static void reapply_network_bandwidth_settings(LinphoneCore *lc) {
	linphone_core_set_download_bandwidth(lc, linphone_core_get_download_bandwidth(lc));
	linphone_core_set_upload_bandwidth(lc, linphone_core_get_upload_bandwidth(lc));
}

void linphone_core_enable_video_capture(LinphoneCore *lc, bool_t enable) {
#ifndef VIDEO_ENABLED
	if (enable == TRUE) {
		ms_warning("Cannot enable video capture, this version of linphone was built without video support.");
	}
#endif
	lc->video_conf.capture = enable;
	if (linphone_core_ready(lc)) {
		lp_config_set_int(lc->config, "video", "capture", lc->video_conf.capture);
	}
	/* Need to re-apply network bandwidth settings. */
	reapply_network_bandwidth_settings(lc);
}

void linphone_core_enable_video_display(LinphoneCore *lc, bool_t enable) {
#ifndef VIDEO_ENABLED
	if (enable == TRUE) {
		ms_warning("Cannot enable video display, this version of linphone was built without video support.");
	}
#endif
	lc->video_conf.display = enable;
	if (linphone_core_ready(lc)) {
		lp_config_set_int(lc->config, "video", "display", lc->video_conf.display);
	}
	/* Need to re-apply network bandwidth settings. */
	reapply_network_bandwidth_settings(lc);
}

void linphone_core_enable_video_source_reuse(LinphoneCore* lc, bool_t enable){
#ifndef VIDEO_ENABLED
	if (enable == TRUE) {
		ms_warning("Cannot enable video display, this version of linphone was built without video support.");
	}
#endif
	lc->video_conf.reuse_preview_source = enable;
	if( linphone_core_ready(lc) ){
		lp_config_set_int(lc->config, "video", "reuse_source", lc->video_conf.reuse_preview_source);
	}
}

bool_t linphone_core_video_capture_enabled(LinphoneCore *lc) {
	return lc->video_conf.capture;
}

bool_t linphone_core_video_display_enabled(LinphoneCore *lc) {
	return lc->video_conf.display;
}

/**
 * Sets the default policy for video.
 * This policy defines whether:
 * - video shall be initiated by default for outgoing calls
 * - video shall be accepter by default for incoming calls
 * @ingroup media_parameters
**/
void linphone_core_set_video_policy(LinphoneCore *lc, const LinphoneVideoPolicy *policy){
	lc->video_policy=*policy;
	if (linphone_core_ready(lc)){
		lp_config_set_int(lc->config,"video","automatically_initiate",policy->automatically_initiate);
		lp_config_set_int(lc->config,"video","automatically_accept",policy->automatically_accept);
	}
}

/**
 * Get the default policy for video.
 * See linphone_core_set_video_policy() for more details.
 * @ingroup media_parameters
**/
const LinphoneVideoPolicy *linphone_core_get_video_policy(const LinphoneCore *lc){
	return &lc->video_policy;
}

/**
 * Controls video preview enablement.
 *
 * @ingroup media_parameters
 * Video preview refers to the action of displaying the local webcam image
 * to the user while not in call.
**/
void linphone_core_enable_video_preview(LinphoneCore *lc, bool_t val){
	lc->video_conf.show_local=val;
	if (linphone_core_ready(lc))
		lp_config_set_int(lc->config,"video","show_local",val);
}

/**
 * Returns TRUE if video previewing is enabled.
 * @ingroup media_parameters
**/
bool_t linphone_core_video_preview_enabled(const LinphoneCore *lc){
	return lc->video_conf.show_local;
}

/**
 * Enables or disable self view during calls.
 *
 * @ingroup media_parameters
 * Self-view refers to having local webcam image inserted in corner
 * of the video window during calls.
 * This function works at any time, including during calls.
**/
void linphone_core_enable_self_view(LinphoneCore *lc, bool_t val){
#ifdef VIDEO_ENABLED
	LinphoneCall *call=linphone_core_get_current_call (lc);
	lc->video_conf.selfview=val;
	if (linphone_core_ready(lc)) {
		lp_config_set_int(lc->config,"video","self_view",linphone_core_self_view_enabled(lc));
	}
	if (call && call->videostream){
		video_stream_enable_self_view(call->videostream,val);
	}
	if (linphone_core_ready(lc)){
		lp_config_set_int(lc->config,"video","self_view",val);
	}
#endif
}

/**
 * Returns TRUE if self-view is enabled, FALSE otherwise.
 *
 * @ingroup media_parameters
 *
 * Refer to linphone_core_enable_self_view() for details.
**/
bool_t linphone_core_self_view_enabled(const LinphoneCore *lc){
	return lc->video_conf.selfview;
}

/**
 * Sets the active video device.
 *
 * @ingroup media_parameters
 * @param lc The LinphoneCore object
 * @param id the name of the video device as returned by linphone_core_get_video_devices()
**/
int linphone_core_set_video_device(LinphoneCore *lc, const char *id){
	MSWebCam *olddev=lc->video_conf.device;
	const char *vd;
	if (id!=NULL){
		lc->video_conf.device=ms_web_cam_manager_get_cam(ms_factory_get_web_cam_manager(lc->factory),id);
		if (lc->video_conf.device==NULL){
			ms_warning("Could not find video device %s",id);
		}
	}
	if (lc->video_conf.device==NULL)
		lc->video_conf.device=ms_web_cam_manager_get_default_cam(ms_factory_get_web_cam_manager(lc->factory));
	if (olddev!=NULL && olddev!=lc->video_conf.device){
		toggle_video_preview(lc,FALSE);/*restart the video local preview*/
	}
	if ( linphone_core_ready(lc) && lc->video_conf.device){
		vd=ms_web_cam_get_string_id(lc->video_conf.device);
		if (vd && strstr(vd,"Static picture")!=NULL){
			vd=NULL;
		}
		lp_config_set_string(lc->config,"video","device",vd);
	}
	return 0;
}

/**
 * Returns the name of the currently active video device.
 *
 * @param lc The LinphoneCore object
 * @ingroup media_parameters
**/
const char *linphone_core_get_video_device(const LinphoneCore *lc){
	if (lc->video_conf.device) return ms_web_cam_get_string_id(lc->video_conf.device);
	return NULL;
}

#ifdef VIDEO_ENABLED
static VideoStream * get_active_video_stream(LinphoneCore *lc){
	VideoStream *vs = NULL;
	LinphoneCall *call=linphone_core_get_current_call (lc);
	/* Select the video stream from the call in the first place */
	if (call && call->videostream) {
		vs = call->videostream;
	}
	/* If not in call, select the video stream from the preview */
	if (vs == NULL && lc->previewstream) {
		vs = lc->previewstream;
	}
	return vs;
}
#endif

int linphone_core_set_static_picture(LinphoneCore *lc, const char *path) {
#ifdef VIDEO_ENABLED
	VideoStream *vs=get_active_video_stream(lc);
	/* If we have a video stream (either preview, either from call), we
		 have a source and it is using the static picture filter, then
		 force the filter to use that picture. */
	if (vs && vs->source) {
		if (ms_filter_get_id(vs->source) == MS_STATIC_IMAGE_ID) {
			ms_filter_call_method(vs->source, MS_STATIC_IMAGE_SET_IMAGE,
														(void *)path);
		}
	}
	/* Tell the static image filter to use that image from now on so
		 that the image will be used next time it has to be read */
	ms_static_image_set_default_image(path);
#else
	ms_warning("Video support not compiled.");
#endif
	return 0;
}

const char *linphone_core_get_static_picture(LinphoneCore *lc) {
	const char *path=NULL;
#ifdef VIDEO_ENABLED
	path=ms_static_image_get_default_image();
#else
	ms_warning("Video support not compiled.");
#endif
	return path;
}

int linphone_core_set_static_picture_fps(LinphoneCore *lc, float fps) {
#ifdef VIDEO_ENABLED
	VideoStream *vs = NULL;

	vs=get_active_video_stream(lc);

	/* If we have a video stream (either preview, either from call), we
		 have a source and it is using the static picture filter, then
		 force the filter to use that picture. */
	if (vs && vs->source) {
		if (ms_filter_get_id(vs->source) == MS_STATIC_IMAGE_ID) {
			ms_filter_call_method(vs->source, MS_FILTER_SET_FPS,(void *)&fps);
		}
	}
#else
	ms_warning("Video support not compiled.");
#endif
	return 0;
}

float linphone_core_get_static_picture_fps(LinphoneCore *lc) {
#ifdef VIDEO_ENABLED
	VideoStream *vs = NULL;
	vs=get_active_video_stream(lc);
	/* If we have a video stream (either preview, either from call), we
		 have a source and it is using the static picture filter, then
		 force the filter to use that picture. */
	if (vs && vs->source) {
		if (ms_filter_get_id(vs->source) == MS_STATIC_IMAGE_ID) {

				float fps;

			ms_filter_call_method(vs->source, MS_FILTER_GET_FPS,(void *)&fps);
			return fps;
		}
	}
#else
	ms_warning("Video support not compiled.");
#endif
	return 0;
}

/**
 * Returns the native window handle of the video window, casted as an unsigned long.
 *
 * @ingroup media_parameters
**/
void * linphone_core_get_native_video_window_id(const LinphoneCore *lc){
	if (lc->video_window_id) {
		/* case where the video id was previously set by the app*/
		return lc->video_window_id;
	}else{
#ifdef VIDEO_ENABLED
		/*case where it was not set but we want to get the one automatically created by mediastreamer2 (desktop versions only)*/
		LinphoneCall *call=linphone_core_get_current_call (lc);
		if (call && call->videostream)
			return video_stream_get_native_window_id(call->videostream);
#endif
	}
	return 0;
}

/* unsets the video id for all calls (indeed it may be kept by filters or videostream object itself by paused calls)*/
static void unset_video_window_id(LinphoneCore *lc, bool_t preview, void *id){
#ifdef VIDEO_ENABLED
	LinphoneCall *call;
	bctbx_list_t *elem;
#endif

	if ((id != NULL)
#ifndef _WIN32
		&& ((unsigned long)id != (unsigned long)-1)
#endif
	){
		ms_error("Invalid use of unset_video_window_id()");
		return;
	}
#ifdef VIDEO_ENABLED
	for(elem=lc->calls;elem!=NULL;elem=elem->next){
		call=(LinphoneCall *) elem->data;
		if (call->videostream){
			if (preview)
				video_stream_set_native_preview_window_id(call->videostream,id);
			else
				video_stream_set_native_window_id(call->videostream,id);
		}
	}
#endif
}

void linphone_core_set_native_video_window_id(LinphoneCore *lc, void *id){
	if ((id == NULL)
#ifndef _WIN32
		|| ((unsigned long)id == (unsigned long)-1)
#endif
	){
		unset_video_window_id(lc,FALSE,id);
	}
	lc->video_window_id=id;
#ifdef VIDEO_ENABLED
	{
		LinphoneCall *call=linphone_core_get_current_call(lc);
		if (call!=NULL && call->videostream){
			video_stream_set_native_window_id(call->videostream,id);
		}
	}
#endif
}

/**
 * Returns the native window handle of the video preview window, casted as an unsigned long.
 *
 * @ingroup media_parameters
**/
void * linphone_core_get_native_preview_window_id(const LinphoneCore *lc){
	if (lc->preview_window_id){
		/*case where the id was set by the app previously*/
		return lc->preview_window_id;
	}else{
		/*case where we want the id automatically created by mediastreamer2 (desktop versions only)*/
#ifdef VIDEO_ENABLED
		LinphoneCall *call=linphone_core_get_current_call(lc);
		if (call && call->videostream)
			return video_stream_get_native_preview_window_id(call->videostream);
		if (lc->previewstream)
			return video_preview_get_native_window_id(lc->previewstream);
#endif
	}
	return 0;
}

/**
 * @ingroup media_parameters
 * Set the native window id where the preview video (local camera) is to be displayed.
 * This has to be used in conjonction with linphone_core_use_preview_window().
 * MacOS, Linux, Windows: if not set or zero the core will create its own window, unless the special id -1 is given.
**/
void linphone_core_set_native_preview_window_id(LinphoneCore *lc, void *id){
	if ((id == NULL)
#ifndef _WIN32
		|| ((unsigned long)id == (unsigned long)-1)
#endif
	) {
		unset_video_window_id(lc,TRUE,id);
	}
	lc->preview_window_id=id;
#ifdef VIDEO_ENABLED
	{
		LinphoneCall *call=linphone_core_get_current_call(lc);
		if (call!=NULL && call->videostream){
			video_stream_set_native_preview_window_id(call->videostream,id);
		}else if (lc->previewstream){
			video_preview_set_native_window_id(lc->previewstream,id);
		}
	}
#endif
}

/**
 * Can be used to disable video showing to free XV port
**/
void linphone_core_show_video(LinphoneCore *lc, bool_t show){
#ifdef VIDEO_ENABLED
	LinphoneCall *call=linphone_core_get_current_call(lc);
	ms_error("linphone_core_show_video %d", show);
	if (call!=NULL && call->videostream){
		video_stream_show_video(call->videostream,show);
	}
#endif
}

void linphone_core_use_preview_window(LinphoneCore *lc, bool_t yesno){
	lc->use_preview_window=yesno;
}
/**
 * @ingroup media_parameters
 *returns current device orientation
 */
int linphone_core_get_device_rotation(LinphoneCore *lc ) {
	return lc->device_rotation;
}
/**
 * @ingroup media_parameters
 * Tells the core the device current orientation. This can be used by capture filters
 * on mobile devices to select between portrait/landscape mode and to produce properly
 * oriented images. The exact meaning of the value in rotation if left to each device
 * specific implementations.
 *@param lc  object.
 *@param rotation . IOS supported values are 0 for UIInterfaceOrientationPortrait and 270 for UIInterfaceOrientationLandscapeRight.
 *
**/
void linphone_core_set_device_rotation(LinphoneCore *lc, int rotation) {
	if (rotation!=lc->device_rotation) ms_message("%s : rotation=%d\n", __FUNCTION__, rotation);
	lc->device_rotation = rotation;
#ifdef VIDEO_ENABLED
	{
		LinphoneCall *call=linphone_core_get_current_call(lc);
		if (call!=NULL && call->videostream){
			video_stream_set_device_rotation(call->videostream,rotation);
		}
	}
#endif
}

int linphone_core_get_camera_sensor_rotation(LinphoneCore *lc) {
#ifdef VIDEO_ENABLED
	LinphoneCall *call = linphone_core_get_current_call(lc);
	if ((call != NULL) && (call->videostream != NULL)) {
		return video_stream_get_camera_sensor_rotation(call->videostream);
	}
#endif
	return -1;
}

static MSVideoSizeDef supported_resolutions[]={
#if !ANDROID && !TARGET_OS_IPHONE
	{	{ MS_VIDEO_SIZE_1080P_W, MS_VIDEO_SIZE_1080P_H }	,	"1080p"	},
#endif
#if !ANDROID && !TARGET_OS_MAC /*limit to most common sizes because mac video API cannot list supported resolutions*/
	{	{ MS_VIDEO_SIZE_UXGA_W, MS_VIDEO_SIZE_UXGA_H }	,	"uxga"	},
	{	{ MS_VIDEO_SIZE_SXGA_MINUS_W, MS_VIDEO_SIZE_SXGA_MINUS_H }	,	"sxga-"	},
#endif
	{	{ MS_VIDEO_SIZE_720P_W, MS_VIDEO_SIZE_720P_H }	,	"720p"	},
#if !ANDROID && !TARGET_OS_MAC
	{	{ MS_VIDEO_SIZE_XGA_W, MS_VIDEO_SIZE_XGA_H }	,	"xga"	},
#endif
#if !ANDROID && !TARGET_OS_IPHONE
	{	{ MS_VIDEO_SIZE_SVGA_W, MS_VIDEO_SIZE_SVGA_H }	,	"svga"	},
	{	{ MS_VIDEO_SIZE_4CIF_W, MS_VIDEO_SIZE_4CIF_H }	,	"4cif"	},
#endif

	{	{ MS_VIDEO_SIZE_VGA_W, MS_VIDEO_SIZE_VGA_H }	,	"vga"	},
#if TARGET_OS_IPHONE
	{	{ MS_VIDEO_SIZE_IOS_MEDIUM_H, MS_VIDEO_SIZE_IOS_MEDIUM_W }	,	"ios-medium"	},
#endif
	{	{ MS_VIDEO_SIZE_CIF_W, MS_VIDEO_SIZE_CIF_H }	,	"cif"	},
#if !TARGET_OS_MAC || TARGET_OS_IPHONE /* OS_MAC is 1 for iPhone, but we need QVGA */
	{	{ MS_VIDEO_SIZE_QVGA_W, MS_VIDEO_SIZE_QVGA_H }	,	"qvga"	},
#endif
	{	{ MS_VIDEO_SIZE_QCIF_W, MS_VIDEO_SIZE_QCIF_H }	,	"qcif"	},
	{	{ 0,0 }			,	NULL	}
};

const MSVideoSizeDef *linphone_core_get_supported_video_sizes(LinphoneCore *lc){
	return supported_resolutions;
}

static MSVideoSize video_size_get_by_name(const char *name){
	MSVideoSizeDef *pdef=supported_resolutions;
	MSVideoSize null_vsize={0,0};
	MSVideoSize parsed;
	if (!name) return null_vsize;
	for(;pdef->name!=NULL;pdef++){
		if (strcasecmp(name,pdef->name)==0){
			return pdef->vsize;
		}
	}
	if (sscanf(name,"%ix%i",&parsed.width,&parsed.height)==2){
		return parsed;
	}
	ms_warning("Video resolution %s is not supported in linphone.",name);
	return null_vsize;
}

/* warning: function not reentrant*/
static const char *video_size_get_name(MSVideoSize vsize){
	MSVideoSizeDef *pdef=supported_resolutions;
	static char customsize[64]={0};
	for(;pdef->name!=NULL;pdef++){
		if (pdef->vsize.width==vsize.width && pdef->vsize.height==vsize.height){
			return pdef->name;
		}
	}
	if (vsize.width && vsize.height){
		snprintf(customsize,sizeof(customsize)-1,"%ix%i",vsize.width,vsize.height);
		return customsize;
	}
	return NULL;
}

static bool_t video_size_supported(MSVideoSize vsize){
	if (video_size_get_name(vsize)) return TRUE;
	ms_warning("Video resolution %ix%i is not supported in linphone.",vsize.width,vsize.height);
	return FALSE;
}

static void update_preview_size(LinphoneCore *lc, MSVideoSize oldvsize, MSVideoSize vsize){
	if (!ms_video_size_equal(oldvsize,vsize) && lc->previewstream!=NULL){
		toggle_video_preview(lc,FALSE);
		toggle_video_preview(lc,TRUE);
	}
}

void linphone_core_set_preferred_video_size(LinphoneCore *lc, MSVideoSize vsize){
	if (video_size_supported(vsize)){
		MSVideoSize oldvsize=lc->video_conf.preview_vsize;

		if (oldvsize.width==0){
			oldvsize=lc->video_conf.vsize;
		}
		lc->video_conf.vsize=vsize;
		update_preview_size(lc,oldvsize,vsize);

		if (linphone_core_ready(lc))
			lp_config_set_string(lc->config,"video","size",video_size_get_name(vsize));
	}
}

void linphone_core_set_preview_video_size(LinphoneCore *lc, MSVideoSize vsize){
	MSVideoSize oldvsize;
	if (vsize.width==0 && vsize.height==0){
		/*special case to reset the forced preview size mode*/
		lc->video_conf.preview_vsize=vsize;
		if (linphone_core_ready(lc))
			lp_config_set_string(lc->config,"video","preview_size",NULL);
		return;
	}
	oldvsize=lc->video_conf.preview_vsize;
	lc->video_conf.preview_vsize=vsize;
	if (!ms_video_size_equal(oldvsize,vsize) && lc->previewstream!=NULL){
		toggle_video_preview(lc,FALSE);
		toggle_video_preview(lc,TRUE);
	}
	if (linphone_core_ready(lc))
		lp_config_set_string(lc->config,"video","preview_size",video_size_get_name(vsize));
}

MSVideoSize linphone_core_get_preview_video_size(const LinphoneCore *lc){
	return lc->video_conf.preview_vsize;
}

MSVideoSize linphone_core_get_current_preview_video_size(const LinphoneCore *lc){
	MSVideoSize ret={0};
#ifndef VIDEO_ENABLED
	ms_error("linphone_core_get_current_preview_video_size() fail. Support for video is disabled");
#else
	if (lc->previewstream){
		ret=video_preview_get_current_size(lc->previewstream);
	}
#endif
	return ret;
}

void linphone_core_set_preview_video_size_by_name(LinphoneCore *lc, const char *name){
	MSVideoSize vsize=video_size_get_by_name(name);
	linphone_core_set_preview_video_size(lc,vsize);
}

void linphone_core_set_preferred_video_size_by_name(LinphoneCore *lc, const char *name){
	MSVideoSize vsize=video_size_get_by_name(name);
	MSVideoSize default_vsize={MS_VIDEO_SIZE_CIF_W,MS_VIDEO_SIZE_CIF_H};
	if (vsize.width!=0)	linphone_core_set_preferred_video_size(lc,vsize);
	else linphone_core_set_preferred_video_size(lc,default_vsize);
}

MSVideoSize linphone_core_get_preferred_video_size(const LinphoneCore *lc){
	return lc->video_conf.vsize;
}

char * linphone_core_get_preferred_video_size_name(const LinphoneCore *lc) {
	return ms_strdup(video_size_get_name(lc->video_conf.vsize));
}

void linphone_core_set_preferred_framerate(LinphoneCore *lc, float fps){
	lc->video_conf.fps=fps;
	if (linphone_core_ready(lc))
		lp_config_set_float(lc->config,"video","framerate",fps);
}

float linphone_core_get_preferred_framerate(LinphoneCore *lc){
	return lc->video_conf.fps;
}


void linphone_core_set_use_files(LinphoneCore *lc, bool_t yesno){
	lc->use_files=yesno;
}

bool_t linphone_core_get_use_files(LinphoneCore *lc) {
	return lc->use_files;
}

const char * linphone_core_get_play_file(const LinphoneCore *lc) {
	return lc->play_file;
}

void linphone_core_set_play_file(LinphoneCore *lc, const char *file){
	LinphoneCall *call=linphone_core_get_current_call(lc);
	if (lc->play_file!=NULL){
		ms_free(lc->play_file);
		lc->play_file=NULL;
	}
	if (file!=NULL) {
		lc->play_file=ms_strdup(file);
		if (call && call->audiostream && call->audiostream->ms.state==MSStreamStarted)
			audio_stream_play(call->audiostream,file);
	}
}

const char * linphone_core_get_record_file(const LinphoneCore *lc) {
	return lc->rec_file;
}

void linphone_core_set_record_file(LinphoneCore *lc, const char *file){
	LinphoneCall *call=linphone_core_get_current_call(lc);
	if (lc->rec_file!=NULL){
		ms_free(lc->rec_file);
		lc->rec_file=NULL;
	}
	if (file!=NULL) {
		lc->rec_file=ms_strdup(file);
		if (call && call->audiostream)
			audio_stream_record(call->audiostream,file);
	}
}

typedef enum{
	LinphoneToneGenerator,
	LinphoneLocalPlayer
}LinphoneAudioResourceType;

static MSFilter *get_audio_resource(LinphoneCore *lc, LinphoneAudioResourceType rtype){
	LinphoneCall *call=linphone_core_get_current_call(lc);
	AudioStream *stream=NULL;
	RingStream *ringstream;
	if (call){
		stream=call->audiostream;
	}else if (linphone_core_is_in_conference(lc)){
		stream=linphone_conference_get_audio_stream(lc->conf_ctx);
	}
	if (stream){
		if (rtype==LinphoneToneGenerator) return stream->dtmfgen;
		if (rtype==LinphoneLocalPlayer) return stream->local_player;
		return NULL;
	}
	if (lc->ringstream==NULL){
		float amp=lp_config_get_float(lc->config,"sound","dtmf_player_amp",0.1f);
		MSSndCard *ringcard=lc->sound_conf.lsd_card ?lc->sound_conf.lsd_card : lc->sound_conf.ring_sndcard;
		if (ringcard == NULL)
			return NULL;

		ringstream=lc->ringstream=ring_start(lc->factory, NULL,0,ringcard);
		ms_filter_call_method(lc->ringstream->gendtmf,MS_DTMF_GEN_SET_DEFAULT_AMPLITUDE,&amp);
		lc->dmfs_playing_start_time = ms_get_cur_time_ms()/1000;
	}else{
		ringstream=lc->ringstream;
		if (lc->dmfs_playing_start_time!=0)
			lc->dmfs_playing_start_time = ms_get_cur_time_ms()/1000;
	}
	if (rtype==LinphoneToneGenerator) return ringstream->gendtmf;
	if (rtype==LinphoneLocalPlayer) return ringstream->source;
	return NULL;
}

static MSFilter *get_dtmf_gen(LinphoneCore *lc){
	return get_audio_resource(lc,LinphoneToneGenerator);
}

/**
 * @ingroup media_parameters
 * Plays a dtmf sound to the local user.
 * @param lc #LinphoneCore
 * @param dtmf DTMF to play ['0'..'16'] | '#' | '#'
 * @param duration_ms duration in ms, -1 means play until next further call to #linphone_core_stop_dtmf()
**/
void linphone_core_play_dtmf(LinphoneCore *lc, char dtmf, int duration_ms){
	MSFilter *f=get_dtmf_gen(lc);
	if (f==NULL){
		ms_error("No dtmf generator at this time !");
		return;
	}

	if (duration_ms > 0)
		ms_filter_call_method(f, MS_DTMF_GEN_PLAY, &dtmf);
	else ms_filter_call_method(f, MS_DTMF_GEN_START, &dtmf);
}

/**
 * Plays an audio file to the local user.
 * This function works at any time, during calls, or when no calls are running.
 * It doesn't request the underlying audio system to support multiple playback streams.
 * @param lc the linphone core
 * @param audiofile path to audio file in wav PCM 16 bit format.
 * @ingroup misc
**/
int linphone_core_play_local(LinphoneCore *lc, const char *audiofile){
	MSFilter *f=get_audio_resource(lc,LinphoneLocalPlayer);
	int loopms=-1;
	if (!f) return -1;
	ms_filter_call_method(f,MS_PLAYER_SET_LOOP,&loopms);
	if (ms_filter_call_method(f,MS_PLAYER_OPEN,(void*)audiofile)!=0){
		return -1;
	}
	ms_filter_call_method_noarg(f,MS_PLAYER_START);
	return 0;
}

void linphone_core_play_named_tone(LinphoneCore *lc, LinphoneToneID toneid){
	if (linphone_core_tone_indications_enabled(lc)){
		const char *audiofile=linphone_core_get_tone_file(lc,toneid);
		if (!audiofile){
			MSFilter *f=get_dtmf_gen(lc);
			MSDtmfGenCustomTone def;
			if (f==NULL){
				ms_error("No dtmf generator at this time !");
				return;
			}
			memset(&def,0,sizeof(def));
			def.amplitude=1;
			/*these are french tones, excepted the failed one, which is USA congestion tone (does not exist in France)*/
			switch(toneid){
				case LinphoneToneCallOnHold:
				case LinphoneToneCallWaiting:
					def.duration=300;
					def.frequencies[0]=440;
					def.interval=2000;
				break;
				case LinphoneToneBusy:
					def.duration=500;
					def.frequencies[0]=440;
					def.interval=500;
					def.repeat_count=3;
				break;
				case LinphoneToneCallLost:
					def.duration=250;
					def.frequencies[0]=480;
					def.frequencies[0]=620;
					def.interval=250;
					def.repeat_count=3;

				break;
				default:
					ms_warning("Unhandled tone id.");
			}
			if (def.duration>0)
				ms_filter_call_method(f, MS_DTMF_GEN_PLAY_CUSTOM,&def);
		}else{
			linphone_core_play_local(lc,audiofile);
		}
	}
}

void linphone_core_play_call_error_tone(LinphoneCore *lc, LinphoneReason reason){
	if (linphone_core_tone_indications_enabled(lc)){
		LinphoneToneDescription *tone=linphone_core_get_call_error_tone(lc,reason);
		if (tone){
			if (tone->audiofile){
				linphone_core_play_local(lc,tone->audiofile);
			}else if (tone->toneid!=LinphoneToneUndefined){
				linphone_core_play_named_tone(lc,tone->toneid);
			}
		}
	}
}

/**
 * @ingroup media_parameters
 *
 * Stops playing a dtmf started by linphone_core_play_dtmf().
**/
void linphone_core_stop_dtmf(LinphoneCore *lc){
	MSFilter *f=get_dtmf_gen(lc);
	if (f!=NULL)
		ms_filter_call_method_noarg (f, MS_DTMF_GEN_STOP);
}



/**
 * Retrieves the user pointer that was given to linphone_core_new()
 *
 * @ingroup initializing
**/
void *linphone_core_get_user_data(const LinphoneCore *lc){
	return lc->data;
}


/**
 * Associate a user pointer to the linphone core.
 *
 * @ingroup initializing
**/
void linphone_core_set_user_data(LinphoneCore *lc, void *userdata){
	lc->data=userdata;
}

int linphone_core_get_mtu(const LinphoneCore *lc){
	return lc->net_conf.mtu;
}

/**
 * Sets the maximum transmission unit size in bytes.
 * This information is useful for sending RTP packets.
 * Default value is 1500.
 *
 * @ingroup media_parameters
**/
void linphone_core_set_mtu(LinphoneCore *lc, int mtu){
	lc->net_conf.mtu=mtu;
	if (mtu>0){
		if (mtu<500){
			ms_error("MTU too small !");
			mtu=500;
		}
		ms_factory_set_mtu(lc->factory, mtu);
		ms_message("MTU is supposed to be %i, rtp payload max size will be %i",mtu, ms_factory_get_payload_max_size(lc->factory));
	}else ms_factory_set_mtu(lc->factory, 0);//use mediastreamer2 default value
}

void linphone_core_set_waiting_callback(LinphoneCore *lc, LinphoneCoreWaitingCallback cb, void *user_context){
	lc->wait_cb=cb;
	lc->wait_ctx=user_context;
}

void linphone_core_start_waiting(LinphoneCore *lc, const char *purpose){
	if (lc->wait_cb){
		lc->wait_ctx=lc->wait_cb(lc,lc->wait_ctx,LinphoneWaitingStart,purpose,0);
	}
}

void linphone_core_update_progress(LinphoneCore *lc, const char *purpose, float progress){
	if (lc->wait_cb){
		lc->wait_ctx=lc->wait_cb(lc,lc->wait_ctx,LinphoneWaitingProgress,purpose,progress);
	}else{
		ms_usleep(50000);
	}
}

void linphone_core_stop_waiting(LinphoneCore *lc){
	if (lc->wait_cb){
		lc->wait_ctx=lc->wait_cb(lc,lc->wait_ctx,LinphoneWaitingFinished,NULL,0);
	}
}

void linphone_core_set_rtp_transport_factories(LinphoneCore* lc, LinphoneRtpTransportFactories *factories){
	lc->rtptf=factories;
}

/**
 * Retrieve RTP statistics regarding current call.
 * @param lc the LinphoneCore
 * @param local RTP statistics computed locally.
 * @param remote RTP statistics computed by far end (obtained via RTCP feedback).
 *
 * @note Remote RTP statistics is not implemented yet.
 *
 * @return 0 or -1 if no call is running.
**/

int linphone_core_get_current_call_stats(LinphoneCore *lc, rtp_stats_t *local, rtp_stats_t *remote){
	LinphoneCall *call=linphone_core_get_current_call (lc);
	if (call!=NULL){
		if (call->audiostream!=NULL){
			memset(remote,0,sizeof(*remote));
			audio_stream_get_local_rtp_stats (call->audiostream,local);
			return 0;
		}
	}
	return -1;
}

void net_config_uninit(LinphoneCore *lc) {
	net_config_t *config = &lc->net_conf;

	if (config->nat_address!=NULL){
		lp_config_set_string(lc->config,"net","nat_address",config->nat_address);
		ms_free(lc->net_conf.nat_address);
	}
	if (lc->net_conf.nat_address_ip != NULL) {
		ms_free(lc->net_conf.nat_address_ip);
	}

	lp_config_set_int(lc->config,"net","mtu",config->mtu);
	if (lc->nat_policy != NULL) {
		lp_config_set_string(lc->config, "net", "nat_policy_ref", lc->nat_policy->ref);
		linphone_nat_policy_save_to_config(lc->nat_policy);
		linphone_nat_policy_unref(lc->nat_policy);
		lc->nat_policy = NULL;
	}
}

<<<<<<< HEAD
void sip_config_uninit(LinphoneCore *lc) {
	MSList *elem;
=======

void sip_config_uninit(LinphoneCore *lc)
{
	bctbx_list_t *elem;
>>>>>>> c8ae2974
	int i;
	sip_config_t *config = &lc->sip_conf;
	bool_t still_registered = TRUE;

	lp_config_set_int(lc->config, "sip", "guess_hostname", config->guess_hostname);
	lp_config_set_string(lc->config, "sip", "contact", config->contact);
	lp_config_set_int(lc->config, "sip", "inc_timeout", config->inc_timeout);
	lp_config_set_int(lc->config, "sip", "in_call_timeout", config->in_call_timeout);
	lp_config_set_int(lc->config, "sip", "delayed_timeout", config->delayed_timeout);
	lp_config_set_int(lc->config, "sip", "register_only_when_network_is_up", config->register_only_when_network_is_up);
	lp_config_set_int(lc->config, "sip", "register_only_when_upnp_is_ok", config->register_only_when_upnp_is_ok);

	if (lc->sip_network_reachable) {
<<<<<<< HEAD
		for (elem = config->proxies; elem != NULL; elem = ms_list_next(elem)) {
			LinphoneProxyConfig *cfg = (LinphoneProxyConfig *)(elem->data);
			_linphone_proxy_config_unpublish(cfg);  /* to unpublish without changing the stored flag enable_publish */
			_linphone_proxy_config_unregister(cfg); /* to unregister without changing the stored flag enable_register */
=======
		for(elem=config->proxies;elem!=NULL;elem=bctbx_list_next(elem)){
			LinphoneProxyConfig *cfg=(LinphoneProxyConfig*)(elem->data);
			_linphone_proxy_config_unpublish(cfg);	/* to unpublish without changing the stored flag enable_publish */
			_linphone_proxy_config_unregister(cfg);	/* to unregister without changing the stored flag enable_register */
>>>>>>> c8ae2974
		}

		ms_message("Unregistration started.");

		for (i=0;i<20&&still_registered;i++){
			still_registered=FALSE;
			sal_iterate(lc->sal);
			for(elem=config->proxies;elem!=NULL;elem=bctbx_list_next(elem)){
				LinphoneProxyConfig *cfg=(LinphoneProxyConfig*)(elem->data);
				LinphoneRegistrationState state = linphone_proxy_config_get_state(cfg);
				still_registered|=(state==LinphoneRegistrationOk||state==LinphoneRegistrationProgress);
			}
			ms_usleep(100000);
		}
		if (i>=20) ms_warning("Cannot complete unregistration, giving up");
	}
	config->proxies=bctbx_list_free_with_data(config->proxies,(void (*)(void*)) _linphone_proxy_config_release);

	config->deleted_proxies=bctbx_list_free_with_data(config->deleted_proxies,(void (*)(void*)) _linphone_proxy_config_release);

	/*no longuer need to write proxy config if not changedlinphone_proxy_config_write_to_config_file(lc->config,NULL,i);*/	/*mark the end */

	lc->auth_info=bctbx_list_free_with_data(lc->auth_info,(void (*)(void*))linphone_auth_info_destroy);

	/*now that we are unregisted, we no longer need the tunnel.*/
#ifdef TUNNEL_ENABLED
	if (lc->tunnel) {
		linphone_tunnel_destroy(lc->tunnel);
		lc->tunnel=NULL;
		ms_message("Tunnel destroyed.");
	}
#endif

	if (lc->vcard_context) {
		linphone_vcard_context_destroy(lc->vcard_context);
	}

	sal_reset_transports(lc->sal);
	sal_unlisten_ports(lc->sal); /*to make sure no new messages are received*/
	if (lc->http_provider) {
		belle_sip_object_unref(lc->http_provider);
		lc->http_provider=NULL;
	}
	if (lc->http_crypto_config){
		belle_sip_object_unref(lc->http_crypto_config);
		lc->http_crypto_config=NULL;
	}
	sal_iterate(lc->sal); /*make sure event are purged*/
	sal_uninit(lc->sal);
	lc->sal=NULL;

	if (lc->sip_conf.guessed_contact)
		ms_free(lc->sip_conf.guessed_contact);
	if (config->contact)
		ms_free(config->contact);

}

void rtp_config_uninit(LinphoneCore *lc)
{
	rtp_config_t *config=&lc->rtp_conf;
	if (config->audio_rtp_min_port == config->audio_rtp_max_port) {
		lp_config_set_int(lc->config, "rtp", "audio_rtp_port", config->audio_rtp_min_port);
	} else {
		lp_config_set_range(lc->config, "rtp", "audio_rtp_port", config->audio_rtp_min_port, config->audio_rtp_max_port);
	}
	if (config->video_rtp_min_port == config->video_rtp_max_port) {
		lp_config_set_int(lc->config, "rtp", "video_rtp_port", config->video_rtp_min_port);
	} else {
		lp_config_set_range(lc->config, "rtp", "video_rtp_port", config->video_rtp_min_port, config->video_rtp_max_port);
	}
	if (config->text_rtp_min_port == config->text_rtp_max_port) {
		lp_config_set_int(lc->config, "rtp", "text_rtp_port", config->text_rtp_min_port);
	} else {
		lp_config_set_range(lc->config, "rtp", "text_rtp_port", config->text_rtp_min_port, config->text_rtp_max_port);
	}
	lp_config_set_int(lc->config,"rtp","audio_jitt_comp",config->audio_jitt_comp);
	lp_config_set_int(lc->config,"rtp","video_jitt_comp",config->video_jitt_comp);
	lp_config_set_int(lc->config,"rtp","nortp_timeout",config->nortp_timeout);
	lp_config_set_int(lc->config,"rtp","audio_adaptive_jitt_comp_enabled",config->audio_adaptive_jitt_comp_enabled);
	lp_config_set_int(lc->config,"rtp","video_adaptive_jitt_comp_enabled",config->video_adaptive_jitt_comp_enabled);
	ms_free(lc->rtp_conf.audio_multicast_addr);
	ms_free(lc->rtp_conf.video_multicast_addr);
	ms_free(config->srtp_suites);
}

static void sound_config_uninit(LinphoneCore *lc)
{
	sound_config_t *config=&lc->sound_conf;
	ms_free((void *)config->cards);

	lp_config_set_string(lc->config,"sound","remote_ring",config->remote_ring);
	lp_config_set_float(lc->config,"sound","playback_gain_db",config->soft_play_lev);
	lp_config_set_float(lc->config,"sound","mic_gain_db",config->soft_mic_lev);

	if (config->local_ring) ms_free(config->local_ring);
	if (config->remote_ring) ms_free(config->remote_ring);
	lc->tones=bctbx_list_free_with_data(lc->tones, (void (*)(void*))linphone_tone_description_destroy);
}

static void video_config_uninit(LinphoneCore *lc)
{
	lp_config_set_string(lc->config,"video","size",video_size_get_name(linphone_core_get_preferred_video_size(lc)));
	lp_config_set_int(lc->config,"video","display",lc->video_conf.display);
	lp_config_set_int(lc->config,"video","capture",lc->video_conf.capture);
	if (lc->video_conf.cams)
		ms_free((void *)lc->video_conf.cams);
}

void _linphone_core_codec_config_write(LinphoneCore *lc){
	if (linphone_core_ready(lc)){
		PayloadType *pt;
		codecs_config_t *config=&lc->codecs_conf;
		bctbx_list_t *node;
		char key[50];
		int index;
		index=0;
		for(node=config->audio_codecs;node!=NULL;node=bctbx_list_next(node)){
			pt=(PayloadType*)(node->data);
			sprintf(key,"audio_codec_%i",index);
			lp_config_set_string(lc->config,key,"mime",pt->mime_type);
			lp_config_set_int(lc->config,key,"rate",pt->clock_rate);
			lp_config_set_int(lc->config,key,"channels",pt->channels);
			lp_config_set_int(lc->config,key,"enabled",linphone_core_payload_type_enabled(lc,pt));
			index++;
		}
		sprintf(key,"audio_codec_%i",index);
		lp_config_clean_section (lc->config,key);

		index=0;
		for(node=config->video_codecs;node!=NULL;node=bctbx_list_next(node)){
			pt=(PayloadType*)(node->data);
			sprintf(key,"video_codec_%i",index);
			lp_config_set_string(lc->config,key,"mime",pt->mime_type);
			lp_config_set_int(lc->config,key,"rate",pt->clock_rate);
			lp_config_set_int(lc->config,key,"enabled",linphone_core_payload_type_enabled(lc,pt));
			lp_config_set_string(lc->config,key,"recv_fmtp",pt->recv_fmtp);
			index++;
		}
		sprintf(key,"video_codec_%i",index);
		lp_config_clean_section (lc->config,key);
	}
}

static void codecs_config_uninit(LinphoneCore *lc)
{
	_linphone_core_codec_config_write(lc);
	bctbx_list_free_with_data(lc->codecs_conf.audio_codecs, (void (*)(void*))payload_type_destroy);
	bctbx_list_free_with_data(lc->codecs_conf.video_codecs, (void (*)(void*))payload_type_destroy);
	bctbx_list_free_with_data(lc->codecs_conf.text_codecs, (void (*)(void*))payload_type_destroy);
}

void friends_config_uninit(LinphoneCore* lc)
{
	ms_message("Destroying friends.");
	lc->friends_lists = bctbx_list_free_with_data(lc->friends_lists, (void (*)(void*))_linphone_friend_list_release);
	if (lc->subscribers) {
		lc->subscribers = bctbx_list_free_with_data(lc->subscribers, (void (*)(void *))_linphone_friend_release);
	}
	if (lc->presence_model) {
		linphone_presence_model_unref(lc->presence_model);
		lc->presence_model = NULL;
	}
	ms_message("Destroying friends done.");
}

void screensharing_config_uninit(LinphoneCore *lc) {
	char screen[64] = {"screensharing"};
	lp_config_set_int(lc->config, screen, "enabled", linphone_core_screensharing_enabled(lc));
}

/**
 * Returns the LpConfig object used to manage the storage (config) file.
 *
 * @ingroup misc
 * The application can use the LpConfig object to insert its own private
 * sections and pairs of key=value in the configuration file.
 *
**/
LpConfig * linphone_core_get_config(LinphoneCore *lc){
	return lc->config;
}

LpConfig * linphone_core_create_lp_config(LinphoneCore *lc, const char *filename) {
	return lp_config_new(filename);
}

static void linphone_core_uninit(LinphoneCore *lc)
{
	bctbx_list_t *elem = NULL;
	int i=0;
	bool_t wait_until_unsubscribe = FALSE;
	linphone_task_list_free(&lc->hooks);
	lc->video_conf.show_local = FALSE;

	while(lc->calls) {
		LinphoneCall *the_call = lc->calls->data;
		linphone_core_terminate_call(lc,the_call);
		linphone_core_iterate(lc);
		ms_usleep(10000);
	}

	for (elem = lc->friends_lists; elem != NULL; elem = bctbx_list_next(elem)) {
		LinphoneFriendList *list = (LinphoneFriendList *)elem->data;
		linphone_friend_list_enable_subscriptions(list,FALSE);
		if (list->event)
			wait_until_unsubscribe =  TRUE;
	}
	/*give a chance to unsubscribe, might be optimized*/
	for (i=0; wait_until_unsubscribe && i<50; i++) {
		linphone_core_iterate(lc);
		ms_usleep(10000);
	}

	lc->chatrooms = bctbx_list_free_with_data(lc->chatrooms, (MSIterateFunc)linphone_chat_room_release);

	linphone_core_set_state(lc,LinphoneGlobalShutdown,"Shutting down");
#ifdef VIDEO_ENABLED
	if (lc->previewstream!=NULL){
		video_preview_stop(lc->previewstream);
		lc->previewstream=NULL;
	}
#endif

	lc->msevq=NULL;
	/* save all config */
	friends_config_uninit(lc);
	sip_config_uninit(lc);
	net_config_uninit(lc);
	rtp_config_uninit(lc);
	linphone_core_stop_ringing(lc);
	sound_config_uninit(lc);
	video_config_uninit(lc);
	codecs_config_uninit(lc);
	screensharing_config_uninit(lc);

	sip_setup_unregister_all();

#ifdef BUILD_UPNP
	if(lc->upnp != NULL) {
		linphone_upnp_context_destroy(lc->upnp);
		lc->upnp = NULL;
	}
#endif //BUILD_UPNP

	if (lp_config_needs_commit(lc->config)) lp_config_sync(lc->config);
	lp_config_destroy(lc->config);
	lc->config = NULL; /* Mark the config as NULL to block further calls */

	bctbx_list_for_each(lc->call_logs,(void (*)(void*))linphone_call_log_unref);
	lc->call_logs=bctbx_list_free(lc->call_logs);

	bctbx_list_for_each(lc->last_recv_msg_ids,ms_free);
	lc->last_recv_msg_ids=bctbx_list_free(lc->last_recv_msg_ids);

	if(lc->zrtp_secrets_cache != NULL) {
		ms_free(lc->zrtp_secrets_cache);
	}
	if(lc->user_certificates_path != NULL) {
		ms_free(lc->user_certificates_path);
	}
	if(lc->play_file!=NULL){
		ms_free(lc->play_file);
	}
	if(lc->rec_file!=NULL){
		ms_free(lc->rec_file);
	}
	if (lc->chat_db_file){
		ms_free(lc->chat_db_file);
	}
	if (lc->logs_db_file) {
		ms_free(lc->logs_db_file);
	}
	if (lc->friends_db_file) {
		ms_free(lc->friends_db_file);
	}
	if (lc->ringtoneplayer) {
		linphone_ringtoneplayer_destroy(lc->ringtoneplayer);
	}

	linphone_core_free_payload_types(lc);
	if (lc->supported_formats) ms_free((void *)lc->supported_formats);
	linphone_core_message_storage_close(lc);
	linphone_core_call_log_storage_close(lc);
	linphone_core_friends_storage_close(lc);

	linphone_core_set_state(lc,LinphoneGlobalOff,"Off");
	linphone_core_deactivate_log_serialization_if_needed();
	bctbx_list_free_with_data(lc->vtable_refs,(void (*)(void *))v_table_reference_destroy);

	ms_factory_destroy(lc->factory);
}

static void stop_refreshing_proxy_config(bool_t is_sip_reachable, LinphoneProxyConfig *cfg) {
	if (linphone_proxy_config_register_enabled(cfg)) {
		if (!is_sip_reachable) {
			linphone_proxy_config_stop_refreshing(cfg);
			linphone_proxy_config_set_state(cfg, LinphoneRegistrationNone, "Registration impossible (network down)");
		} else {
			cfg->commit = TRUE;
		}
	}
}
static void set_sip_network_reachable(LinphoneCore *lc, bool_t is_sip_reachable, time_t curtime) {
	// second get the list of available proxies
	const bctbx_list_t *elem = NULL;

	if (lc->sip_network_reachable == is_sip_reachable)
		return; // no change, ignore.
	lc->network_reachable_to_be_notified = TRUE;
	ms_message("SIP network reachability state is now [%s]", is_sip_reachable ? "UP" : "DOWN");
	for (elem = linphone_core_get_proxy_config_list(lc); elem != NULL; elem = elem->next) {
		LinphoneProxyConfig *cfg = (LinphoneProxyConfig *)elem->data;
		stop_refreshing_proxy_config(is_sip_reachable, cfg);
	}
	for (elem = lc->sip_conf.deleted_proxies; elem != NULL; elem = elem->next) {
		LinphoneProxyConfig *deleted_cfg = (LinphoneProxyConfig *)elem->data;
		stop_refreshing_proxy_config(is_sip_reachable, deleted_cfg);
	}

	lc->netup_time = curtime;
	lc->sip_network_reachable = is_sip_reachable;

	if (!lc->sip_network_reachable) {
		linphone_core_invalidate_friend_subscriptions(lc);
		sal_reset_transports(lc->sal);
<<<<<<< HEAD
		/*mark all calls as broken, so that they can be either dropped immediately or restaured when network will be
		 * back*/
		ms_list_for_each(lc->calls, (MSIterateFunc)linphone_call_set_broken);
	} else {
=======
		/*mark all calls as broken, so that they can be either dropped immediately or restaured when network will be back*/
		bctbx_list_for_each(lc->calls, (MSIterateFunc) linphone_call_set_broken);
	}else{
>>>>>>> c8ae2974
		linphone_core_resolve_stun_server(lc);
	}
#ifdef BUILD_UPNP
	if(lc->upnp == NULL) {
		if(is_sip_reachable && linphone_core_get_firewall_policy(lc) == LinphonePolicyUseUpnp) {
			lc->upnp = linphone_upnp_context_new(lc);
		}
	} else {
		if(!is_sip_reachable && linphone_core_get_firewall_policy(lc) == LinphonePolicyUseUpnp) {
			linphone_upnp_context_destroy(lc->upnp);
			lc->upnp = NULL;
		}
	}
#endif
}

void linphone_core_repair_calls(LinphoneCore *lc){
	if (lc->calls && lp_config_get_int(lc->config, "sip", "repair_broken_calls", 1) && lc->media_network_reachable){
		/*if we are registered and there were broken calls due to a past network disconnection, attempt to repair them*/
		bctbx_list_for_each(lc->calls, (MSIterateFunc) linphone_call_repair_if_broken);
	}
}

static void set_media_network_reachable(LinphoneCore* lc, bool_t is_media_reachable){
	if (lc->media_network_reachable==is_media_reachable) return; // no change, ignore.
	ms_message("Media network reachability state is now [%s]",is_media_reachable?"UP":"DOWN");
	lc->media_network_reachable=is_media_reachable;

	if (!lc->media_network_reachable){
		/*mark all calls as broken, so that they can be either dropped immediately or restaured when network will be back*/
		bctbx_list_for_each(lc->calls, (MSIterateFunc) linphone_call_set_broken);
	}else{
		if (lp_config_get_int(lc->config, "net", "recreate_sockets_when_network_is_up", 0)){
			bctbx_list_for_each(lc->calls, (MSIterateFunc)linphone_call_refresh_sockets);
		}
		linphone_core_repair_calls(lc);
	}
}

static void set_network_reachable(LinphoneCore *lc, bool_t is_network_reachable, time_t curtime){
	set_sip_network_reachable(lc, is_network_reachable, curtime);
	set_media_network_reachable(lc, is_network_reachable);
}

void linphone_core_refresh_registers(LinphoneCore* lc) {
	const bctbx_list_t *elem;
	if (!lc->sip_network_reachable) {
		ms_warning("Refresh register operation not available (network unreachable)");
		return;
	}
	elem=linphone_core_get_proxy_config_list(lc);
	for(;elem!=NULL;elem=elem->next){
		LinphoneProxyConfig *cfg=(LinphoneProxyConfig*)elem->data;
		if (linphone_proxy_config_register_enabled(cfg) && linphone_proxy_config_get_expires(cfg)>0) {
			linphone_proxy_config_refresh_register(cfg);
		}
	}
}

void __linphone_core_invalidate_registers(LinphoneCore* lc){
	const bctbx_list_t *elem=linphone_core_get_proxy_config_list(lc);
	for(;elem!=NULL;elem=elem->next){
		LinphoneProxyConfig *cfg=(LinphoneProxyConfig*)elem->data;
		if (linphone_proxy_config_register_enabled(cfg)) {
			linphone_proxy_config_edit(cfg);
			linphone_proxy_config_done(cfg);
		}
	}
}

static void disable_internal_network_reachability_detection(LinphoneCore *lc){
	if (lc->auto_net_state_mon) {
		ms_message("Disabling automatic network state monitoring");
		lc->auto_net_state_mon=FALSE;
	}
}

void linphone_core_set_network_reachable(LinphoneCore* lc,bool_t isReachable) {
	disable_internal_network_reachability_detection(lc);
	set_network_reachable(lc, isReachable, ms_time(NULL));
}

void linphone_core_set_media_network_reachable(LinphoneCore *lc, bool_t is_reachable){
	disable_internal_network_reachability_detection(lc);
	set_media_network_reachable(lc, is_reachable);
}

void linphone_core_set_sip_network_reachable(LinphoneCore *lc, bool_t is_reachable){
	disable_internal_network_reachability_detection(lc);
	set_sip_network_reachable(lc, is_reachable, ms_time(NULL));
}

bool_t linphone_core_is_network_reachable(LinphoneCore* lc) {
	return lc->sip_network_reachable;
}
ortp_socket_t linphone_core_get_sip_socket(LinphoneCore *lc){
	return sal_get_socket(lc->sal);
}
/**
 * Destroys a LinphoneCore
 *
 * @ingroup initializing
**/
void linphone_core_destroy(LinphoneCore *lc){
	linphone_core_uninit(lc);
	ms_free(lc);
}
/**
 * Get the number of Call
 *
 * @ingroup call_control
**/
int linphone_core_get_calls_nb(const LinphoneCore *lc){
	return  bctbx_list_size(lc->calls);;
}

/**
 * Check if we do not have exceed the number of simultaneous call
 *
 * @ingroup call_control
**/
bool_t linphone_core_can_we_add_call(LinphoneCore *lc)
{
	if(linphone_core_get_calls_nb(lc) < lc->max_calls)
		return TRUE;
	ms_message("Maximum amount of simultaneous calls reached !");
	return FALSE;
}

static void notify_soundcard_usage(LinphoneCore *lc, bool_t used){
	MSSndCard *card=lc->sound_conf.capt_sndcard;
	if (card && ms_snd_card_get_capabilities(card) & MS_SND_CARD_CAP_IS_SLOW){
		ms_snd_card_set_usage_hint(card,used);
	}
}

void linphone_core_soundcard_hint_check( LinphoneCore* lc){
	bctbx_list_t* the_calls = lc->calls;
	LinphoneCall* call = NULL;
	bool_t dont_need_sound = TRUE;
	bool_t use_rtp_io = lp_config_get_int(lc->config, "sound", "rtp_io", FALSE);

	/* check if the remaining calls are paused */
	while( the_calls ){
		call = the_calls->data;
		if( call->state != LinphoneCallPausing && call->state != LinphoneCallPaused ){
			dont_need_sound = FALSE;
			break;
		}
		the_calls = the_calls->next;
	}

	/* if no more calls or all calls are paused, we can free the soundcard */
	if ( (lc->calls==NULL || dont_need_sound) && !lc->use_files && !use_rtp_io){
		ms_message("Notifying soundcard that we don't need it anymore for calls.");
		notify_soundcard_usage(lc,FALSE);
	}
}

int linphone_core_add_call( LinphoneCore *lc, LinphoneCall *call)
{
	if (linphone_core_can_we_add_call(lc)){
		if (lc->calls==NULL) notify_soundcard_usage(lc,TRUE);
		lc->calls = bctbx_list_append(lc->calls,call);
		return 0;
	}
	return -1;
}

int linphone_core_del_call( LinphoneCore *lc, LinphoneCall *call)
{
	bctbx_list_t *it;
	bctbx_list_t *the_calls = lc->calls;

	it=bctbx_list_find(the_calls,call);
	if (it)
	{
		the_calls = bctbx_list_remove_link(the_calls,it);
	}
	else
	{
		ms_warning("could not find the call into the list\n");
		return -1;
	}
	lc->calls = the_calls;

	return 0;
}

void linphone_core_set_remote_ringback_tone(LinphoneCore *lc, const char *file){
	if (lc->sound_conf.ringback_tone){
		ms_free(lc->sound_conf.ringback_tone);
		lc->sound_conf.ringback_tone=NULL;
	}
	if (file)
		lc->sound_conf.ringback_tone=ms_strdup(file);
}

const char *linphone_core_get_remote_ringback_tone(const LinphoneCore *lc){
	return lc->sound_conf.ringback_tone;
}

void linphone_core_set_ring_during_incoming_early_media(LinphoneCore *lc, bool_t enable) {
	lp_config_set_int(lc->config, "sound", "ring_during_incoming_early_media", (int)enable);
}

bool_t linphone_core_get_ring_during_incoming_early_media(const LinphoneCore *lc) {
	return (bool_t)lp_config_get_int(lc->config, "sound", "ring_during_incoming_early_media", 0);
}

LinphonePayloadType* linphone_core_find_payload_type(LinphoneCore* lc, const char* type, int rate, int channels) {
	LinphonePayloadType* result = find_payload_type_from_list(type, rate, channels, linphone_core_get_audio_codecs(lc));
	if (result)  {
		return result;
	} else {
		result = find_payload_type_from_list(type, rate, 0, linphone_core_get_video_codecs(lc));
		if (result) {
			return result;
		} else {
			result = find_payload_type_from_list(type, rate, 0, linphone_core_get_text_codecs(lc));
			if (result) {
				return result;
			}
		}
	}
	/*not found*/
	return NULL;
}

const char* linphone_configuring_state_to_string(LinphoneConfiguringState cs){
	switch(cs){
		case LinphoneConfiguringSuccessful:
			return "LinphoneConfiguringSuccessful";
		break;
		case LinphoneConfiguringFailed:
			return "LinphoneConfiguringFailed";
		break;
		case LinphoneConfiguringSkipped:
			return "LinphoneConfiguringSkipped";
		break;
	}
	return NULL;
}

const char *linphone_global_state_to_string(LinphoneGlobalState gs){
	switch(gs){
		case LinphoneGlobalOff:
			return "LinphoneGlobalOff";
		break;
		case LinphoneGlobalOn:
			return "LinphoneGlobalOn";
		break;
		case LinphoneGlobalStartup:
			return "LinphoneGlobalStartup";
		break;
		case LinphoneGlobalShutdown:
			return "LinphoneGlobalShutdown";
		case LinphoneGlobalConfiguring:
			return "LinphoneGlobalConfiguring";
		break;
	}
	return NULL;
}

LinphoneGlobalState linphone_core_get_global_state(const LinphoneCore *lc){
	return lc->state;
}


static LinphoneCallParams *_create_call_params(LinphoneCore *lc){
	LinphoneCallParams *p=linphone_call_params_new();
	linphone_core_init_default_params(lc, p);
	return p;
}


/**
 * Create a LinphoneCallParams suitable for linphone_core_invite_with_params(), linphone_core_accept_call_with_params(), linphone_core_accept_early_media_with_params(),
 * linphone_core_accept_call_update().
 * The parameters are initialized according to the current LinphoneCore configuration and the current state of the LinphoneCall.
 * @param lc the LinphoneCore
 * @param call the call for which the parameters are to be build, or NULL in the case where the parameters are to be used for a new outgoing call.
 * @return a new LinphoneCallParams
 * @ingroup call_control
 */
LinphoneCallParams *linphone_core_create_call_params(LinphoneCore *lc, LinphoneCall *call){
	if (!call) return _create_call_params(lc);
	if (call->params){
		return linphone_call_params_copy(call->params);
	}
	ms_error("linphone_core_create_call_params(): call [%p] is not in a state where call params can be created or used.", call);
	return NULL;
}

const char *linphone_reason_to_string(LinphoneReason err){
	switch(err){
		case LinphoneReasonNone:
			return "No error";
		case LinphoneReasonNoResponse:
			return "No response";
		case LinphoneReasonForbidden:
			return "Bad credentials";
		case LinphoneReasonDeclined:
			return "Call declined";
		case LinphoneReasonNotFound:
			return "User not found";
		case LinphoneReasonNotAnswered:
			return "Not answered";
		case LinphoneReasonBusy:
			return "Busy";
		case LinphoneReasonMedia:
			return "Incompatible media capabilities";
		case LinphoneReasonIOError:
			return "IO error";
		case LinphoneReasonDoNotDisturb:
			return "Do not disturb";
		case LinphoneReasonUnauthorized:
			return "Unauthorized";
		case LinphoneReasonNotAcceptable:
			return "Not acceptable here";
		case LinphoneReasonNoMatch:
			return "No match";
		case LinphoneReasonMovedPermanently:
			return "Moved permanently";
		case LinphoneReasonGone:
			return "Gone";
		case LinphoneReasonTemporarilyUnavailable:
			return "Temporarily unavailable";
		case LinphoneReasonAddressIncomplete:
			return "Address incomplete";
		case LinphoneReasonNotImplemented:
			return "Not implemented";
		case LinphoneReasonBadGateway:
			return "Bad gateway";
		case LinphoneReasonServerTimeout:
			return "Server timeout";
		case LinphoneReasonUnknown:
			return "Unknown error";
	}
	return "unknown error";
}

const char *linphone_error_to_string(LinphoneReason err){
	return linphone_reason_to_string(err);
}
/**
 * Enables signaling keep alive
 */
void linphone_core_enable_keep_alive(LinphoneCore* lc,bool_t enable) {
#ifdef BUILD_UPNP
	if (linphone_core_get_firewall_policy(lc)==LinphonePolicyUseUpnp) {
		enable = FALSE;
	}
#endif //BUILD_UPNP
	if (enable > 0) {
		sal_use_tcp_tls_keepalive(lc->sal,lc->sip_conf.tcp_tls_keepalive);
		sal_set_keepalive_period(lc->sal,lc->sip_conf.keepalive_period);
	} else {
		sal_set_keepalive_period(lc->sal,0);
	}
}
/**
 * Is signaling keep alive enabled
 */
bool_t linphone_core_keep_alive_enabled(LinphoneCore* lc) {
	return sal_get_keepalive_period(lc->sal) > 0;
}

void linphone_core_start_dtmf_stream(LinphoneCore* lc) {
	get_dtmf_gen(lc); /*make sure ring stream is started*/
	lc->ringstream_autorelease=FALSE; /*disable autorelease mode*/
}

/**
 * Whenever the liblinphone is playing a ring to advertise an incoming call or ringback of an outgoing call, this function stops
 * the ringing. Typical use is to stop ringing when the user requests to ignore the call.
 *
 * @param lc The LinphoneCore object
 *
 * @ingroup media_parameters
**/
void linphone_core_stop_ringing(LinphoneCore* lc) {
	LinphoneCall *call=linphone_core_get_current_call(lc);
	if (linphone_ringtoneplayer_is_started(lc->ringtoneplayer)) {
		linphone_ringtoneplayer_stop(lc->ringtoneplayer);
	}
	if (lc->ringstream) {
		ring_stop(lc->ringstream);
		lc->ringstream=NULL;
		lc->dmfs_playing_start_time=0;
		lc->ringstream_autorelease=TRUE;
	}
	if (call && call->ringing_beep){
		linphone_core_stop_dtmf(lc);
		call->ringing_beep=FALSE;
	}
}

void linphone_core_stop_dtmf_stream(LinphoneCore* lc) {
	if (lc->dmfs_playing_start_time!=0) {
		linphone_core_stop_ringing(lc);
	}
}

int linphone_core_get_max_calls(LinphoneCore *lc) {
	return lc->max_calls;
}
void linphone_core_set_max_calls(LinphoneCore *lc, int max) {
	lc->max_calls=max;
}


void linphone_core_add_iterate_hook(LinphoneCore *lc, LinphoneCoreIterateHook hook, void *hook_data){
	linphone_task_list_add(&lc->hooks, hook, hook_data);
}

static void linphone_core_run_hooks(LinphoneCore *lc){
	linphone_task_list_run(&lc->hooks);
}

void linphone_core_remove_iterate_hook(LinphoneCore *lc, LinphoneCoreIterateHook hook, void *hook_data){
	linphone_task_list_remove(&lc->hooks, hook, hook_data);

}

void linphone_core_set_zrtp_secrets_file(LinphoneCore *lc, const char* file){
	if (lc->zrtp_secrets_cache != NULL) {
		ms_free(lc->zrtp_secrets_cache);
	}
	lc->zrtp_secrets_cache=file ? ms_strdup(file) : NULL;
}

const char *linphone_core_get_zrtp_secrets_file(LinphoneCore *lc){
	return lc->zrtp_secrets_cache;
}

void linphone_core_set_user_certificates_path(LinphoneCore *lc, const char* path){
	char* new_value;
	new_value = path?ms_strdup(path):NULL;
	if (lc->user_certificates_path) ms_free(lc->user_certificates_path);
	lp_config_set_string(lc->config,"misc","user_certificates_path",lc->user_certificates_path=new_value);
	return ;
}

const char *linphone_core_get_user_certificates_path(LinphoneCore *lc){
	return lc->user_certificates_path;
}

LinphoneCall* linphone_core_find_call_from_uri(const LinphoneCore *lc, const char *uri) {
	bctbx_list_t *calls;
	LinphoneCall *c;
	const LinphoneAddress *address;
	char *current_uri;

	if (uri == NULL) return NULL;
	calls=lc->calls;
	while(calls) {
		c=(LinphoneCall*)calls->data;
		calls=calls->next;
		address = linphone_call_get_remote_address(c);
		current_uri=linphone_address_as_string_uri_only(address);
		if (strcmp(uri,current_uri)==0) {
			ms_free(current_uri);
			return c;
		} else {
			ms_free(current_uri);
		}
	}
	return NULL;
}


/**
 * Check if a call will need the sound resources in near future (typically an outgoing call that is awaiting
 * response).
 * In liblinphone, it is not possible to have two independant calls using sound device or camera at the same time.
 * In order to prevent this situation, an application can use linphone_core_sound_resources_locked() to know whether
 * it is possible at a given time to start a new outgoing call.
 * When the function returns TRUE, an application should not allow the user to start an outgoing call.
 *
 * @ingroup call_control
 * @param lc The LinphoneCore
**/
bool_t linphone_core_sound_resources_locked(LinphoneCore *lc){
	bctbx_list_t *elem;
	for(elem=lc->calls;elem!=NULL;elem=elem->next) {
		LinphoneCall *c=(LinphoneCall*)elem->data;

		if (linphone_call_media_in_progress(c)) {
			return TRUE;
		}

		switch (c->state) {
			case LinphoneCallOutgoingInit:
			case LinphoneCallOutgoingProgress:
			case LinphoneCallOutgoingRinging:
			case LinphoneCallOutgoingEarlyMedia:
			case LinphoneCallConnected:
			case LinphoneCallRefered:
			case LinphoneCallIncomingEarlyMedia:
			case LinphoneCallUpdating:
				ms_message("Call %p is locking sound resources.",c);
				return TRUE;
			default:
				break;
		}
	}
	return FALSE;
}

void linphone_core_set_srtp_enabled(LinphoneCore *lc, bool_t enabled) {
	lp_config_set_int(lc->config,"sip","srtp",(int)enabled);
}

const char *linphone_media_encryption_to_string(LinphoneMediaEncryption menc){
	switch(menc){
		case LinphoneMediaEncryptionSRTP:
			return "LinphoneMediaEncryptionSRTP";
		case LinphoneMediaEncryptionDTLS:
			return "LinphoneMediaEncryptionDTLS";
		case LinphoneMediaEncryptionZRTP:
			return "LinphoneMediaEncryptionZRTP";
		case LinphoneMediaEncryptionNone:
			return "LinphoneMediaEncryptionNone";
	}
	ms_error("Invalid LinphoneMediaEncryption value %i",(int)menc);
	return "INVALID";
}


bool_t linphone_core_media_encryption_supported(const LinphoneCore *lc, LinphoneMediaEncryption menc){
	switch(menc){
		case LinphoneMediaEncryptionSRTP:
			return ms_srtp_supported();
		case LinphoneMediaEncryptionDTLS:
			return ms_dtls_srtp_available();
		case LinphoneMediaEncryptionZRTP:
			return ms_zrtp_available();
		case LinphoneMediaEncryptionNone:
			return TRUE;
	}
	return FALSE;
}

int linphone_core_set_media_encryption(LinphoneCore *lc, LinphoneMediaEncryption menc) {
	const char *type="none";
	int ret=-1;

	switch(menc){
		case LinphoneMediaEncryptionSRTP:
			if (!ms_srtp_supported()){
				ms_warning("SRTP not supported by library.");
				type="none";
				ret=-1;
			}else{
				type="srtp";
				ret = 0;
			}
		break;
		case LinphoneMediaEncryptionZRTP:
			if (!ms_zrtp_available()){
				ms_warning("ZRTP not supported by library.");
				type="none";
				ret=-1;
			}else {
				type="zrtp";
				ret = 0;
			}
		break;
		case LinphoneMediaEncryptionDTLS:
			if (!ms_dtls_srtp_available()){
				ms_warning("DTLS not supported by library.");
				type="none";
				ret=-1;
			}else {
				type="dtls";
				ret = 0;
			}
		break;
		case LinphoneMediaEncryptionNone:
			type = "none";
			ret = 0;
		break;
	}
	lp_config_set_string(lc->config,"sip","media_encryption",type);
	return ret;
}

LinphoneMediaEncryption linphone_core_get_media_encryption(LinphoneCore *lc) {
	const char* menc = lp_config_get_string(lc->config, "sip", "media_encryption", NULL);

	if (menc == NULL)
		return LinphoneMediaEncryptionNone;
	else if (strcmp(menc, "srtp")==0)
		return LinphoneMediaEncryptionSRTP;
	else if (strcmp(menc, "dtls")==0)
		return LinphoneMediaEncryptionDTLS;
	else if (strcmp(menc, "zrtp")==0)
		return LinphoneMediaEncryptionZRTP;
	else
		return LinphoneMediaEncryptionNone;
}

bool_t linphone_core_is_media_encryption_mandatory(LinphoneCore *lc) {
	return (bool_t)lp_config_get_int(lc->config, "sip", "media_encryption_mandatory", 0);
}

void linphone_core_set_media_encryption_mandatory(LinphoneCore *lc, bool_t m) {
	lp_config_set_int(lc->config, "sip", "media_encryption_mandatory", (int)m);
}

void linphone_core_init_default_params(LinphoneCore *lc, LinphoneCallParams *params) {
	params->has_audio = TRUE;
	params->has_video = linphone_core_video_enabled(lc) && lc->video_policy.automatically_initiate;
	params->media_encryption = linphone_core_get_media_encryption(lc);
	params->in_conference = FALSE;
	params->realtimetext_enabled = linphone_core_realtime_text_enabled(lc);
	params->has_screensharing = FALSE;
	params->privacy = LinphonePrivacyDefault;
	params->avpf_enabled = linphone_core_get_avpf_mode(lc);
	params->implicit_rtcp_fb = lp_config_get_int(lc->config, "rtp", "rtcp_fb_implicit_rtcp_fb", TRUE);
	params->avpf_rr_interval = linphone_core_get_avpf_rr_interval(lc);
	params->audio_dir = LinphoneMediaDirectionSendRecv;
	params->video_dir = LinphoneMediaDirectionSendRecv;
	params->screensharing_role =
		(linphone_core_screensharing_client_supported(lc) && linphone_core_screensharing_server_supported(lc))
			? LinphoneMediaRoleServerClient
			: (linphone_core_screensharing_client_supported(lc))
				? LinphoneMediaRoleClient
				: (linphone_core_screensharing_server_supported(lc))
					? LinphoneMediaRoleServer
					: LinphoneMediaRoleInactive;
	params->screensharing_enabled = (params->screensharing_role != LinphoneMediaRoleInactive) ?
		(linphone_core_screensharing_enabled(lc)) : FALSE;
	params->real_early_media = lp_config_get_int(lc->config, "misc", "real_early_media", FALSE);
	params->audio_multicast_enabled = linphone_core_audio_multicast_enabled(lc);
	params->video_multicast_enabled = linphone_core_video_multicast_enabled(lc);
	params->update_call_when_ice_completed =
		lp_config_get_int(lc->config, "sip", "update_call_when_ice_completed", TRUE);
	params->encryption_mandatory = linphone_core_is_media_encryption_mandatory(lc);
}

void linphone_core_set_device_identifier(LinphoneCore *lc,const char* device_id) {
	if (lc->device_id) ms_free(lc->device_id);
	lc->device_id=ms_strdup(device_id);
}
const char*  linphone_core_get_device_identifier(const LinphoneCore *lc) {
	return lc->device_id;
}

/**
 * Set the DSCP field for SIP signaling channel.
 *
 * @ingroup network_parameters
 * * The DSCP defines the quality of service in IP packets.
 *
**/
void linphone_core_set_sip_dscp(LinphoneCore *lc, int dscp){
	sal_set_dscp(lc->sal,dscp);
	if (linphone_core_ready(lc)){
		lp_config_set_int_hex(lc->config,"sip","dscp",dscp);
		_linphone_core_apply_transports(lc);
	}
}

/**
 * Get the DSCP field for SIP signaling channel.
 *
 * @ingroup network_parameters
 * * The DSCP defines the quality of service in IP packets.
 *
**/
int linphone_core_get_sip_dscp(const LinphoneCore *lc){
	return lp_config_get_int(lc->config,"sip","dscp",0x1a);
}

/**
 * Set the DSCP field for outgoing audio streams.
 *
 * @ingroup network_parameters
 * The DSCP defines the quality of service in IP packets.
 *
**/
void linphone_core_set_audio_dscp(LinphoneCore *lc, int dscp){
	if (linphone_core_ready(lc))
		lp_config_set_int_hex(lc->config,"rtp","audio_dscp",dscp);
}

/**
 * Get the DSCP field for outgoing audio streams.
 *
 * @ingroup network_parameters
 * The DSCP defines the quality of service in IP packets.
 *
**/
int linphone_core_get_audio_dscp(const LinphoneCore *lc){
	return lp_config_get_int(lc->config,"rtp","audio_dscp",0x2e);
}

/**
 * Set the DSCP field for outgoing video streams.
 *
 * @ingroup network_parameters
 * The DSCP defines the quality of service in IP packets.
 *
**/
void linphone_core_set_video_dscp(LinphoneCore *lc, int dscp){
	if (linphone_core_ready(lc))
		lp_config_set_int_hex(lc->config,"rtp","video_dscp",dscp);

}

/**
 * Get the DSCP field for outgoing video streams.
 *
 * @ingroup network_parameters
 * The DSCP defines the quality of service in IP packets.
 *
**/
int linphone_core_get_video_dscp(const LinphoneCore *lc){
	return lp_config_get_int(lc->config,"rtp","video_dscp",0);
}


/**
 * Sets the database filename where chat messages will be stored.
 * If the file does not exist, it will be created.
 * @ingroup initializing
 * @param lc the linphone core
 * @param path filesystem path
**/
void linphone_core_set_chat_database_path(LinphoneCore *lc, const char *path){
	if (lc->chat_db_file){
		ms_free(lc->chat_db_file);
		lc->chat_db_file=NULL;
	}
	if (path) {
		lc->chat_db_file=ms_strdup(path);
		linphone_core_message_storage_init(lc);
	}
}
const char* linphone_core_get_chat_database_path(const LinphoneCore *lc) {
	return lc->chat_db_file;
}
void linphone_core_enable_sdp_200_ack(LinphoneCore *lc, bool_t enable) {
	lp_config_set_int(lc->config,"sip","sdp_200_ack",lc->sip_conf.sdp_200_ack=enable);
}
bool_t linphone_core_sdp_200_ack_enabled(const LinphoneCore *lc) {
	return lc->sip_conf.sdp_200_ack!=0;
}

void linphone_core_set_file_transfer_server(LinphoneCore *core, const char * server_url) {
	lp_config_set_string(core->config, "misc", "file_transfer_server_url", server_url);
}

const char * linphone_core_get_file_transfer_server(LinphoneCore *core) {
	return lp_config_get_string(core->config, "misc", "file_transfer_server_url", NULL);
}

/**
 * This function controls signaling features supported by the core.
 * They are typically included in a SIP Supported header.
 * @param lc the LinphoneCore
 * @param tag the feature tag name
 * @ingroup initializing
**/
void linphone_core_add_supported_tag(LinphoneCore *lc, const char *tag){
	sal_add_supported_tag(lc->sal,tag);
	lp_config_set_string(lc->config,"sip","supported",sal_get_supported_tags(lc->sal));
}

/**
 * Remove a supported tag. @see linphone_core_add_supported_tag()
 * @param lc the LinphoneCore
 * @param tag the tag to remove
 * @ingroup initializing
**/
void linphone_core_remove_supported_tag(LinphoneCore *lc, const char *tag){
	sal_remove_supported_tag(lc->sal,tag);
	lp_config_set_string(lc->config,"sip","supported",sal_get_supported_tags(lc->sal));
}

/**
 * Enable RTCP feedback (also known as RTP/AVPF profile).
 * Setting LinphoneAVPFDefault is equivalent to LinphoneAVPFDisabled.
 * This setting can be overriden per LinphoneProxyConfig with linphone_proxy_config_set_avpf_mode().
 * The value set here is used for calls placed or received out of any proxy configured, or if the proxy config is configured with LinphoneAVPFDefault.
 * @param lc the LinphoneCore
 * @param mode the mode.
 * @ingroup media_parameters
**/
void linphone_core_set_avpf_mode(LinphoneCore *lc, LinphoneAVPFMode mode){
	if (mode==LinphoneAVPFDefault) mode=LinphoneAVPFDisabled;
	lc->rtp_conf.avpf_mode=mode;
	if (linphone_core_ready(lc)) lp_config_set_int(lc->config,"rtp","avpf",mode);
}

/**
 * Return AVPF enablement. See linphone_core_set_avpf_mode() .
 * @param lc the core
 * @return the avpf enablement mode.
 * @ingroup media_parameters
**/
LinphoneAVPFMode linphone_core_get_avpf_mode(const LinphoneCore *lc){
	return lc->rtp_conf.avpf_mode;
}

/**
 * Return the avpf report interval in seconds.
 * @param lc the LinphoneCore
 * @return the avpf report interval in seconds.
 * @ingroup media_parameters
**/
int linphone_core_get_avpf_rr_interval(const LinphoneCore *lc){
	return lp_config_get_int(lc->config,"rtp","avpf_rr_interval",5);
}

/**
 * Set the avpf report interval in seconds.
 * This value can be overriden by the proxy config using linphone_proxy_config_set_avpf_rr_interval().
 * @param lc the core
 * @param interval interval in seconds.
 * @ingroup media_parameters
**/
void linphone_core_set_avpf_rr_interval(LinphoneCore *lc, int interval){
	lp_config_set_int(lc->config,"rtp","avpf_rr_interval",interval);
}

int linphone_payload_type_get_type(const LinphonePayloadType *pt) {
	return pt->type;
}

int linphone_payload_type_get_normal_bitrate(const LinphonePayloadType *pt) {
	return pt->normal_bitrate;
}

const char * linphone_payload_type_get_mime_type(const LinphonePayloadType *pt) {
	return pt->mime_type;
}

int linphone_payload_type_get_channels(const LinphonePayloadType *pt) {
	return pt->channels;
}

int linphone_core_set_audio_multicast_addr(LinphoneCore *lc, const char* ip) {
	char* new_value;
	if (ip && !ms_is_multicast(ip)) {
		ms_error("Cannot set multicast audio addr to core [%p] because [%s] is not multicast",lc,ip);
		return -1;
	}
	new_value = ip?ms_strdup(ip):NULL;
	if (lc->rtp_conf.audio_multicast_addr) ms_free(lc->rtp_conf.audio_multicast_addr);
	lp_config_set_string(lc->config,"rtp","audio_multicast_addr",lc->rtp_conf.audio_multicast_addr=new_value);
	return 0;
}

int linphone_core_set_video_multicast_addr(LinphoneCore *lc, const char* ip) {
	char* new_value;
	if (ip && !ms_is_multicast(ip)) {
		ms_error("Cannot set multicast video addr to core [%p] because [%s] is not multicast",lc,ip);
		return -1;
	}
	new_value = ip?ms_strdup(ip):NULL;
	if (lc->rtp_conf.video_multicast_addr) ms_free(lc->rtp_conf.video_multicast_addr);
	lp_config_set_string(lc->config,"rtp","video_multicast_addr",lc->rtp_conf.video_multicast_addr=new_value);
	return 0;
}

const char* linphone_core_get_audio_multicast_addr(const LinphoneCore *lc) {
	return lc->rtp_conf.audio_multicast_addr;
}

const char* linphone_core_get_video_multicast_addr(const LinphoneCore *lc){
	return lc->rtp_conf.video_multicast_addr;
}

int linphone_core_set_audio_multicast_ttl(LinphoneCore *lc, int ttl) {
	if (ttl>255) {
		ms_error("Cannot set multicast audio ttl to core [%p] to [%i] value must be <256",lc,ttl);
		return -1;
	}

	lp_config_set_int(lc->config,"rtp","audio_multicast_ttl",lc->rtp_conf.audio_multicast_ttl=ttl);
	return 0;
}

int linphone_core_set_video_multicast_ttl(LinphoneCore *lc, int ttl) {
	if (ttl>255) {
		ms_error("Cannot set multicast video ttl to core [%p] to [%i] value must be <256",lc,ttl);
		return -1;
	}

	lp_config_set_int(lc->config,"rtp","video_multicast_ttl",lc->rtp_conf.video_multicast_ttl=ttl);
	return 0;
}

int linphone_core_get_audio_multicast_ttl(const LinphoneCore *lc) {
	return lc->rtp_conf.audio_multicast_ttl;
}


int linphone_core_get_video_multicast_ttl(const LinphoneCore *lc){
	return lc->rtp_conf.video_multicast_ttl;
}

void linphone_core_enable_audio_multicast(LinphoneCore *lc, bool_t yesno) {
	lp_config_set_int(lc->config,"rtp","audio_multicast_enabled",lc->rtp_conf.audio_multicast_enabled=yesno);
}

 bool_t linphone_core_audio_multicast_enabled(const LinphoneCore *lc) {
	return lc->rtp_conf.audio_multicast_enabled;
}

void linphone_core_enable_video_multicast(LinphoneCore *lc, bool_t yesno) {
	lp_config_set_int(lc->config,"rtp","video_multicast_enabled",lc->rtp_conf.video_multicast_enabled=yesno);
}

bool_t linphone_core_video_multicast_enabled(const LinphoneCore *lc) {
	return lc->rtp_conf.video_multicast_enabled;
}

void linphone_core_set_video_preset(LinphoneCore *lc, const char *preset) {
	lp_config_set_string(lc->config, "video", "preset", preset);
}

const char * linphone_core_get_video_preset(const LinphoneCore *lc) {
	return lp_config_get_string(lc->config, "video", "preset", NULL);
}

#ifdef ANDROID
static int linphone_core_call_void_method(jobject obj, jmethodID id) {
	JNIEnv *env=ms_get_jni_env();
		if (env && obj) {
			(*env)->CallVoidMethod(env,obj,id);
			if ((*env)->ExceptionCheck(env)) {
				(*env)->ExceptionClear(env);
				return -1;
			} else
				return 0;
		} else
			return -1;
}

void linphone_core_wifi_lock_acquire(LinphoneCore *lc) {
	if (linphone_core_call_void_method(lc->wifi_lock,lc->wifi_lock_acquire_id))
		ms_warning("No wifi lock configured or not usable for core [%p]",lc);
}
void linphone_core_wifi_lock_release(LinphoneCore *lc) {
	if (linphone_core_call_void_method(lc->wifi_lock,lc->wifi_lock_release_id))
		ms_warning("No wifi lock configured or not usable for core [%p]",lc);
}
void linphone_core_multicast_lock_acquire(LinphoneCore *lc) {
	if (linphone_core_call_void_method(lc->multicast_lock,lc->multicast_lock_acquire_id))
			ms_warning("No multicast lock configured or not usable for core [%p]",lc);
}
void linphone_core_multicast_lock_release(LinphoneCore *lc) {
	if (linphone_core_call_void_method(lc->multicast_lock,lc->multicast_lock_release_id))
			ms_warning("No wifi lock configured or not usable for core [%p]",lc);
}
#endif


LINPHONE_PUBLIC const char *linphone_core_log_collection_upload_state_to_string(const LinphoneCoreLogCollectionUploadState lcus) {
	switch (lcus) {
	case LinphoneCoreLogCollectionUploadStateInProgress : return "LinphoneCoreLogCollectionUploadStateInProgress";
	case LinphoneCoreLogCollectionUploadStateDelivered : return "LinphoneCoreLogCollectionUploadStateDelivered";
	case LinphoneCoreLogCollectionUploadStateNotDelivered : return "LinphoneCoreLogCollectionUploadStateNotDelivered";
	}
	return "UNKNOWN";
}

bool_t linphone_core_screensharing_server_supported(LinphoneCore *lc) {
	return screensharing_server_supported();
}

bool_t linphone_core_screensharing_client_supported(LinphoneCore *lc) {
	return screensharing_client_supported();
}

bool_t linphone_core_realtime_text_enabled(LinphoneCore *lc) {
	return lc->text_conf.enabled;
}

bool_t linphone_core_screensharing_enabled(LinphoneCore *lc) {
	if (linphone_core_screensharing_server_supported(lc) || linphone_core_screensharing_client_supported(lc))
		return lc->screen_conf.enabled;
	return FALSE;
}

void linphone_core_enable_screensharing(LinphoneCore *lc, bool_t yesno) {
	lc->screen_conf.enabled = yesno;
}

void linphone_core_set_screensharing_role(LinphoneCore *lc, LinphoneMediaRole role) {
	lc->screen_conf.role = role;
}

LinphoneMediaRole linphone_core_get_screensharing_role(LinphoneCore *lc) {
	return lc->screen_conf.role;
}

void linphone_core_set_http_proxy_host(LinphoneCore *lc, const char *host) {
	lp_config_set_string(lc->config,"sip","http_proxy_host",host);
	if (lc->sal) {
		sal_set_http_proxy_host(lc->sal,host);
		sal_set_http_proxy_port(lc->sal,linphone_core_get_http_proxy_port(lc)); /*to make sure default value is set*/
	}
}

void linphone_core_set_http_proxy_port(LinphoneCore *lc, int port) {
	lp_config_set_int(lc->config,"sip","http_proxy_port",port);
	if (lc->sal)
		sal_set_http_proxy_port(lc->sal,port);
}
const char *linphone_core_get_http_proxy_host(const LinphoneCore *lc) {
	return lp_config_get_string(lc->config,"sip","http_proxy_host",NULL);
}

int linphone_core_get_http_proxy_port(const LinphoneCore *lc) {
	return lp_config_get_int(lc->config,"sip","http_proxy_port",3128);
}

const char* linphone_transport_to_string(LinphoneTransportType transport) {
	return sal_transport_to_string((SalTransport)transport);
}

LinphoneTransportType linphone_transport_parse(const char* transport) {
	return (LinphoneTransportType)sal_transport_parse(transport);
}

const char *linphone_stream_type_to_string(const LinphoneStreamType type) {
	switch (type) {
		case LinphoneStreamTypeAudio: return "LinphoneStreamTypeAudio";
		case LinphoneStreamTypeVideo: return "LinphoneStreamTypeVideo";
		case LinphoneStreamTypeText: return "LinphoneStreamTypeText";
		case LinphoneStreamTypeScreenSharing: return "LinphoneStreamScreenSharing";
		case LinphoneStreamTypeUnknown: return "LinphoneStreamTypeUnknown";
	}
	return "INVALID";
}

LinphoneRingtonePlayer *linphone_core_get_ringtoneplayer(LinphoneCore *lc) {
	return lc->ringtoneplayer;
}

static int _linphone_core_delayed_conference_destriction_cb(void *user_data, unsigned int event) {
	LinphoneConference *conf = (LinphoneConference *)user_data;
	linphone_conference_free(conf);
	return 0;
}

static void _linphone_core_conference_state_changed(LinphoneConference *conf, LinphoneConferenceState cstate,
													void *user_data) {
	LinphoneCore *lc = (LinphoneCore *)user_data;
	if (cstate == LinphoneConferenceStartingFailed || cstate == LinphoneConferenceStopped) {
		linphone_core_queue_task(lc, _linphone_core_delayed_conference_destriction_cb, conf,
								 "Conference destruction task");
		lc->conf_ctx = NULL;
	}
}

LinphoneConference *linphone_core_create_conference_with_params(LinphoneCore *lc,
																const LinphoneConferenceParams *params) {
	const char *conf_method_name;
	if (lc->conf_ctx == NULL) {
		LinphoneConferenceParams *params2 = linphone_conference_params_clone(params);
		linphone_conference_params_set_state_changed_callback(params2, _linphone_core_conference_state_changed, lc);
		conf_method_name = lp_config_get_string(lc->config, "misc", "conference_type", "local");
		if (strcasecmp(conf_method_name, "local") == 0) {
			lc->conf_ctx = linphone_local_conference_new_with_params(lc, params2);
		} else if (strcasecmp(conf_method_name, "remote") == 0) {
			lc->conf_ctx = linphone_remote_conference_new_with_params(lc, params2);
		} else {
			ms_error("'%s' is not a valid conference method", conf_method_name);
			linphone_conference_params_free(params2);
			return NULL;
		}
		linphone_conference_params_free(params2);
	} else {
		ms_error("Could not create a conference: a conference instance already exists");
		return NULL;
	}
	return lc->conf_ctx;
}

int linphone_core_add_to_conference(LinphoneCore *lc, LinphoneCall *call) {
	LinphoneConference *conference = linphone_core_get_conference(lc);
	if (conference == NULL) {
		LinphoneConferenceParams *params = linphone_conference_params_new(lc);
		conference = linphone_core_create_conference_with_params(lc, params);
		linphone_conference_params_free(params);
	}
	if(conference) return linphone_conference_add_participant(lc->conf_ctx, call);
	else return -1;
}

int linphone_core_add_all_to_conference(LinphoneCore *lc) {
	bctbx_list_t *calls=lc->calls;
	while (calls) {
		LinphoneCall *call=(LinphoneCall*)calls->data;
		calls=calls->next;
		if(linphone_call_get_conference(call) == NULL) { // Prevent the call to the conference server from being added to the conference
			linphone_core_add_to_conference(lc, call);
		}
	}
	if(lc->conf_ctx && linphone_conference_check_class(lc->conf_ctx, LinphoneConferenceClassLocal)) {
		linphone_core_enter_conference(lc);
	}
	return 0;
}

int linphone_core_remove_from_conference(LinphoneCore *lc, LinphoneCall *call) {
	if(lc->conf_ctx) return linphone_conference_remove_participant_with_call(lc->conf_ctx, call);
	else return -1;
}

int linphone_core_terminate_conference(LinphoneCore *lc) {
	if(lc->conf_ctx == NULL) {
		ms_error("Could not terminate conference: no conference context");
		return -1;
	}
	linphone_conference_terminate(lc->conf_ctx);
	linphone_conference_free(lc->conf_ctx);
	lc->conf_ctx = NULL;
	return 0;
}

int linphone_core_enter_conference(LinphoneCore *lc) {
	if(lc->conf_ctx) return linphone_conference_enter(lc->conf_ctx);
	else return -1;
}

int linphone_core_leave_conference(LinphoneCore *lc) {
	if(lc->conf_ctx) return linphone_conference_leave(lc->conf_ctx);
	else return -1;
}

bool_t linphone_core_is_in_conference(const LinphoneCore *lc) {
	if(lc->conf_ctx) return linphone_conference_is_in(lc->conf_ctx);
	else return FALSE;
}

int linphone_core_get_conference_size(LinphoneCore *lc) {
	if(lc->conf_ctx) return linphone_conference_get_size(lc->conf_ctx);
	return 0;
}

float linphone_core_get_conference_local_input_volume(LinphoneCore *lc) {
	if(lc->conf_ctx) return linphone_conference_get_input_volume(lc->conf_ctx);
	else return -1.0;
}

int linphone_core_start_conference_recording(LinphoneCore *lc, const char *path) {
	if(lc->conf_ctx) return linphone_conference_start_recording(lc->conf_ctx, path);
	return -1;
}

int linphone_core_stop_conference_recording(LinphoneCore *lc) {
	if(lc->conf_ctx) return linphone_conference_stop_recording(lc->conf_ctx);
	return -1;
}

LinphoneConference *linphone_core_get_conference(LinphoneCore *lc) {
	return lc->conf_ctx;
}<|MERGE_RESOLUTION|>--- conflicted
+++ resolved
@@ -1225,43 +1225,14 @@
 		ms_warning("Codec %s/%i read from conf is not supported by mediastreamer2, ignored.", mime, rate);
 		return TRUE;
 	}
-<<<<<<< HEAD
-	pt = find_payload(type == SalAudio ? lc->default_audio_codecs : type == SalVideo ? lc->default_video_codecs
-																					 : lc->default_text_codecs,
-					  mime, rate, channels, fmtp);
-	if (!pt) {
-		MSList **default_list = (type == SalAudio) ? &lc->default_audio_codecs : type == SalVideo
-																					 ? &lc->default_video_codecs
-																					 : &lc->default_text_codecs;
-=======
 	pt = find_payload(type == SalAudio ? lc->default_audio_codecs : type == SalVideo ? lc->default_video_codecs : lc->default_text_codecs ,mime,rate,channels,fmtp);
 	if (!pt){
 		bctbx_list_t **default_list = (type==SalAudio) ? &lc->default_audio_codecs : type == SalVideo ? &lc->default_video_codecs : &lc->default_text_codecs;
->>>>>>> c8ae2974
 		if (type == SalAudio)
 			ms_warning("Codec %s/%i/%i read from conf is not in the default list.", mime, rate, channels);
 		else if (type == SalVideo)
 			ms_warning("Codec %s/%i read from conf is not in the default list.", mime, rate);
 		else
-<<<<<<< HEAD
-			ms_warning("Codec %s read from conf is not in the default list.", mime);
-		pt = payload_type_new();
-		pt->type = (type == SalAudio)
-					   ? PAYLOAD_AUDIO_PACKETIZED
-					   : type == SalVideo ? PAYLOAD_VIDEO : type == SalText ? PAYLOAD_TEXT : PAYLOAD_SCREEN;
-		pt->mime_type = ortp_strdup(mime);
-		pt->clock_rate = rate;
-		pt->channels = channels;
-		payload_type_set_number(pt, -1); /*dynamic assignment*/
-		payload_type_set_recv_fmtp(pt, fmtp);
-		*default_list = ms_list_append(*default_list, pt);
-	}
-	if (enabled)
-		pt->flags |= PAYLOAD_TYPE_ENABLED;
-	else
-		pt->flags &= ~PAYLOAD_TYPE_ENABLED;
-	*ret = pt;
-=======
 			ms_warning("Codec %s read from conf is not in the default list.",mime);
 		pt=payload_type_new();
 		pt->type=(type==SalAudio) ? PAYLOAD_AUDIO_PACKETIZED : type == SalVideo ? PAYLOAD_VIDEO : PAYLOAD_TEXT;
@@ -1275,7 +1246,6 @@
 	if (enabled ) pt->flags|=PAYLOAD_TYPE_ENABLED;
 	else pt->flags&=~PAYLOAD_TYPE_ENABLED;
 	*ret=pt;
->>>>>>> c8ae2974
 	return TRUE;
 }
 
@@ -1335,11 +1305,7 @@
  * This function adds missing codecs, if required by configuration.
  * This 'l' list is entirely destroyed and a new list is returned.
  */
-<<<<<<< HEAD
-static MSList *handle_missing_codecs(LinphoneCore *lc, const MSList *default_list, MSList *l, MSFormatType ft) {
-=======
 static bctbx_list_t *handle_missing_codecs(LinphoneCore *lc, const bctbx_list_t *default_list, bctbx_list_t *l, MSFormatType ft){
->>>>>>> c8ae2974
 	const char *name = "unknown";
 	int add_missing;
 	bctbx_list_t *ret;
@@ -1361,29 +1327,13 @@
 	add_missing = lp_config_get_int(lc->config, "misc", name, 1);
 	if (add_missing) {
 		ret = add_missing_supported_codecs(lc, default_list, l);
-<<<<<<< HEAD
-	} else {
-		ret = ms_list_copy_with_data(l, (void *(*)(void *))payload_type_clone);
-		ms_list_free(l);
-=======
 	}else{
 		ret = bctbx_list_copy_with_data(l,(void *(*)(void*))payload_type_clone);
 		bctbx_list_free(l);
->>>>>>> c8ae2974
 	}
 	return ret;
 }
 
-<<<<<<< HEAD
-static MSList *codec_append_if_new(MSList *l, PayloadType *pt) {
-	MSList *elem;
-	for (elem = l; elem != NULL; elem = elem->next) {
-		PayloadType *ept = (PayloadType *)elem->data;
-		if (pt == ept)
-			return l;
-	}
-	l = ms_list_append(l, pt);
-=======
 static bctbx_list_t *codec_append_if_new(bctbx_list_t *l, PayloadType *pt){
 	bctbx_list_t *elem;
 	for (elem=l;elem!=NULL;elem=elem->next){
@@ -1392,22 +1342,15 @@
 			return l;
 	}
 	l=bctbx_list_append(l,pt);
->>>>>>> c8ae2974
 	return l;
 }
 
 static void codecs_config_read(LinphoneCore *lc) {
 	int i;
 	PayloadType *pt;
-<<<<<<< HEAD
-	MSList *audio_codecs = NULL;
-	MSList *video_codecs = NULL;
-	MSList *text_codecs = NULL;
-=======
 	bctbx_list_t *audio_codecs=NULL;
 	bctbx_list_t *video_codecs=NULL;
 	bctbx_list_t *text_codecs=NULL;
->>>>>>> c8ae2974
 
 	lc->codecs_conf.dyn_pt = 96;
 	lc->codecs_conf.telephone_event_pt = lp_config_get_int(lc->config, "misc", "telephone_event_pt", 101);
@@ -1623,25 +1566,6 @@
 	return liblinphone_version;
 }
 
-<<<<<<< HEAD
-static void linphone_core_register_payload_type(LinphoneCore *lc, const PayloadType *const_pt, const char *recv_fmtp,
-												bool_t enabled) {
-	MSList **codec_list = const_pt->type == PAYLOAD_VIDEO ? &lc->default_video_codecs : const_pt->type == PAYLOAD_TEXT
-																							? &lc->default_text_codecs
-																							: &lc->default_audio_codecs;
-	PayloadType *pt = payload_type_clone(const_pt);
-	int number = -1;
-	payload_type_set_enable(pt, enabled);
-	if (recv_fmtp != NULL)
-		payload_type_set_recv_fmtp(pt, recv_fmtp);
-	/*Set a number to the payload type from the statically defined (RFC3551) profile, if not static, -1 is returned
-		and the payload type number will be determined dynamically later, at call time.*/
-	payload_type_set_number(
-		pt, (number = rtp_profile_find_payload_number(&av_profile, pt->mime_type, pt->clock_rate, pt->channels)));
-	ms_message("Codec %s/%i fmtp=[%s] number=%i, enabled=%i) added to the list of possible codecs.", pt->mime_type,
-			   pt->clock_rate, pt->recv_fmtp ? pt->recv_fmtp : "", number, (int)payload_type_enabled(pt));
-	*codec_list = ms_list_append(*codec_list, pt);
-=======
 static void linphone_core_register_payload_type(LinphoneCore *lc, const PayloadType *const_pt, const char *recv_fmtp, bool_t enabled){
 	bctbx_list_t **codec_list = const_pt->type==PAYLOAD_VIDEO ? &lc->default_video_codecs : const_pt->type==PAYLOAD_TEXT ? &lc->default_text_codecs : &lc->default_audio_codecs;
 	PayloadType *pt=payload_type_clone(const_pt);
@@ -1656,7 +1580,6 @@
 	ms_message("Codec %s/%i fmtp=[%s] number=%i, enabled=%i) added to the list of possible codecs.", pt->mime_type, pt->clock_rate,
 			pt->recv_fmtp ? pt->recv_fmtp : "", number, (int)payload_type_enabled(pt));
 	*codec_list=bctbx_list_append(*codec_list,pt);
->>>>>>> c8ae2974
 }
 
 static void linphone_core_register_static_payloads(LinphoneCore *lc) {
@@ -6600,15 +6523,10 @@
 	}
 }
 
-<<<<<<< HEAD
-void sip_config_uninit(LinphoneCore *lc) {
-	MSList *elem;
-=======
 
 void sip_config_uninit(LinphoneCore *lc)
 {
 	bctbx_list_t *elem;
->>>>>>> c8ae2974
 	int i;
 	sip_config_t *config = &lc->sip_conf;
 	bool_t still_registered = TRUE;
@@ -6622,17 +6540,10 @@
 	lp_config_set_int(lc->config, "sip", "register_only_when_upnp_is_ok", config->register_only_when_upnp_is_ok);
 
 	if (lc->sip_network_reachable) {
-<<<<<<< HEAD
-		for (elem = config->proxies; elem != NULL; elem = ms_list_next(elem)) {
-			LinphoneProxyConfig *cfg = (LinphoneProxyConfig *)(elem->data);
-			_linphone_proxy_config_unpublish(cfg);  /* to unpublish without changing the stored flag enable_publish */
-			_linphone_proxy_config_unregister(cfg); /* to unregister without changing the stored flag enable_register */
-=======
 		for(elem=config->proxies;elem!=NULL;elem=bctbx_list_next(elem)){
 			LinphoneProxyConfig *cfg=(LinphoneProxyConfig*)(elem->data);
 			_linphone_proxy_config_unpublish(cfg);	/* to unpublish without changing the stored flag enable_publish */
 			_linphone_proxy_config_unregister(cfg);	/* to unregister without changing the stored flag enable_register */
->>>>>>> c8ae2974
 		}
 
 		ms_message("Unregistration started.");
@@ -6959,16 +6870,9 @@
 	if (!lc->sip_network_reachable) {
 		linphone_core_invalidate_friend_subscriptions(lc);
 		sal_reset_transports(lc->sal);
-<<<<<<< HEAD
-		/*mark all calls as broken, so that they can be either dropped immediately or restaured when network will be
-		 * back*/
-		ms_list_for_each(lc->calls, (MSIterateFunc)linphone_call_set_broken);
-	} else {
-=======
 		/*mark all calls as broken, so that they can be either dropped immediately or restaured when network will be back*/
 		bctbx_list_for_each(lc->calls, (MSIterateFunc) linphone_call_set_broken);
 	}else{
->>>>>>> c8ae2974
 		linphone_core_resolve_stun_server(lc);
 	}
 #ifdef BUILD_UPNP
