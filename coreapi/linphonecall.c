--- conflicted
+++ resolved
@@ -572,8 +572,6 @@
 }
 #endif
 
-<<<<<<< HEAD
-=======
 #ifdef VIDEO_ENABLED
 static void video_stream_event_cb(void *user_pointer, const MSFilter *f, const unsigned int event_id, const void *args){
 	ms_warning("In linphonecall.c: video_stream_event_cb");
@@ -588,7 +586,6 @@
 	}
 }
 #endif
->>>>>>> b610dfb1
 
 void linphone_call_init_media_streams(LinphoneCall *call){
 	LinphoneCore *lc=call->core;
