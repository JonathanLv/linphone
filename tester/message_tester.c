/*
	liblinphone_tester - liblinphone test suite
	Copyright (C) 2013  Belledonne Communications SARL

	This program is free software: you can redistribute it and/or modify
	it under the terms of the GNU General Public License as published by
	the Free Software Foundation, either version 2 of the License, or
	(at your option) any later version.

	This program is distributed in the hope that it will be useful,
	but WITHOUT ANY WARRANTY; without even the implied warranty of
	MERCHANTABILITY or FITNESS FOR A PARTICULAR PURPOSE.  See the
	GNU General Public License for more details.

	You should have received a copy of the GNU General Public License
	along with this program.  If not, see <http://www.gnu.org/licenses/>.
*/



#include "linphonecore.h"
#include "private.h"
#include "liblinphone_tester.h"
#include "lime.h"

#ifdef SQLITE_STORAGE_ENABLED
#include <sqlite3.h>
#endif

#if __clang__ || ((__GNUC__ == 4 && __GNUC_MINOR__ >= 6) || __GNUC__ > 4)
#pragma GCC diagnostic push
#endif
#ifdef _MSC_VER
#pragma warning(disable : 4996)
#else
#pragma GCC diagnostic ignored "-Wstrict-prototypes"
#pragma GCC diagnostic ignored "-Wdeprecated-declarations"
#endif


static char* message_external_body_url=NULL;

void text_message_received(LinphoneCore *lc, LinphoneChatRoom *room, const LinphoneAddress *from_address, const char *msg) {
	stats* counters = get_stats(lc);
	counters->number_of_LinphoneMessageReceivedLegacy++;
}

void message_received(LinphoneCore *lc, LinphoneChatRoom *room, LinphoneChatMessage* msg) {
	char* from=linphone_address_as_string(linphone_chat_message_get_from(msg));
	stats* counters;
	const char *text=linphone_chat_message_get_text(msg);
	const char *external_body_url=linphone_chat_message_get_external_body_url(msg);
	ms_message("Message from [%s]  is [%s] , external URL [%s]",from?from:""
																,text?text:""
																,external_body_url?external_body_url:"");
	ms_free(from);
	counters = get_stats(lc);
	counters->number_of_LinphoneMessageReceived++;
	if (counters->last_received_chat_message) linphone_chat_message_unref(counters->last_received_chat_message);
	counters->last_received_chat_message=linphone_chat_message_ref(msg);
	if (linphone_chat_message_get_file_transfer_information(msg)) {
		counters->number_of_LinphoneMessageReceivedWithFile++;
	} else if (linphone_chat_message_get_external_body_url(msg)) {
		counters->number_of_LinphoneMessageExtBodyReceived++;
		if (message_external_body_url) {
			BC_ASSERT_STRING_EQUAL(linphone_chat_message_get_external_body_url(msg),message_external_body_url);
			message_external_body_url=NULL;
		}
	}
}

/**
 * function invoked when a file transfer is received.
 * */
void file_transfer_received(LinphoneChatMessage *msg, const LinphoneContent* content, const LinphoneBuffer *buffer){
	FILE* file=NULL;
	char *receive_file = bc_tester_file("receive_file.dump");
	LinphoneChatRoom *cr = linphone_chat_message_get_chat_room(msg);
	LinphoneCore *lc = linphone_chat_room_get_core(cr);
	if (!linphone_chat_message_get_user_data(msg)) {
		/*first chunk, creating file*/
		file = fopen(receive_file,"wb");
		linphone_chat_message_set_user_data(msg,(void*)file); /*store fd for next chunks*/
	}
	bc_free(receive_file);
	file = (FILE*)linphone_chat_message_get_user_data(msg);
	BC_ASSERT_PTR_NOT_NULL(file);
	if (linphone_buffer_is_empty(buffer)) { /* tranfer complete */
		stats* counters = get_stats(lc);
		counters->number_of_LinphoneFileTransferDownloadSuccessful++;
		linphone_chat_message_set_user_data(msg, NULL);
		fclose(file);
	} else { /* store content on a file*/
		if (fwrite(linphone_buffer_get_content(buffer),linphone_buffer_get_size(buffer),1,file)==-1){
			ms_error("file_transfer_received(): write() failed: %s",strerror(errno));
		}
	}
}

/*
 * function called when the file transfer is initiated. file content should be feed into object LinphoneContent
 * */
LinphoneBuffer * tester_file_transfer_send(LinphoneChatMessage *msg, const LinphoneContent* content, size_t offset, size_t size){
	LinphoneBuffer *lb;
	size_t file_size;
	size_t size_to_send;
	uint8_t *buf;
	FILE *file_to_send = linphone_chat_message_get_user_data(msg);

	BC_ASSERT_PTR_NOT_NULL(file_to_send);
	if (file_to_send == NULL){
		return NULL;
	}
	fseek(file_to_send, 0, SEEK_END);
	file_size = ftell(file_to_send);
	fseek(file_to_send, (long)offset, SEEK_SET);
	size_to_send = MIN(size, file_size - offset);
	buf = ms_malloc(size_to_send);
	if (fread(buf, size_to_send, 1, file_to_send)!=size_to_send){
		// reaching end of file, close it
		fclose(file_to_send);
		linphone_chat_message_set_user_data(msg, NULL);
	}
	lb = linphone_buffer_new_from_data(buf, size_to_send);
	ms_free(buf);
	return lb;
}

/**
 * function invoked to report file transfer progress.
 * */
void file_transfer_progress_indication(LinphoneChatMessage *msg, const LinphoneContent* content, size_t offset, size_t total) {
	LinphoneChatRoom *cr = linphone_chat_message_get_chat_room(msg);
	LinphoneCore *lc = linphone_chat_room_get_core(cr);
	const LinphoneAddress* from_address = linphone_chat_message_get_from(msg);
	const LinphoneAddress* to_address = linphone_chat_message_get_to(msg);
	char *address = linphone_chat_message_is_outgoing(msg)?linphone_address_as_string(to_address):linphone_address_as_string(from_address);
	stats* counters = get_stats(lc);
	int progress = (int)((offset * 100)/total);
	ms_message(" File transfer  [%d%%] %s of type [%s/%s] %s [%s] \n", progress
																	,(linphone_chat_message_is_outgoing(msg)?"sent":"received")
																	, linphone_content_get_type(content)
																	, linphone_content_get_subtype(content)
																	,(linphone_chat_message_is_outgoing(msg)?"to":"from")
																	, address);
	counters->progress_of_LinphoneFileTransfer = progress;
	free(address);
}

void is_composing_received(LinphoneCore *lc, LinphoneChatRoom *room) {
	stats *counters = get_stats(lc);
	if (room->remote_is_composing == LinphoneIsComposingActive) {
		counters->number_of_LinphoneIsComposingActiveReceived++;
	} else {
		counters->number_of_LinphoneIsComposingIdleReceived++;
	}
}

void liblinphone_tester_chat_message_state_change(LinphoneChatMessage* msg,LinphoneChatMessageState state,void* ud) {
	liblinphone_tester_chat_message_msg_state_changed(msg, state);
}

void liblinphone_tester_chat_message_msg_state_changed(LinphoneChatMessage *msg, LinphoneChatMessageState state) {
	LinphoneChatRoom *cr = linphone_chat_message_get_chat_room(msg);
	LinphoneCore *lc = linphone_chat_room_get_core(cr);
	stats* counters = get_stats(lc);
	switch (state) {
		case LinphoneChatMessageStateIdle:
			return;
		case LinphoneChatMessageStateDelivered:
			counters->number_of_LinphoneMessageDelivered++;
			return;
		case LinphoneChatMessageStateNotDelivered:
			counters->number_of_LinphoneMessageNotDelivered++;
			return;
		case LinphoneChatMessageStateInProgress:
			counters->number_of_LinphoneMessageInProgress++;
			return;
		case LinphoneChatMessageStateFileTransferError:
			counters->number_of_LinphoneMessageNotDelivered++;
			return;
		case LinphoneChatMessageStateFileTransferDone:
			counters->number_of_LinphoneMessageFileTransferDone++;
			return;
	}
	ms_error("Unexpected state [%s] for msg [%p]",linphone_chat_message_state_to_string(state), msg);
}

void compare_files(const char *path1, const char *path2) {
	size_t size1;
	size_t size2;
	uint8_t *buf1;
	uint8_t *buf2;

	buf1 = (uint8_t*)ms_load_path_content(path1, &size1);
	buf2 = (uint8_t*)ms_load_path_content(path2, &size2);
	BC_ASSERT_PTR_NOT_NULL(buf1);
	BC_ASSERT_PTR_NOT_NULL(buf2);
	BC_ASSERT_EQUAL((uint8_t)size1, (uint8_t)size2, uint8_t, "%u");
	BC_ASSERT_EQUAL(memcmp(buf1, buf2, size1), 0, int, "%d");
	ms_free(buf1);
	ms_free(buf2);
}

LinphoneChatMessage* create_message_from_nowebcam(LinphoneChatRoom *chat_room) {
	FILE *file_to_send = NULL;
	LinphoneChatMessageCbs *cbs;
	LinphoneContent* content;
	LinphoneChatMessage* msg;
	size_t file_size;
	char *send_filepath = bc_tester_res("images/nowebcamCIF.jpg");
	file_to_send = fopen(send_filepath, "rb");
	fseek(file_to_send, 0, SEEK_END);
	file_size = ftell(file_to_send);
	fseek(file_to_send, 0, SEEK_SET);

	content = linphone_core_create_content(chat_room->lc);
	belle_sip_object_set_name(&content->base, "nowebcam content");
	linphone_content_set_type(content,"image");
	linphone_content_set_subtype(content,"jpeg");
	linphone_content_set_size(content,file_size); /*total size to be transfered*/
	linphone_content_set_name(content,"nowebcamCIF.jpg");


	msg = linphone_chat_room_create_file_transfer_message(chat_room, content);
	cbs = linphone_chat_message_get_callbacks(msg);
	linphone_chat_message_cbs_set_file_transfer_send(cbs, tester_file_transfer_send);
	linphone_chat_message_cbs_set_msg_state_changed(cbs,liblinphone_tester_chat_message_msg_state_changed);
	linphone_chat_message_cbs_set_file_transfer_progress_indication(cbs, file_transfer_progress_indication);
	linphone_chat_message_set_user_data(msg, file_to_send);

	linphone_content_unref(content);
	ms_free(send_filepath);
	return msg;
}

void text_message_base(LinphoneCoreManager* marie, LinphoneCoreManager* pauline) {
	LinphoneChatMessage* msg = linphone_chat_room_create_message(linphone_core_get_chat_room(pauline->lc,marie->identity),"Bli bli bli \n blu");
	LinphoneChatMessageCbs *cbs = linphone_chat_message_get_callbacks(msg);
	linphone_chat_message_cbs_set_msg_state_changed(cbs, liblinphone_tester_chat_message_msg_state_changed);
	linphone_chat_room_send_chat_message(msg->chat_room,msg);

	BC_ASSERT_TRUE(wait_for(pauline->lc,marie->lc,&pauline->stat.number_of_LinphoneMessageDelivered,1));
	BC_ASSERT_TRUE(wait_for(pauline->lc,marie->lc,&marie->stat.number_of_LinphoneMessageReceived,1));

	BC_ASSERT_PTR_NOT_NULL(linphone_core_get_chat_room(marie->lc,pauline->identity));
}

/****************************** Tests starting below ******************************/

static void text_message(void) {
	LinphoneCoreManager* marie = linphone_core_manager_new("marie_rc");
	LinphoneCoreManager* pauline = linphone_core_manager_new( "pauline_tcp_rc");

	linphone_chat_room_send_message(linphone_core_get_chat_room(pauline->lc,marie->identity), "hello");
	BC_ASSERT_TRUE(wait_for(pauline->lc,marie->lc,&marie->stat.number_of_LinphoneMessageReceivedLegacy,1));

	linphone_core_manager_destroy(marie);
	linphone_core_manager_destroy(pauline);
}

static void text_message_within_call_dialog(void) {
	LinphoneCoreManager* marie = linphone_core_manager_new("marie_rc");
	LinphoneCoreManager* pauline = linphone_core_manager_new( "pauline_tcp_rc");
	lp_config_set_int(pauline->lc->config,"sip","chat_use_call_dialogs",1);

	BC_ASSERT_TRUE(call(marie,pauline));
	linphone_chat_room_send_message(linphone_core_get_chat_room(pauline->lc, marie->identity),"Bla bla bla bla");

	BC_ASSERT_TRUE(wait_for(pauline->lc,marie->lc,&marie->stat.number_of_LinphoneMessageReceived,1));
	// when using call dialogs, we will never receive delivered status
	BC_ASSERT_EQUAL(pauline->stat.number_of_LinphoneMessageDelivered,0,int,"%d");

	end_call(marie, pauline);
	linphone_core_manager_destroy(marie);
	linphone_core_manager_destroy(pauline);
}

static LinphoneAuthInfo* text_message_with_credential_from_auth_cb_auth_info;
static void text_message_with_credential_from_auth_cb_auth_info_requested(LinphoneCore *lc, const char *realm, const char *username, const char *domain) {
	ms_message("text_message_with_credential_from_auth_callback:Auth info requested  for user id [%s] at realm [%s]\n"
						,username
						,realm);
	linphone_core_add_auth_info(lc,text_message_with_credential_from_auth_cb_auth_info); /*add stored authentication info to LinphoneCore*/
}
static void text_message_with_credential_from_auth_callback(void) {
	LinphoneCoreManager* marie = linphone_core_manager_new("marie_rc");
	LinphoneCoreManager* pauline = linphone_core_manager_new( "pauline_tcp_rc");
	LinphoneCoreVTable* vtable = linphone_core_v_table_new();

	/*to force cb to be called*/
	text_message_with_credential_from_auth_cb_auth_info=linphone_auth_info_clone((LinphoneAuthInfo*)(linphone_core_get_auth_info_list(pauline->lc)->data));
	linphone_core_clear_all_auth_info(pauline->lc);
	vtable->auth_info_requested=text_message_with_credential_from_auth_cb_auth_info_requested;
	linphone_core_add_listener(pauline->lc, vtable);

	text_message_base(marie, pauline);

	linphone_core_manager_destroy(marie);
	linphone_core_manager_destroy(pauline);
}

static void text_message_with_privacy(void) {
	LinphoneCoreManager* marie = linphone_core_manager_new( "marie_rc");
	LinphoneCoreManager* pauline = linphone_core_manager_new( "pauline_tcp_rc");
	linphone_proxy_config_set_privacy(linphone_core_get_default_proxy_config(pauline->lc),LinphonePrivacyId);

	text_message_base(marie, pauline);
	BC_ASSERT_EQUAL(marie->stat.number_of_LinphoneMessageReceivedLegacy,1, int, "%d");

	linphone_core_manager_destroy(marie);
	linphone_core_manager_destroy(pauline);
}

static void text_message_compatibility_mode(void) {
	LinphoneCoreManager* marie = linphone_core_manager_new( "marie_rc");
	LinphoneCoreManager* pauline = linphone_core_manager_new( "pauline_tcp_rc");
	LinphoneProxyConfig* proxy = linphone_core_get_default_proxy_config(marie->lc);
	LinphoneAddress* proxy_address=linphone_address_new(linphone_proxy_config_get_server_addr(proxy));
	char route[256];
	char*tmp;
	/*only keep tcp*/
	LCSipTransports transport = {0,-1,0,0};
	linphone_address_clean(proxy_address);
	tmp=linphone_address_as_string_uri_only(proxy_address);
	linphone_proxy_config_set_server_addr(proxy,tmp);
	sprintf(route,"sip:%s",test_route);
	linphone_proxy_config_set_route(proxy,route);
	ms_free(tmp);
	linphone_address_destroy(proxy_address);
	linphone_core_set_sip_transports(marie->lc,&transport);
	marie->stat.number_of_LinphoneRegistrationOk=0;
	BC_ASSERT_TRUE (wait_for(marie->lc,marie->lc,&marie->stat.number_of_LinphoneRegistrationOk,1));

	text_message_base(marie, pauline);

	linphone_core_manager_destroy(marie);
	linphone_core_manager_destroy(pauline);
}

static void text_message_with_ack(void) {
	LinphoneCoreManager* marie = linphone_core_manager_new( "marie_rc");
	LinphoneCoreManager* pauline = linphone_core_manager_new( "pauline_tcp_rc");

	text_message_base(marie, pauline);

	linphone_core_manager_destroy(marie);
	linphone_core_manager_destroy(pauline);
}

static void text_message_with_send_error(void) {
	LinphoneCoreManager* marie = linphone_core_manager_new("marie_rc");
	LinphoneCoreManager* pauline = linphone_core_manager_new( "pauline_tcp_rc");

	LinphoneChatRoom* chat_room = linphone_core_get_chat_room(marie->lc, pauline->identity);
	LinphoneChatMessage* msg = linphone_chat_room_create_message(chat_room,"Bli bli bli \n blu");
	LinphoneChatMessageCbs *cbs = linphone_chat_message_get_callbacks(msg);

	/*simulate a network error*/
	sal_set_send_error(marie->lc->sal, -1);
	linphone_chat_message_cbs_set_msg_state_changed(cbs,liblinphone_tester_chat_message_msg_state_changed);
	linphone_chat_room_send_chat_message(chat_room,msg);

	/* check transient msg list: the msg should be in it, and should be the only one */
	BC_ASSERT_EQUAL(bctbx_list_size(chat_room->transient_messages), 1, int, "%d");
	BC_ASSERT_PTR_EQUAL(bctbx_list_nth_data(chat_room->transient_messages,0), msg);

	BC_ASSERT_TRUE(wait_for(pauline->lc,marie->lc,&marie->stat.number_of_LinphoneMessageNotDelivered,1));
	/*BC_ASSERT_EQUAL(marie->stat.number_of_LinphoneMessageInProgress,1, int, "%d");*/
	BC_ASSERT_EQUAL(pauline->stat.number_of_LinphoneMessageReceived,0, int, "%d");

	/* the msg should have been discarded from transient list after an error */
	BC_ASSERT_EQUAL(bctbx_list_size(chat_room->transient_messages), 0, int, "%d");

	sal_set_send_error(marie->lc->sal, 0);

	/*give a chance to register again to allow linphone_core_manager_destroy to properly unregister*/
	linphone_core_refresh_registers(marie->lc);
	BC_ASSERT_TRUE(wait_for(pauline->lc,marie->lc,&marie->stat.number_of_LinphoneRegistrationOk,marie->stat.number_of_LinphoneRegistrationOk + 1));

	linphone_core_manager_destroy(marie);
	linphone_core_manager_destroy(pauline);
}

static void text_message_with_external_body(void) {
	LinphoneCoreManager* marie = linphone_core_manager_new( "marie_rc");
	LinphoneCoreManager* pauline = linphone_core_manager_new( "pauline_tcp_rc");
	LinphoneChatRoom* chat_room = linphone_core_get_chat_room(pauline->lc, marie->identity);
	LinphoneChatMessage* msg = linphone_chat_room_create_message(chat_room,"Bli bli bli \n blu");
	LinphoneChatMessageCbs *cbs = linphone_chat_message_get_callbacks(msg);

	message_external_body_url="http://www.linphone.org";
	linphone_chat_message_set_external_body_url(msg,message_external_body_url);

	linphone_chat_message_cbs_set_msg_state_changed(cbs,liblinphone_tester_chat_message_msg_state_changed);
	linphone_chat_room_send_chat_message(chat_room,msg);

	/* check transient msg list: the msg should be in it, and should be the only one */
	BC_ASSERT_EQUAL(bctbx_list_size(chat_room->transient_messages), 1, int, "%d");
	BC_ASSERT_PTR_EQUAL(bctbx_list_nth_data(chat_room->transient_messages,0), msg);

	BC_ASSERT_TRUE(wait_for(pauline->lc,marie->lc,&marie->stat.number_of_LinphoneMessageReceived,1));
	BC_ASSERT_TRUE(wait_for(pauline->lc,marie->lc,&pauline->stat.number_of_LinphoneMessageDelivered,1));

	BC_ASSERT_EQUAL(pauline->stat.number_of_LinphoneMessageInProgress,1, int, "%d");
	BC_ASSERT_EQUAL(marie->stat.number_of_LinphoneMessageExtBodyReceived,1, int, "%d");

	BC_ASSERT_EQUAL(bctbx_list_size(chat_room->transient_messages), 0, int, "%d");

	linphone_core_manager_destroy(marie);
	linphone_core_manager_destroy(pauline);
}

void transfer_message_base2(LinphoneCoreManager* marie, LinphoneCoreManager* pauline, bool_t upload_error, bool_t download_error) {
	char *send_filepath = bc_tester_res("images/nowebcamCIF.jpg");
	char *receive_filepath = bc_tester_file("receive_file.dump");
	LinphoneChatRoom* chat_room;
	LinphoneChatMessage* msg;
	LinphoneChatMessageCbs *cbs;

	/* Globally configure an http file transfer server. */
	linphone_core_set_file_transfer_server(pauline->lc,"https://www.linphone.org:444/lft.php");

	/* create a chatroom on pauline's side */
	chat_room = linphone_core_get_chat_room(pauline->lc, marie->identity);
	/* create a file transfer msg */
	msg = create_message_from_nowebcam(chat_room);
	linphone_chat_room_send_chat_message(chat_room,msg);

	if (upload_error) {
		/*wait for file to be 25% uploaded and simulate a network error*/
		BC_ASSERT_TRUE(wait_for(pauline->lc,marie->lc,&pauline->stat.progress_of_LinphoneFileTransfer,25));
		sal_set_send_error(pauline->lc->sal, -1);

		BC_ASSERT_TRUE(wait_for(pauline->lc,marie->lc,&pauline->stat.number_of_LinphoneMessageNotDelivered,1));

		BC_ASSERT_EQUAL(pauline->stat.number_of_LinphoneMessageNotDelivered,1, int, "%d");
		BC_ASSERT_EQUAL(marie->stat.number_of_LinphoneFileTransferDownloadSuccessful,0, int, "%d");

		sal_set_send_error(pauline->lc->sal, 0);

		linphone_core_refresh_registers(pauline->lc); /*to make sure registration is back in registered and so it can be later unregistered*/
		BC_ASSERT_TRUE(wait_for(pauline->lc,marie->lc,&pauline->stat.number_of_LinphoneRegistrationOk,pauline->stat.number_of_LinphoneRegistrationOk+1));
	} else {
		BC_ASSERT_TRUE(wait_for(pauline->lc,marie->lc,&marie->stat.number_of_LinphoneMessageReceivedWithFile,1));
		if (marie->stat.last_received_chat_message ) {
			cbs = linphone_chat_message_get_callbacks(marie->stat.last_received_chat_message);
			linphone_chat_message_cbs_set_msg_state_changed(cbs, liblinphone_tester_chat_message_msg_state_changed);
			linphone_chat_message_cbs_set_file_transfer_recv(cbs, file_transfer_received);
			linphone_chat_message_cbs_set_file_transfer_progress_indication(cbs, file_transfer_progress_indication);
			linphone_chat_message_download_file(marie->stat.last_received_chat_message);

			if (download_error) {
				/* wait for file to be 50% downloaded */
				BC_ASSERT_TRUE(wait_for(pauline->lc,marie->lc,&marie->stat.progress_of_LinphoneFileTransfer, 50));
				/* and simulate network error */
				belle_http_provider_set_recv_error(marie->lc->http_provider, -1);
				BC_ASSERT_TRUE(wait_for_until(marie->lc, pauline->lc, &marie->stat.number_of_LinphoneMessageNotDelivered,1, 10000));
				belle_http_provider_set_recv_error(marie->lc->http_provider, 0);
			} else {
				/* wait for a long time in case the DNS SRV resolution takes times - it should be immediate though */
				if (BC_ASSERT_TRUE(wait_for_until(pauline->lc,marie->lc,&marie->stat.number_of_LinphoneFileTransferDownloadSuccessful,1,55000))) {
					compare_files(send_filepath, receive_filepath);
				}
			}
		}
		BC_ASSERT_EQUAL(pauline->stat.number_of_LinphoneMessageInProgress,2, int, "%d"); //sent twice because of file transfer
		BC_ASSERT_EQUAL(pauline->stat.number_of_LinphoneMessageDelivered,1, int, "%d");
	}
	ms_free(send_filepath);
	bc_free(receive_filepath);
}

void transfer_message_base(bool_t upload_error, bool_t download_error) {
	if (transport_supported(LinphoneTransportTls)) {
		LinphoneCoreManager* marie = linphone_core_manager_new( "marie_rc");
		LinphoneCoreManager* pauline = linphone_core_manager_new( "pauline_tcp_rc");
		transfer_message_base2(marie,pauline,upload_error,download_error);
		linphone_core_manager_destroy(pauline);
		linphone_core_manager_destroy(marie);
	}
}
static void transfer_message(void) {
	transfer_message_base(FALSE, FALSE);
}

static void transfer_message_with_upload_io_error(void) {
	transfer_message_base(TRUE, FALSE);
}

static void transfer_message_with_download_io_error(void) {
	transfer_message_base(FALSE, TRUE);
}

static void transfer_message_upload_cancelled(void) {
	if (transport_supported(LinphoneTransportTls)) {
		LinphoneCoreManager* marie = linphone_core_manager_new( "marie_rc");
		LinphoneChatRoom* chat_room;
		LinphoneChatMessage* msg;
		LinphoneCoreManager* pauline = linphone_core_manager_new( "pauline_tcp_rc");

		/* Globally configure an http file transfer server. */
		linphone_core_set_file_transfer_server(pauline->lc,"https://www.linphone.org:444/lft.php");

		/* create a chatroom on pauline's side */
		chat_room = linphone_core_get_chat_room(pauline->lc, marie->identity);

		msg = create_message_from_nowebcam(chat_room);
		linphone_chat_room_send_chat_message(chat_room,msg);

		/*wait for file to be 50% uploaded and cancel the transfer */
		BC_ASSERT_TRUE(wait_for(pauline->lc,marie->lc,&pauline->stat.progress_of_LinphoneFileTransfer, 50));
		linphone_chat_message_cancel_file_transfer(msg);

		BC_ASSERT_TRUE(wait_for(pauline->lc,marie->lc,&pauline->stat.number_of_LinphoneMessageNotDelivered,1));

		BC_ASSERT_EQUAL(pauline->stat.number_of_LinphoneMessageNotDelivered,1, int, "%d");
		BC_ASSERT_EQUAL(marie->stat.number_of_LinphoneFileTransferDownloadSuccessful,0, int, "%d");

		linphone_core_manager_destroy(pauline);
		linphone_core_manager_destroy(marie);
	}
}

static void transfer_message_download_cancelled(void) {
	LinphoneChatRoom* chat_room;
	LinphoneChatMessage* msg;
	LinphoneCoreManager* marie = linphone_core_manager_new( "marie_rc");
	LinphoneCoreManager* pauline = linphone_core_manager_new( "pauline_tcp_rc");

	/* Globally configure an http file transfer server. */
	linphone_core_set_file_transfer_server(pauline->lc,"https://www.linphone.org:444/lft.php");

	/* create a chatroom on pauline's side */
	chat_room = linphone_core_get_chat_room(pauline->lc,marie->identity);
	msg = create_message_from_nowebcam(chat_room);
	linphone_chat_room_send_chat_message(chat_room,msg);

	/* wait for marie to receive pauline's msg */
	BC_ASSERT_TRUE(wait_for(pauline->lc,marie->lc,&marie->stat.number_of_LinphoneMessageReceivedWithFile,1));


	if (marie->stat.last_received_chat_message ) { /* get last msg and use it to download file */
		LinphoneChatMessageCbs *cbs = linphone_chat_message_get_callbacks(marie->stat.last_received_chat_message);
		linphone_chat_message_cbs_set_file_transfer_progress_indication(cbs, file_transfer_progress_indication);
		linphone_chat_message_start_file_download(marie->stat.last_received_chat_message, liblinphone_tester_chat_message_state_change, marie->lc);
		/* wait for file to be 50% downloaded */
		BC_ASSERT_TRUE(wait_for(pauline->lc,marie->lc,&marie->stat.progress_of_LinphoneFileTransfer, 50));
		/* and cancel the transfer */
		linphone_chat_message_cancel_file_transfer(marie->stat.last_received_chat_message);
	}

	BC_ASSERT_EQUAL(pauline->stat.number_of_LinphoneMessageInProgress,2, int, "%d");
	BC_ASSERT_EQUAL(pauline->stat.number_of_LinphoneMessageDelivered,1, int, "%d");
	BC_ASSERT_EQUAL(marie->stat.number_of_LinphoneFileTransferDownloadSuccessful,0, int, "%d");
	BC_ASSERT_EQUAL(marie->stat.number_of_LinphoneMessageNotDelivered,1, int, "%d");

	linphone_core_manager_destroy(marie);
	linphone_core_manager_destroy(pauline);
}

static void file_transfer_using_external_body_url(void) {
	if (transport_supported(LinphoneTransportTls)) {
		LinphoneCoreManager *marie = linphone_core_manager_new("marie_rc");
		LinphoneChatMessageCbs *cbs;
		LinphoneChatRoom *chat_room;
		LinphoneChatMessage *msg;
		LinphoneCoreManager *pauline = linphone_core_manager_new("pauline_rc");

		/* make sure lime is disabled */
		linphone_core_enable_lime(marie->lc, FALSE);
		linphone_core_enable_lime(pauline->lc, FALSE);

		/* create a chatroom on pauline's side */
		chat_room = linphone_core_get_chat_room(pauline->lc, marie->identity);

		msg = linphone_chat_room_create_message(chat_room, NULL);

		cbs = linphone_chat_message_get_callbacks(msg);
		linphone_chat_message_cbs_set_msg_state_changed(cbs, liblinphone_tester_chat_message_msg_state_changed);

		linphone_chat_message_set_external_body_url(msg, "https://www.linphone.org:444//tmp/54ec58280ace9_c30709218df8eaba61d1.jpg");
		linphone_chat_room_send_chat_message(chat_room, msg);

		BC_ASSERT_TRUE(wait_for(pauline->lc, marie->lc, &marie->stat.number_of_LinphoneMessageReceived, 1));
		if (marie->stat.last_received_chat_message) {
			linphone_chat_message_download_file(marie->stat.last_received_chat_message);
		}
		BC_ASSERT_TRUE(wait_for(pauline->lc, marie->lc, &marie->stat.number_of_LinphoneMessageExtBodyReceived, 1));
		BC_ASSERT_TRUE(wait_for(pauline->lc, marie->lc, &pauline->stat.number_of_LinphoneMessageInProgress, 1));
		linphone_core_manager_destroy(pauline);
		linphone_core_manager_destroy(marie);
	}
}

static void file_transfer_2_messages_simultaneously(void) {
	if (transport_supported(LinphoneTransportTls)) {
		LinphoneCoreManager* marie = linphone_core_manager_new( "marie_rc");
		LinphoneChatRoom* pauline_room;
		LinphoneChatMessage* msg;
		LinphoneChatMessage* msg2;
		LinphoneChatMessageCbs *cbs;
		char *send_filepath = bc_tester_res("images/nowebcamCIF.jpg");
		char *receive_filepath = bc_tester_file("receive_file.dump");
		LinphoneCoreManager* pauline = linphone_core_manager_new( "pauline_tcp_rc");

		/* Globally configure an http file transfer server. */
		linphone_core_set_file_transfer_server(pauline->lc,"https://www.linphone.org:444/lft.php");

		/* create a chatroom on pauline's side */
		pauline_room = linphone_core_get_chat_room(pauline->lc, marie->identity);
		msg = create_message_from_nowebcam(pauline_room);
		msg2 = create_message_from_nowebcam(pauline_room);

		cbs = linphone_chat_message_get_callbacks(msg2);
		linphone_chat_message_cbs_set_msg_state_changed(cbs,liblinphone_tester_chat_message_msg_state_changed);

		BC_ASSERT_EQUAL(bctbx_list_size(linphone_core_get_chat_rooms(marie->lc)), 0, int, "%d");
		if (bctbx_list_size(linphone_core_get_chat_rooms(marie->lc)) == 0) {
			linphone_chat_room_send_chat_message(pauline_room,msg);
			linphone_chat_room_send_chat_message(pauline_room,msg2);
			if (BC_ASSERT_TRUE(wait_for(pauline->lc,marie->lc,&marie->stat.number_of_LinphoneMessageReceivedWithFile,1))) {
				msg = linphone_chat_message_clone(marie->stat.last_received_chat_message);
				BC_ASSERT_TRUE(wait_for(pauline->lc,marie->lc,&marie->stat.number_of_LinphoneMessageReceivedWithFile,2));
				msg2 = marie->stat.last_received_chat_message;
				BC_ASSERT_EQUAL(bctbx_list_size(linphone_core_get_chat_rooms(marie->lc)), 1, int, "%d");
				if (bctbx_list_size(linphone_core_get_chat_rooms(marie->lc)) != 1) {
					char * buf = ms_strdup_printf("Found %d rooms instead of 1: ", bctbx_list_size(linphone_core_get_chat_rooms(marie->lc)));
					const bctbx_list_t *it = linphone_core_get_chat_rooms(marie->lc);
					while (it) {
						const LinphoneAddress * peer = linphone_chat_room_get_peer_address(it->data);
						buf = ms_strcat_printf("%s, ", linphone_address_get_username(peer));
						it = it->next;
					}
					ms_error("%s", buf);
				}
				
				cbs = linphone_chat_message_get_callbacks(msg);
				linphone_chat_message_cbs_set_msg_state_changed(cbs, liblinphone_tester_chat_message_msg_state_changed);
				linphone_chat_message_cbs_set_file_transfer_recv(cbs, file_transfer_received);
				linphone_chat_message_download_file(msg);
				
				cbs = linphone_chat_message_get_callbacks(msg2);
				linphone_chat_message_cbs_set_msg_state_changed(cbs, liblinphone_tester_chat_message_msg_state_changed);
				linphone_chat_message_cbs_set_file_transfer_recv(cbs, file_transfer_received);
				linphone_chat_message_download_file(msg2);
				
				BC_ASSERT_TRUE(wait_for(pauline->lc,marie->lc,&marie->stat.number_of_LinphoneFileTransferDownloadSuccessful,2));
				
				BC_ASSERT_EQUAL(pauline->stat.number_of_LinphoneMessageInProgress,4, int, "%d");
				BC_ASSERT_EQUAL(pauline->stat.number_of_LinphoneMessageDelivered,2, int, "%d");
				compare_files(send_filepath, receive_filepath);
				
				linphone_chat_message_unref(msg);
			}
		}
		linphone_core_manager_destroy(pauline);
		ms_free(send_filepath);
		bc_free(receive_filepath);
		linphone_core_manager_destroy(marie);
	}
}

static void text_message_denied(void) {
	LinphoneCoreManager* marie = linphone_core_manager_new("marie_rc");
	LinphoneCoreManager* pauline = linphone_core_manager_new( "pauline_tcp_rc");
	LinphoneChatRoom* chat_room = linphone_core_get_chat_room(marie->lc, pauline->identity);
	LinphoneChatMessage* msg = linphone_chat_room_create_message(chat_room,"Bli bli bli \n blu");
	LinphoneChatMessageCbs *cbs = linphone_chat_message_get_callbacks(msg);

	/*pauline doesn't want to be disturbed*/
	linphone_core_disable_chat(pauline->lc,LinphoneReasonDoNotDisturb);
	linphone_chat_message_cbs_set_msg_state_changed(cbs,liblinphone_tester_chat_message_msg_state_changed);
	linphone_chat_room_send_chat_message(chat_room,msg);

	BC_ASSERT_TRUE(wait_for(pauline->lc,marie->lc,&marie->stat.number_of_LinphoneMessageNotDelivered,1));
	BC_ASSERT_EQUAL(pauline->stat.number_of_LinphoneMessageReceived,0, int, "%d");
	linphone_core_manager_destroy(marie);
	linphone_core_manager_destroy(pauline);
}

static const char *info_content="<somexml>blabla</somexml>";

void info_message_received(LinphoneCore *lc, LinphoneCall* call, const LinphoneInfoMessage *msg){
	stats* counters = get_stats(lc);

	if (counters->last_received_info_message) {
		linphone_info_message_destroy(counters->last_received_info_message);
	}
	counters->last_received_info_message=linphone_info_message_copy(msg);
	counters->number_of_inforeceived++;
}

void info_message_base(bool_t with_content) {
	LinphoneInfoMessage *info;
	const LinphoneContent *content;
	const char *hvalue;

	LinphoneCoreManager* marie = linphone_core_manager_new( "marie_rc");
	LinphoneCoreManager* pauline = linphone_core_manager_new( "pauline_tcp_rc");

	BC_ASSERT_TRUE(call(pauline,marie));

	info=linphone_core_create_info_message(marie->lc);
	linphone_info_message_add_header(info,"Weather","still bad");
	if (with_content) {
		LinphoneContent* ct=linphone_core_create_content(marie->lc);
		linphone_content_set_type(ct,"application");
		linphone_content_set_subtype(ct,"somexml");
		linphone_content_set_buffer(ct,info_content,strlen(info_content));
		linphone_info_message_set_content(info,ct);
		linphone_content_unref(ct);
	}
	linphone_call_send_info_message(linphone_core_get_current_call(marie->lc),info);
	linphone_info_message_destroy(info);

	BC_ASSERT_TRUE(wait_for(pauline->lc,marie->lc,&pauline->stat.number_of_inforeceived,1));

	BC_ASSERT_PTR_NOT_NULL(pauline->stat.last_received_info_message);
	hvalue=linphone_info_message_get_header(pauline->stat.last_received_info_message, "Weather");
	content=linphone_info_message_get_content(pauline->stat.last_received_info_message);

	BC_ASSERT_PTR_NOT_NULL(hvalue);
	if (hvalue)
		BC_ASSERT_STRING_EQUAL(hvalue, "still bad");

	if (with_content){
		BC_ASSERT_PTR_NOT_NULL(content);
		if (content) {
			BC_ASSERT_PTR_NOT_NULL(linphone_content_get_buffer(content));
			BC_ASSERT_PTR_NOT_NULL(linphone_content_get_type(content));
			BC_ASSERT_PTR_NOT_NULL(linphone_content_get_subtype(content));
			if (linphone_content_get_type(content)) BC_ASSERT_STRING_EQUAL(linphone_content_get_type(content),"application");
			if (linphone_content_get_subtype(content)) BC_ASSERT_STRING_EQUAL(linphone_content_get_subtype(content),"somexml");
			if (linphone_content_get_buffer(content))BC_ASSERT_STRING_EQUAL((const char*)linphone_content_get_buffer(content),info_content);
			BC_ASSERT_EQUAL((int)linphone_content_get_size(content),(int)strlen(info_content), int, "%d");
		}
	}
	end_call(marie, pauline);
	linphone_core_manager_destroy(marie);
	linphone_core_manager_destroy(pauline);
}

static void info_message(void){
	info_message_base(FALSE);
}

static void info_message_with_body(void){
	info_message_base(TRUE);
}

static void is_composing_notification(void) {
	LinphoneChatRoom* chat_room;
	int dummy = 0;

	LinphoneCoreManager* marie = linphone_core_manager_new("marie_rc");
	LinphoneCoreManager* pauline = linphone_core_manager_new( "pauline_tcp_rc");
	chat_room = linphone_core_get_chat_room(pauline->lc, marie->identity);
	linphone_core_get_chat_room(marie->lc, pauline->identity); /*make marie create the chatroom with pauline, which is necessary for receiving the is-composing*/
	linphone_chat_room_compose(chat_room);
	wait_for_until(pauline->lc, marie->lc, &dummy, 1, 1500); /*just to sleep while iterating*/
	linphone_chat_room_send_message(chat_room, "Composing a msg");
	BC_ASSERT_TRUE(wait_for(pauline->lc, marie->lc, &marie->stat.number_of_LinphoneIsComposingActiveReceived, 1));
	BC_ASSERT_TRUE(wait_for(pauline->lc, marie->lc, &marie->stat.number_of_LinphoneIsComposingIdleReceived, 2));
	linphone_core_manager_destroy(marie);
	linphone_core_manager_destroy(pauline);
}

static FILE* fopen_from_write_dir(const char * name, const char * mode) {
	char *filepath = bc_tester_file(name);
	FILE * file = fopen(filepath,mode);
	bc_free(filepath);
	return file;
}

static void lime_text_message(void) {
	FILE *ZIDCacheMarieFD, *ZIDCachePaulineFD;
	LinphoneChatRoom* chat_room;
	char* filepath;
	LinphoneCoreManager* marie = linphone_core_manager_new("marie_rc");
	LinphoneCoreManager* pauline = linphone_core_manager_new( "pauline_tcp_rc");

	if (!linphone_core_lime_available(marie->lc)) {
		ms_warning("Lime not available, skiping");
		goto end;
	}
	/* make sure lime is enabled */
	linphone_core_enable_lime(marie->lc, 1);
	linphone_core_enable_lime(pauline->lc, 1);

	/* set the zid caches files : create two ZID cache from this valid one inserting the auto-generated sip URI for the peer account as keys in ZID cache are indexed by peer sip uri */
	ZIDCacheMarieFD = fopen_from_write_dir("tmpZIDCacheMarie.xml", "w");
	ZIDCachePaulineFD = fopen_from_write_dir("tmpZIDCachePauline.xml", "w");
	fprintf(ZIDCacheMarieFD, "<?xml version=\"1.0\" encoding=\"UTF-8\"?>\n<cache><selfZID>ef7692d0792a67491ae2d44e</selfZID><peer><ZID>005dbe0399643d953a2202dd</ZID><rs1>9b5c8f06f3b6c2c695f2dfc3c26f31f5fef8661f8c5fe7c95aeb5c5b0435b045</rs1><aux>f8324dd18ea905171ec2be89f879d01d5994132048d92ea020778cbdf31c605e</aux><rs2>2fdcef69380937c2cf221f7d11526f286c39f49641452ba9012521c705094899</rs2><uri>%s</uri><sndKey>08df5907d30959b8cb70f6fff2d8febd88fb41b0c8afc39e4b972f86dd5cfe2d</sndKey><rcvKey>60f020a3fe11dc2cc0e1e8ed9341b4cd14944db806ca4fc95456bbe45d95c43a</rcvKey><sndSId>5f9aa1e5e4c7ec88fa389a9f6b8879b42d3c57bb28e62068d2df23e8f9b77193</sndSId><rcvSId>bcffd51e7316a6c6f53a50fcf01b01bf2d3c57bb28e62068d2df23e8f9b77193</rcvSId><sndIndex>00000078</sndIndex><rcvIndex>000001cf</rcvIndex><pvs>01</pvs></peer><peer><ZID>1234567889643d953a2202ee</ZID><rs1>9b5c8f06f3b6c2c695f2dfc3c26f31f5fef8661f8c5fe7c95aeb5c5b0435b045</rs1><aux>f8324dd18ea905171ec2be89f879d01d5994132048d92ea020778cbdf31c605e</aux><rs2>2fdcef69380937c2cf221f7d11526f286c39f49641452ba9012521c705094899</rs2><uri>%s</uri><sndKey>72d80ab1cad243cf45634980c1d02cfb2df81ce0dd5dfcf1ebeacfc5345a9176</sndKey><rcvKey>25d9ac653a83c4559cb0ae7394e7cd3b2d3c57bb28e62068d2df23e8f9b77193</rcvKey><sndSId>f69aa1e5e4c7ec88fa389a9f6b8879b42d3c57bb28e62068d2df23e8f9b77193</sndSId><rcvSId>22ffd51e7316a6c6f53a50fcf01b01bf2d3c57bb28e62068d2df23e8f9b77193</rcvSId><sndIndex>0000000f</sndIndex><rcvIndex>00000000</rcvIndex></peer></cache>", linphone_address_as_string_uri_only(pauline->identity), linphone_address_as_string_uri_only(pauline->identity));
	fprintf(ZIDCachePaulineFD, "<?xml version=\"1.0\" encoding=\"UTF-8\"?>\n<cache><selfZID>005dbe0399643d953a2202dd</selfZID><peer><ZID>ef7692d0792a67491ae2d44e</ZID><rs1>9b5c8f06f3b6c2c695f2dfc3c26f31f5fef8661f8c5fe7c95aeb5c5b0435b045</rs1><aux>f8324dd18ea905171ec2be89f879d01d5994132048d92ea020778cbdf31c605e</aux><rs2>2fdcef69380937c2cf221f7d11526f286c39f49641452ba9012521c705094899</rs2><uri>%s</uri><rcvKey>08df5907d30959b8cb70f6fff2d8febd88fb41b0c8afc39e4b972f86dd5cfe2d</rcvKey><sndKey>60f020a3fe11dc2cc0e1e8ed9341b4cd14944db806ca4fc95456bbe45d95c43a</sndKey><rcvSId>5f9aa1e5e4c7ec88fa389a9f6b8879b42d3c57bb28e62068d2df23e8f9b77193</rcvSId><sndSId>bcffd51e7316a6c6f53a50fcf01b01bf2d3c57bb28e62068d2df23e8f9b77193</sndSId><rcvIndex>00000078</rcvIndex><sndIndex>000001cf</sndIndex><pvs>01</pvs></peer><peer><ZID>1234567889643d953a2202ee</ZID><rs1>9b5c8f06f3b6c2c695f2dfc3c26f31f5fef8661f8c5fe7c95aeb5c5b0435b045</rs1><aux>f8324dd18ea905171ec2be89f879d01d5994132048d92ea020778cbdf31c605e</aux><rs2>2fdcef69380937c2cf221f7d11526f286c39f49641452ba9012521c705094899</rs2><uri>%s</uri><sndKey>81e6e6362c34dc974263d1f77cbb9a8d6d6a718330994379099a8fa19fb12faa</sndKey><rcvKey>25d9ac653a83c4559cb0ae7394e7cd3b2d3c57bb28e62068d2df23e8f9b77193</rcvKey><sndSId>f69aa1e5e4c7ec88fa389a9f6b8879b42d3c57bb28e62068d2df23e8f9b77193</sndSId><rcvSId>22ffd51e7316a6c6f53a50fcf01b01bf2d3c57bb28e62068d2df23e8f9b77193</rcvSId><sndIndex>0000002e</sndIndex><rcvIndex>00000000</rcvIndex><pvs>01</pvs></peer></cache>", linphone_address_as_string_uri_only(marie->identity), linphone_address_as_string_uri_only(marie->identity));
	fclose(ZIDCacheMarieFD);
	fclose(ZIDCachePaulineFD);

	filepath = bc_tester_file("tmpZIDCacheMarie.xml");
	linphone_core_set_zrtp_secrets_file(marie->lc, filepath);
	bc_free(filepath);

	filepath = bc_tester_file("tmpZIDCachePauline.xml");
	linphone_core_set_zrtp_secrets_file(pauline->lc, filepath);
	bc_free(filepath);

	chat_room = linphone_core_get_chat_room(pauline->lc, marie->identity);

	linphone_chat_room_send_message(chat_room,"Bla bla bla bla");
	BC_ASSERT_TRUE(wait_for(pauline->lc,marie->lc,&marie->stat.number_of_LinphoneMessageReceived,1));
	BC_ASSERT_TRUE(wait_for(pauline->lc,marie->lc,&marie->stat.number_of_LinphoneMessageReceivedLegacy,1));

	BC_ASSERT_PTR_NOT_NULL(linphone_core_get_chat_room(marie->lc,pauline->identity));
	/* TODO : check the msg arrived correctly deciphered */
end:
	linphone_core_manager_destroy(marie);
	linphone_core_manager_destroy(pauline);
}

static void lime_text_message_to_non_lime(void) {
	FILE *ZIDCachePaulineFD;
	LinphoneChatRoom* chat_room;
	char* filepath;
	LinphoneCoreManager* marie = linphone_core_manager_new("marie_rc");
	LinphoneCoreManager* pauline = linphone_core_manager_new( "pauline_tcp_rc");

	if (!linphone_core_lime_available(marie->lc)) {
		ms_warning("Lime not available, skiping");
		goto end;
	}
	/* make sure lime is enabled */
	linphone_core_enable_lime(marie->lc, 0);
	linphone_core_enable_lime(pauline->lc, 1);

	/* set the zid caches files : create two ZID cache from this valid one inserting the auto-generated sip URI for the peer account as keys in ZID cache are indexed by peer sip uri */
	ZIDCachePaulineFD = fopen_from_write_dir("tmpZIDCachePauline.xml", "w");
	fprintf(ZIDCachePaulineFD, "<?xml version=\"1.0\" encoding=\"UTF-8\"?>\n<cache><selfZID>005dbe0399643d953a2202dd</selfZID><peer><ZID>ef7692d0792a67491ae2d44e</ZID><rs1>9b5c8f06f3b6c2c695f2dfc3c26f31f5fef8661f8c5fe7c95aeb5c5b0435b045</rs1><aux>f8324dd18ea905171ec2be89f879d01d5994132048d92ea020778cbdf31c605e</aux><rs2>2fdcef69380937c2cf221f7d11526f286c39f49641452ba9012521c705094899</rs2><uri>%s</uri><rcvKey>08df5907d30959b8cb70f6fff2d8febd88fb41b0c8afc39e4b972f86dd5cfe2d</rcvKey><sndKey>60f020a3fe11dc2cc0e1e8ed9341b4cd14944db806ca4fc95456bbe45d95c43a</sndKey><rcvSId>5f9aa1e5e4c7ec88fa389a9f6b8879b42d3c57bb28e62068d2df23e8f9b77193</rcvSId><sndSId>bcffd51e7316a6c6f53a50fcf01b01bf2d3c57bb28e62068d2df23e8f9b77193</sndSId><rcvIndex>00000078</rcvIndex><sndIndex>000001cf</sndIndex><pvs>01</pvs></peer><peer><ZID>1234567889643d953a2202ee</ZID><rs1>9b5c8f06f3b6c2c695f2dfc3c26f31f5fef8661f8c5fe7c95aeb5c5b0435b045</rs1><aux>f8324dd18ea905171ec2be89f879d01d5994132048d92ea020778cbdf31c605e</aux><rs2>2fdcef69380937c2cf221f7d11526f286c39f49641452ba9012521c705094899</rs2><uri>%s</uri><sndKey>81e6e6362c34dc974263d1f77cbb9a8d6d6a718330994379099a8fa19fb12faa</sndKey><rcvKey>25d9ac653a83c4559cb0ae7394e7cd3b2d3c57bb28e62068d2df23e8f9b77193</rcvKey><sndSId>f69aa1e5e4c7ec88fa389a9f6b8879b42d3c57bb28e62068d2df23e8f9b77193</sndSId><rcvSId>22ffd51e7316a6c6f53a50fcf01b01bf2d3c57bb28e62068d2df23e8f9b77193</rcvSId><sndIndex>0000002e</sndIndex><rcvIndex>00000000</rcvIndex><pvs>01</pvs></peer></cache>", linphone_address_as_string_uri_only(marie->identity), linphone_address_as_string_uri_only(marie->identity));
	fclose(ZIDCachePaulineFD);

	filepath = bc_tester_file("tmpZIDCachePauline.xml");
	linphone_core_set_zrtp_secrets_file(pauline->lc, filepath);
	bc_free(filepath);

	chat_room = linphone_core_get_chat_room(pauline->lc, marie->identity);

	linphone_chat_room_send_message(chat_room,"Bla bla bla bla");
	//since we cannot decrypt message, we should not receive any message
	BC_ASSERT_FALSE(wait_for(pauline->lc,marie->lc,&marie->stat.number_of_LinphoneMessageReceived,1));
	BC_ASSERT_EQUAL(marie->stat.number_of_LinphoneMessageReceivedLegacy,0, int, "%d");

	BC_ASSERT_PTR_NOT_NULL(linphone_core_get_chat_room(marie->lc,pauline->identity));
end:
	linphone_core_manager_destroy(marie);
	linphone_core_manager_destroy(pauline);
}
void lime_transfer_message_base(bool_t encrypt_file,bool_t download_file_from_stored_msg) {
	FILE *ZIDCacheMarieFD, *ZIDCachePaulineFD;
	LinphoneCoreManager *marie, *pauline;
	LinphoneChatMessage *msg;
	LinphoneChatMessageCbs *cbs;
	char *pauline_id, *marie_id;
	char *filepath;

	marie = linphone_core_manager_new( "marie_rc");
	pauline = linphone_core_manager_new( "pauline_tcp_rc");

	if (!linphone_core_lime_available(marie->lc)) {
		ms_warning("Lime not available, skiping");
		goto end;
	}
	/* make sure lime is enabled */
	linphone_core_enable_lime(marie->lc, 1);
	linphone_core_enable_lime(pauline->lc, 1);
	if (!encrypt_file) {
		LpConfig *pauline_lp = linphone_core_get_config(pauline->lc);
		lp_config_set_int(pauline_lp,"sip","lime_for_file_sharing",0);
	}

	/* set the zid caches files : create two ZID cache from this valid one inserting the auto-generated sip URI for the peer account as keys in ZID cache are indexed by peer sip uri */
	ZIDCacheMarieFD = fopen_from_write_dir("tmpZIDCacheMarie.xml", "wb");
	ZIDCachePaulineFD = fopen_from_write_dir("tmpZIDCachePauline.xml", "wb");
	pauline_id = linphone_address_as_string_uri_only(pauline->identity);
	marie_id = linphone_address_as_string_uri_only(marie->identity);
	fprintf(ZIDCacheMarieFD, "<?xml version=\"1.0\" encoding=\"UTF-8\"?>\n<cache><selfZID>ef7692d0792a67491ae2d44e</selfZID><peer><ZID>005dbe0399643d953a2202dd</ZID><rs1>9b5c8f06f3b6c2c695f2dfc3c26f31f5fef8661f8c5fe7c95aeb5c5b0435b045</rs1><aux>f8324dd18ea905171ec2be89f879d01d5994132048d92ea020778cbdf31c605e</aux><rs2>2fdcef69380937c2cf221f7d11526f286c39f49641452ba9012521c705094899</rs2><uri>%s</uri><sndKey>08df5907d30959b8cb70f6fff2d8febd88fb41b0c8afc39e4b972f86dd5cfe2d</sndKey><rcvKey>60f020a3fe11dc2cc0e1e8ed9341b4cd14944db806ca4fc95456bbe45d95c43a</rcvKey><sndSId>5f9aa1e5e4c7ec88fa389a9f6b8879b42d3c57bb28e62068d2df23e8f9b77193</sndSId><rcvSId>bcffd51e7316a6c6f53a50fcf01b01bf2d3c57bb28e62068d2df23e8f9b77193</rcvSId><sndIndex>00000078</sndIndex><rcvIndex>000001cf</rcvIndex><pvs>01</pvs></peer><peer><ZID>1234567889643d953a2202ee</ZID><rs1>9b5c8f06f3b6c2c695f2dfc3c26f31f5fef8661f8c5fe7c95aeb5c5b0435b045</rs1><aux>f8324dd18ea905171ec2be89f879d01d5994132048d92ea020778csal_set_uuid(lc->sal, account->instance_id);bdf31c605e</aux><rs2>2fdcef69380937c2cf221f7d11526f286c39f49641452ba9012521c705094899</rs2><uri>%s</uri><sndKey>72d80ab1cad243cf45634980c1d02cfb2df81ce0dd5dfcf1ebeacfc5345a9176</sndKey><rcvKey>25d9ac653a83c4559cb0ae7394e7cd3b2d3c57bb28e62068d2df23e8f9b77193</rcvKey><sndSId>f69aa1e5e4c7ec88fa389a9f6b8879b42d3c57bb28e62068d2df23e8f9b77193</sndSId><rcvSId>22ffd51e7316a6c6f53a50fcf01b01bf2d3c57bb28e62068d2df23e8f9b77193</rcvSId><sndIndex>0000000f</sndIndex><rcvIndex>00000000</rcvIndex></peer></cache>", pauline_id, pauline_id);
	fprintf(ZIDCachePaulineFD, "<?xml version=\"1.0\" encoding=\"UTF-8\"?>\n<cache><selfZID>005dbe0399643d953a2202dd</selfZID><peer><ZID>ef7692d0792a67491ae2d44e</ZID><rs1>9b5c8f06f3b6c2c695f2dfc3c26f31f5fef8661f8c5fe7c95aeb5c5b0435b045</rs1><aux>f8324dd18ea905171ec2be89f879d01d5994132048d92ea020778cbdf31c605e</aux><rs2>2fdcef69380937c2cf221f7d11526f286c39f49641452ba9012521c705094899</rs2><uri>%s</uri><rcvKey>08df5907d30959b8cb70f6fff2d8febd88fb41b0c8afc39e4b972f86dd5cfe2d</rcvKey><sndKey>60f020a3fe11dc2cc0e1e8ed9341b4cd14944db806ca4fc95456bbe45d95c43a</sndKey><rcvSId>5f9aa1e5e4c7ec88fa389a9f6b8879b42d3c57bb28e62068d2df23e8f9b77193</rcvSId><sndSId>bcffd51e7316a6c6f53a50fcf01b01bf2d3c57bb28e62068d2df23e8f9b77193</sndSId><rcvIndex>00000078</rcvIndex><sndIndex>000001cf</sndIndex><pvs>01</pvs></peer><peer><ZID>1234567889643d953a2202ee</ZID><rs1>9b5c8f06f3b6c2c695f2dfc3c26f31f5fef8661f8c5fe7c95aeb5c5b0435b045</rs1><aux>f8324dd18ea905171ec2be89f879d01d5994132048d92ea020778cbdf31c605e</aux><rs2>2fdcef69380937c2cf221f7d11526f286c39f49641452ba9012521c705094899</rs2><uri>%s</uri><sndKey>81e6e6362c34dc974263d1f77cbb9a8d6d6a718330994379099a8fa19fb12faa</sndKey><rcvKey>25d9ac653a83c4559cb0ae7394e7cd3b2d3c57bb28e62068d2df23e8f9b77193</rcvKey><sndSId>f69aa1e5e4c7ec88fa389a9f6b8879b42d3c57bb28e62068d2df23e8f9b77193</sndSId><rcvSId>22ffd51e7316a6c6f53a50fcf01b01bf2d3c57bb28e62068d2df23e8f9b77193</rcvSId><sndIndex>0000002e</sndIndex><rcvIndex>00000000</rcvIndex><pvs>01</pvs></peer></cache>", marie_id, marie_id);
	fclose(ZIDCacheMarieFD);
	fclose(ZIDCachePaulineFD);
	ms_free(marie_id);
	ms_free(pauline_id);

	filepath = bc_tester_file("tmpZIDCacheMarie.xml");
	linphone_core_set_zrtp_secrets_file(marie->lc, filepath);
	bc_free(filepath);

	filepath = bc_tester_file("tmpZIDCachePauline.xml");
	linphone_core_set_zrtp_secrets_file(pauline->lc, filepath);
	bc_free(filepath);

	/* Globally configure an http file transfer server. */
	linphone_core_set_file_transfer_server(pauline->lc,"https://www.linphone.org:444/lft.php");

	/* create a file transfer msg */
	msg = create_message_from_nowebcam(linphone_core_get_chat_room(pauline->lc, marie->identity));

	linphone_chat_room_send_chat_message(msg->chat_room, msg);
	BC_ASSERT_TRUE(wait_for(pauline->lc,marie->lc,&marie->stat.number_of_LinphoneMessageReceivedWithFile,1));
	if (marie->stat.last_received_chat_message ) {
		LinphoneChatMessage *recv_msg;
		const LinphoneContent* content;
		if (download_file_from_stored_msg) {
			LinphoneChatRoom *marie_room = linphone_core_get_chat_room(marie->lc, pauline->identity);
			MSList * msgs = linphone_chat_room_get_history(marie_room,1);
			BC_ASSERT_PTR_NOT_NULL(msgs);
			if (!msgs)  goto end;
			recv_msg = (LinphoneChatMessage *)msgs->data;
			ms_list_free(msgs);
		} else {
			recv_msg = marie->stat.last_received_chat_message;
		}
		cbs = linphone_chat_message_get_callbacks(recv_msg);
		linphone_chat_message_cbs_set_msg_state_changed(cbs, liblinphone_tester_chat_message_msg_state_changed);
		linphone_chat_message_cbs_set_file_transfer_recv(cbs, file_transfer_received);
		content = linphone_chat_message_get_file_transfer_information(recv_msg);
		if (!content) goto end;
		if (encrypt_file)
			BC_ASSERT_PTR_NOT_NULL(linphone_content_get_key(content));
		else
			BC_ASSERT_PTR_NULL(linphone_content_get_key(content));
		linphone_chat_message_download_file(recv_msg);
		BC_ASSERT_TRUE(wait_for(pauline->lc,marie->lc,&marie->stat.number_of_LinphoneFileTransferDownloadSuccessful,1));
	}

	BC_ASSERT_EQUAL(pauline->stat.number_of_LinphoneMessageInProgress,2, int, "%d"); // file transfer
	BC_ASSERT_EQUAL(pauline->stat.number_of_LinphoneMessageDelivered,1, int, "%d");
	BC_ASSERT_EQUAL(marie->stat.number_of_LinphoneFileTransferDownloadSuccessful,1, int, "%d");
end:
	linphone_core_manager_destroy(marie);
	linphone_core_manager_destroy(pauline);
}

static  void lime_transfer_message(void) {
	lime_transfer_message_base(TRUE,FALSE);
}

static  void lime_transfer_message_from_history(void) {
	lime_transfer_message_base(TRUE,TRUE);
}

static  void lime_transfer_message_without_encryption(void) {
	lime_transfer_message_base(FALSE,FALSE);
}

static void printHex(char *title, uint8_t *data, size_t length) {
	size_t i;
	char debug_string_buffer[2048];
	char *debug_string = debug_string_buffer;
	sprintf (debug_string, "%s : ", title);
	debug_string += strlen(title)+3;
	for (i=0; i<length; i++) {
		sprintf (debug_string, "0x%02x, ", data[i]);
		debug_string+=6;
	}
	*debug_string = '\0';
	ms_message("%s", debug_string_buffer);
}

static void lime_unit(void) {
	if (lime_is_available()) {
		const char* PLAIN_TEXT_TEST_MESSAGE = "Ceci est un fabuleux msg de test à encrypter";
		int retval;
		size_t size;
		uint8_t *cacheBufferString;
		xmlDocPtr cacheBufferAlice;
		xmlDocPtr cacheBufferBob;
		uint8_t *multipartMessage = NULL;
		uint8_t *decryptedMessage = NULL;
		xmlChar *xmlStringOutput;
		int xmlStringLength;
		limeURIKeys_t associatedKeys;
		int i;
		limeKey_t associatedKey;
		uint8_t targetZID[12] = {0x00, 0x5d, 0xbe, 0x03, 0x99, 0x64, 0x3d, 0x95, 0x3a, 0x22, 0x02, 0xdd};
		uint8_t senderZID[12] = {0x01, 0x02, 0x03, 0x04, 0x05, 0x70, 0x80, 0x90, 0xa0, 0xb0, 0xc0, 0xd0};
		uint8_t encryptedMessage[1024];
		uint8_t plainMessage[1024];
		uint8_t receiverZID[12];
		xmlDocPtr cacheBuffer;
		FILE *CACHE;
		
		/**** Low level tests using on cache file to extract keys, encrypt/decrypt ****/
		/**** use functions that are not directly used by external entities ****/
		
		/* create and load cache file */
		CACHE = fopen_from_write_dir("ZIDCache.xml", "wb");
		fprintf (CACHE, "<?xml version=\"1.0\" encoding=\"UTF-8\"?>\n<cache><selfZID>ef7692d0792a67491ae2d44e</selfZID><peer><ZID>005dbe0399643d953a2202dd</ZID><rs1>9b5c8f06f3b6c2c695f2dfc3c26f31f5fef8661f8c5fe7c95aeb5c5b0435b045</rs1><aux>f8324dd18ea905171ec2be89f879d01d5994132048d92ea020778cbdf31c605e</aux><rs2>2fdcef69380937c2cf221f7d11526f286c39f49641452ba9012521c705094899</rs2><uri>pipo1@pipo.com</uri><sndKey>963c57bb28e62068d2df23e8f9b771932d3c57bb28e62068d2df23e8f9b77193</sndKey><rcvKey>05d9ac653a83c4559cb0ae7394e7cd3b2d3c57bb28e62068d2df23e8f9b77193</rcvKey><sndSId>5f9aa1e5e4c7ec88fa389a9f6b8879b42d3c57bb28e62068d2df23e8f9b77193</sndSId><rcvSId>02ffd51e7316a6c6f53a50fcf01b01bf2d3c57bb28e62068d2df23e8f9b77193</rcvSId><sndIndex>00000069</sndIndex><rcvIndex>000001e8</rcvIndex><pvs>01</pvs></peer><peer><ZID>1234567889643d953a2202ee</ZID><rs1>9b5c8f06f3b6c2c695f2dfc3c26f31f5fef8661f8c5fe7c95aeb5c5b0435b045</rs1><aux>f8324dd18ea905171ec2be89f879d01d5994132048d92ea020778cbdf31c605e</aux><rs2>2fdcef69380937c2cf221f7d11526f286c39f49641452ba9012521c705094899</rs2><uri>pipo1@pipo.com</uri><sndKey>123456789012345678901234567890123456765431262068d2df23e8f9b77193</sndKey><rcvKey>25d9ac653a83c4559cb0ae7394e7cd3b2d3c57bb28e62068d2df23e8f9b77193</rcvKey><sndSId>f69aa1e5e4c7ec88fa389a9f6b8879b42d3c57bb28e62068d2df23e8f9b77193</sndSId><rcvSId>22ffd51e7316a6c6f53a50fcf01b01bf2d3c57bb28e62068d2df23e8f9b77193</rcvSId><sndIndex>00000001</sndIndex><rcvIndex>00000000</rcvIndex><pvs>01</pvs></peer></cache>");
		fclose(CACHE);
		CACHE = fopen_from_write_dir("ZIDCache.xml", "rb+");
		cacheBufferString = (uint8_t*) ms_load_file_content(CACHE, &size);
		*(cacheBufferString+size) = '\0';
		fclose(CACHE);
		/* parse it to an xmlDoc */
		cacheBuffer = xmlParseDoc(cacheBufferString);
		ms_free(cacheBufferString);
		
		/* get data from cache : sender */
		associatedKeys.peerURI = (uint8_t *)malloc(15);
		memcpy(associatedKeys.peerURI, "pipo1@pipo.com", 15);
		associatedKeys.associatedZIDNumber  = 0;
		retval = lime_getCachedSndKeysByURI(cacheBuffer, &associatedKeys);
		BC_ASSERT_EQUAL(retval, 0, int, "%d");
		BC_ASSERT_EQUAL(associatedKeys.associatedZIDNumber, 2, int, "%d"); /* there are 2 keys associated to pipo1@pipo.com address in the cache above*/
		ms_message("Get cached key by URI, for sender, return %d keys", associatedKeys.associatedZIDNumber);
		
		for (i=0; i<associatedKeys.associatedZIDNumber; i++) {
			printHex("ZID", associatedKeys.peerKeys[i]->peerZID, 12);
			printHex("key", associatedKeys.peerKeys[i]->key, 32);
			printHex("sessionID", associatedKeys.peerKeys[i]->sessionId, 32);
			ms_message("session index %d\n", associatedKeys.peerKeys[i]->sessionIndex);
		}
		
		/* get data from cache : receiver */
		memcpy(associatedKey.peerZID, targetZID, 12);
		retval = lime_getCachedRcvKeyByZid(cacheBuffer, &associatedKey);
		BC_ASSERT_EQUAL(retval, 0, int, "%d");
		printHex("Got receiver key for ZID", targetZID, 12);
		printHex("Key", associatedKey.key, 32);
		printHex("sessionID", associatedKey.sessionId, 32);
		ms_message("session index %d\n", associatedKey.sessionIndex);
		
		/* encrypt/decrypt a msg */
		lime_encryptMessage(associatedKeys.peerKeys[0], (uint8_t *)PLAIN_TEXT_TEST_MESSAGE, strlen(PLAIN_TEXT_TEST_MESSAGE), senderZID, encryptedMessage);
		printHex("Ciphered", encryptedMessage, strlen((char *)encryptedMessage));
		/* invert sender and receiverZID to decrypt/authenticate */
		memcpy(receiverZID, associatedKeys.peerKeys[0]->peerZID, 12);
		memcpy(associatedKeys.peerKeys[0]->peerZID, senderZID, 12);
		retval = lime_decryptMessage(associatedKeys.peerKeys[0], encryptedMessage, strlen(PLAIN_TEXT_TEST_MESSAGE)+16, receiverZID, plainMessage);
		BC_ASSERT_EQUAL(retval, 0, int, "%d");
		BC_ASSERT_STRING_EQUAL((char *)plainMessage, (char *)PLAIN_TEXT_TEST_MESSAGE);
		ms_message("Decrypt and auth returned %d\nPlain text is %s\n", retval, plainMessage);
		
		/* update receiver data */
		associatedKey.sessionIndex++;
		associatedKey.key[0]++;
		associatedKey.sessionId[0]++;
		retval = lime_setCachedKey(cacheBuffer, &associatedKey, LIME_RECEIVER);
		BC_ASSERT_EQUAL(retval, 0, int, "%d");
		
		/* update sender data */
		associatedKeys.peerKeys[0]->sessionIndex++;
		associatedKeys.peerKeys[0]->key[0]++;
		associatedKeys.peerKeys[0]->sessionId[0]++;
		retval = lime_setCachedKey(cacheBuffer, associatedKeys.peerKeys[0], LIME_SENDER);
		BC_ASSERT_EQUAL(retval, 0, int, "%d");
		
		/* free memory */
		lime_freeKeys(&associatedKeys);
		
		/* write the file */
		/* dump the xml document into a string */
		xmlDocDumpFormatMemoryEnc(cacheBuffer, &xmlStringOutput, &xmlStringLength, "UTF-8", 0);
		/* write it to the file */
		CACHE = fopen_from_write_dir("ZIDCache.xml", "w+");
		fwrite(xmlStringOutput, 1, xmlStringLength, CACHE);
		xmlFree(xmlStringOutput);
		fclose(CACHE);
		xmlFreeDoc(cacheBuffer);
		
		/**** Higher level tests using 2 caches to encrypt/decrypt a msg ****/
		/* Create Alice cache file and then load it */
		CACHE = fopen_from_write_dir("ZIDCacheAlice.xml", "wb");
		fprintf(CACHE, "<?xml version=\"1.0\" encoding=\"UTF-8\"?>\n<cache><selfZID>ef7692d0792a67491ae2d44e</selfZID><peer><ZID>005dbe0399643d953a2202dd</ZID><rs1>9b5c8f06f3b6c2c695f2dfc3c26f31f5fef8661f8c5fe7c95aeb5c5b0435b045</rs1><aux>f8324dd18ea905171ec2be89f879d01d5994132048d92ea020778cbdf31c605e</aux><rs2>2fdcef69380937c2cf221f7d11526f286c39f49641452ba9012521c705094899</rs2><uri>sip:pauline@sip.example.org</uri><sndKey>9111ebeb52e50edcc6fcb3eea1a2d3ae3c2c75d3668923e83c59d0f472455150</sndKey><rcvKey>60f020a3fe11dc2cc0e1e8ed9341b4cd14944db806ca4fc95456bbe45d95c43a</rcvKey><sndSId>5f9aa1e5e4c7ec88fa389a9f6b8879b42d3c57bb28e62068d2df23e8f9b77193</sndSId><rcvSId>bcffd51e7316a6c6f53a50fcf01b01bf2d3c57bb28e62068d2df23e8f9b77193</rcvSId><sndIndex>00000080</sndIndex><rcvIndex>000001cf</rcvIndex><pvs>01</pvs></peer><peer><ZID>1234567889643d953a2202ee</ZID><rs1>9b5c8f06f3b6c2c695f2dfc3c26f31f5fef8661f8c5fe7c95aeb5c5b0435b045</rs1><aux>f8324dd18ea905171ec2be89f879d01d5994132048d92ea020778cbdf31c605e</aux><rs2>2fdcef69380937c2cf221f7d11526f286c39f49641452ba9012521c705094899</rs2><uri>sip:pauline@sip.example.org</uri><sndKey>72d80ab1cad243cf45634980c1d02cfb2df81ce0dd5dfcf1ebeacfc5345a9176</sndKey><rcvKey>25d9ac653a83c4559cb0ae7394e7cd3b2d3c57bb28e62068d2df23e8f9b77193</rcvKey><sndSId>f69aa1e5e4c7ec88fa389a9f6b8879b42d3c57bb28e62068d2df23e8f9b77193</sndSId><rcvSId>22ffd51e7316a6c6f53a50fcf01b01bf2d3c57bb28e62068d2df23e8f9b77193</rcvSId><sndIndex>0000000f</sndIndex><rcvIndex>00000000</rcvIndex></peer></cache>");
		fclose(CACHE);
		CACHE = fopen_from_write_dir("ZIDCacheAlice.xml", "rb+");
		cacheBufferString = (uint8_t *)ms_load_file_content(CACHE, &size);
		*(cacheBufferString+size) = '\0';
		fclose(CACHE);
		/* parse it to an xmlDoc */
		cacheBufferAlice = xmlParseDoc(cacheBufferString);
		ms_free(cacheBufferString);
		
		/* Create Bob cache file and then load it */
		CACHE = fopen_from_write_dir("ZIDCacheBob.xml", "wb");
		fprintf(CACHE, "<?xml version=\"1.0\" encoding=\"UTF-8\"?>\n<cache><selfZID>005dbe0399643d953a2202dd</selfZID><peer><ZID>ef7692d0792a67491ae2d44e</ZID><rs1>9b5c8f06f3b6c2c695f2dfc3c26f31f5fef8661f8c5fe7c95aeb5c5b0435b045</rs1><aux>f8324dd18ea905171ec2be89f879d01d5994132048d92ea020778cbdf31c605e</aux><rs2>2fdcef69380937c2cf221f7d11526f286c39f49641452ba9012521c705094899</rs2><uri>sip:marie@sip.example.org</uri><rcvKey>9111ebeb52e50edcc6fcb3eea1a2d3ae3c2c75d3668923e83c59d0f472455150</rcvKey><sndKey>60f020a3fe11dc2cc0e1e8ed9341b4cd14944db806ca4fc95456bbe45d95c43a</sndKey><rcvSId>5f9aa1e5e4c7ec88fa389a9f6b8879b42d3c57bb28e62068d2df23e8f9b77193</rcvSId><sndSId>bcffd51e7316a6c6f53a50fcf01b01bf2d3c57bb28e62068d2df23e8f9b77193</sndSId><rcvIndex>00000080</rcvIndex><sndIndex>000001cf</sndIndex><pvs>01</pvs></peer><peer><ZID>1234567889643d953a2202ee</ZID><rs1>9b5c8f06f3b6c2c695f2dfc3c26f31f5fef8661f8c5fe7c95aeb5c5b0435b045</rs1><aux>f8324dd18ea905171ec2be89f879d01d5994132048d92ea020778cbdf31c605e</aux><rs2>2fdcef69380937c2cf221f7d11526f286c39f49641452ba9012521c705094899</rs2><uri>sip:marie@sip.example.org</uri><sndKey>81e6e6362c34dc974263d1f77cbb9a8d6d6a718330994379099a8fa19fb12faa</sndKey><rcvKey>25d9ac653a83c4559cb0ae7394e7cd3b2d3c57bb28e62068d2df23e8f9b77193</rcvKey><sndSId>f69aa1e5e4c7ec88fa389a9f6b8879b42d3c57bb28e62068d2df23e8f9b77193</sndSId><rcvSId>22ffd51e7316a6c6f53a50fcf01b01bf2d3c57bb28e62068d2df23e8f9b77193</rcvSId><sndIndex>0000002e</sndIndex><rcvIndex>00000000</rcvIndex><pvs>01</pvs></peer></cache>");
		fclose(CACHE);
		CACHE = fopen_from_write_dir("ZIDCacheBob.xml", "rb+");
		cacheBufferString = (uint8_t *)ms_load_file_content(CACHE, &size);
		*(cacheBufferString+size) = '\0';
		fclose(CACHE);
		/* parse it to an xmlDoc */
		cacheBufferBob = xmlParseDoc(cacheBufferString);
		ms_free(cacheBufferString);
		
		
		
		/* encrypt a msg */
		retval = lime_createMultipartMessage(cacheBufferAlice, (uint8_t *)PLAIN_TEXT_TEST_MESSAGE, (uint8_t *)"sip:pauline@sip.example.org", &multipartMessage);
		
		BC_ASSERT_EQUAL(retval, 0, int, "%d");
		if (retval == 0) {
			ms_message("Encrypted msg created is %s", multipartMessage);
		}
		
		/* decrypt the multipart msg */
		retval = lime_decryptMultipartMessage(cacheBufferBob, multipartMessage, &decryptedMessage);
		
		BC_ASSERT_EQUAL(retval, 0, int, "%d");
		if (retval == 0) {
			BC_ASSERT_STRING_EQUAL((char *)decryptedMessage, (char *)PLAIN_TEXT_TEST_MESSAGE);
			ms_message("Succesfully decrypted msg is %s", decryptedMessage);
		}
		free(multipartMessage);
		free(decryptedMessage);
		
		/* update ZID files */
		/* dump the xml document into a string */
		xmlDocDumpFormatMemoryEnc(cacheBufferAlice, &xmlStringOutput, &xmlStringLength, "UTF-8", 0);
		/* write it to the file */
		CACHE = fopen_from_write_dir("ZIDCacheAlice.xml", "wb+");
		fwrite(xmlStringOutput, 1, xmlStringLength, CACHE);
		xmlFree(xmlStringOutput);
		fclose(CACHE);
		
		xmlDocDumpFormatMemoryEnc(cacheBufferBob, &xmlStringOutput, &xmlStringLength, "UTF-8", 0);
		/* write it to the file */
		CACHE = fopen_from_write_dir("ZIDCacheBob.xml", "wb+");
		fwrite(xmlStringOutput, 1, xmlStringLength, CACHE);
		xmlFree(xmlStringOutput);
		fclose(CACHE);
		
		
		xmlFreeDoc(cacheBufferAlice);
		xmlFreeDoc(cacheBufferBob);
	} else {
		ms_warning("Lime not available, skiping");
	}
}

#ifdef SQLITE_STORAGE_ENABLED

/*
 * Copy file "from" to file "to".
 * Destination file is truncated if existing.
 * Return 0 on success, positive value on error.
 */
int message_tester_copy_file(const char *from, const char *to)
{
	FILE *in, *out;
	char buf[256];
	size_t n;

	/* Open "from" file for reading */
	in=fopen(from, "rb");
	if ( in == NULL )
	{
		ms_error("Can't open %s for reading: %s\n",from,strerror(errno));
		return 1;
	}

	/* Open "to" file for writing (will truncate existing files) */
	out=fopen(to, "wb");
	if ( out == NULL )
	{
		ms_error("Can't open %s for writing: %s\n",to,strerror(errno));
		fclose(in);
		return 2;
	}

	/* Copy data from "in" to "out" */
	while ( (n=fread(buf, 1, sizeof buf, in)) > 0 )
	{
		if ( ! fwrite(buf, 1, n, out) )
		{
			ms_error("Could not write in %s: %s\n",to,strerror(errno));
			fclose(in);
			fclose(out);
			return 3;
		}
	}

	fclose(in);
	fclose(out);

	return 0;
}

int check_no_strange_time(void* data,int argc, char** argv,char** cNames) {
	BC_ASSERT_EQUAL(argc, 1, int, "%d");
	BC_ASSERT_STRING_EQUAL(cNames[0], "COUNT(*)"); // count of non updated messages should be 0
	BC_ASSERT_STRING_EQUAL(argv[0], "0"); // count of non updated messages should be 0
	return 0;
}

void history_message_count_helper(LinphoneChatRoom* chatroom, int x, int y, int expected ){
	bctbx_list_t* messages = linphone_chat_room_get_history_range(chatroom, x, y);
	BC_ASSERT_EQUAL(bctbx_list_size(messages), expected, int, "%d");
	bctbx_list_free_with_data(messages, (void (*)(void *))linphone_chat_message_unref);
}

static void database_migration(void) {
	LinphoneCoreManager* marie = linphone_core_manager_new("marie_rc");
	char *src_db = bc_tester_res("messages.db");
	char *tmp_db  = bc_tester_file("tmp.db");
	const bctbx_list_t* chatrooms;

	BC_ASSERT_EQUAL(message_tester_copy_file(src_db, tmp_db), 0, int, "%d");

	// enable to test the performances of the migration step
	//linphone_core_message_storage_set_debug(marie->lc, TRUE);

	// the messages.db has 10000 dummy messages with the very first DB scheme.
	// This will test the migration procedure
	linphone_core_set_chat_database_path(marie->lc, tmp_db);
	BC_ASSERT_PTR_NOT_NULL(marie->lc->db);
	if (!marie->lc->db) goto end;

	chatrooms = linphone_core_get_chat_rooms(marie->lc);
	BC_ASSERT(bctbx_list_size(chatrooms) > 0);

	// check that all messages have been migrated to the UTC time storage
	BC_ASSERT(sqlite3_exec(marie->lc->db, "SELECT COUNT(*) FROM history WHERE time != '-1';", check_no_strange_time, NULL, NULL) == SQLITE_OK );

end:
	linphone_core_manager_destroy(marie);
	remove(tmp_db);
	ms_free(src_db);
	bc_free(tmp_db);
}

static void history_range(void){
	LinphoneCoreManager *marie = linphone_core_manager_new("marie_rc");
	LinphoneAddress *jehan_addr = linphone_address_new("<sip:Jehan@sip.linphone.org>");
	LinphoneChatRoom *chatroom;
	char *src_db = bc_tester_res("messages.db");
	char *tmp_db  = bc_tester_file("tmp.db");

	BC_ASSERT_EQUAL(message_tester_copy_file(src_db, tmp_db), 0, int, "%d");

	linphone_core_set_chat_database_path(marie->lc, tmp_db);
	BC_ASSERT_PTR_NOT_NULL(marie->lc->db);
	if (!marie->lc->db) goto end;

	chatroom = linphone_core_get_chat_room(marie->lc, jehan_addr);
	BC_ASSERT_PTR_NOT_NULL(chatroom);
	if (chatroom){
		// We have 20 tests to perform to fully qualify the function, here they are:
		history_message_count_helper(chatroom, 0, 0, 1);
		history_message_count_helper(chatroom, -1, 0, 1);
		history_message_count_helper(chatroom, 0, -1, 1270);
		history_message_count_helper(chatroom, 1, 3, 3);
		history_message_count_helper(chatroom, 3, 1, 1270-3);
		history_message_count_helper(chatroom, 10, 10, 1);
		history_message_count_helper(chatroom, -1, -1, 1270);
		history_message_count_helper(chatroom, -1, -2, 1270);
		history_message_count_helper(chatroom, -2, -1, 1270);
		history_message_count_helper(chatroom, 3, -1, 1270-3);
		history_message_count_helper(chatroom, 1, -3, 1270-1);
		history_message_count_helper(chatroom, 2, -2, 1270-2);
		history_message_count_helper(chatroom, 2, 0, 1270-2);
		history_message_count_helper(chatroom, 0, 2, 3);
		history_message_count_helper(chatroom, -1, 3, 4);
		history_message_count_helper(chatroom, -2, 2, 3);
		history_message_count_helper(chatroom, -3, 1, 2);
	}

end:
	linphone_core_manager_destroy(marie);
	linphone_address_destroy(jehan_addr);
	remove(tmp_db);
	ms_free(src_db);
	bc_free(tmp_db);
}

static void history_count(void) {
	LinphoneCoreManager *marie = linphone_core_manager_new("marie_rc");
	LinphoneAddress *jehan_addr = linphone_address_new("<sip:Jehan@sip.linphone.org>");
	LinphoneChatRoom *chatroom;
	bctbx_list_t *messages;
	char *src_db = bc_tester_res("messages.db");
	char *tmp_db  = bc_tester_file("tmp.db");

	BC_ASSERT_EQUAL(message_tester_copy_file(src_db, tmp_db), 0, int, "%d");

	linphone_core_set_chat_database_path(marie->lc, tmp_db);
	BC_ASSERT_PTR_NOT_NULL(marie->lc->db);
	if (!marie->lc->db) goto end;

	chatroom = linphone_core_get_chat_room(marie->lc, jehan_addr);
	BC_ASSERT_PTR_NOT_NULL(chatroom);
	if (chatroom){
		messages=linphone_chat_room_get_history(chatroom,10);
		BC_ASSERT_EQUAL(bctbx_list_size(messages), 10, int, "%d");
		bctbx_list_free_with_data(messages, (void (*)(void*))linphone_chat_message_unref);

		messages=linphone_chat_room_get_history(chatroom,1);
		BC_ASSERT_EQUAL(bctbx_list_size(messages), 1, int, "%d");
		bctbx_list_free_with_data(messages, (void (*)(void*))linphone_chat_message_unref);

		messages=linphone_chat_room_get_history(chatroom,0);
		BC_ASSERT_EQUAL(linphone_chat_room_get_history_size(chatroom), 1270, int, "%d");
		BC_ASSERT_EQUAL(bctbx_list_size(messages), 1270, int, "%d");

		/*check the second most recent msg*/
		BC_ASSERT_PTR_NOT_NULL(messages);
		if (messages){
			BC_ASSERT_PTR_NOT_NULL(messages->next->data);
			if (messages->next->data){
				BC_ASSERT_STRING_EQUAL(linphone_chat_message_get_text((LinphoneChatMessage *)messages->next->data), "Fore and aft follow each other.");
			}
		}

		bctbx_list_free_with_data(messages, (void (*)(void*))linphone_chat_message_unref);

		/*test offset+limit: retrieve the 42th latest msg only and check its content*/
		messages=linphone_chat_room_get_history_range(chatroom, 42, 42);
		BC_ASSERT_EQUAL(bctbx_list_size(messages), 1, int, "%d");
		BC_ASSERT_STRING_EQUAL(linphone_chat_message_get_text((LinphoneChatMessage *)messages->data), "If you open yourself to the Tao is intangible and evasive, yet prefers to keep us at the mercy of the kingdom, then all of the streams of hundreds of valleys because of its limitless possibilities.");
		bctbx_list_free_with_data(messages, (void (*)(void*))linphone_chat_message_unref);

		/*test offset without limit*/
		messages = linphone_chat_room_get_history_range(chatroom, 1265, -1);
		BC_ASSERT_EQUAL(bctbx_list_size(messages), 1270-1265, int, "%d");
		bctbx_list_free_with_data(messages, (void (*)(void*))linphone_chat_message_unref);

		/*test limit without offset*/
		messages = linphone_chat_room_get_history_range(chatroom, 0, 5);
		BC_ASSERT_EQUAL(bctbx_list_size(messages), 6, int, "%d");
		bctbx_list_free_with_data(messages, (void (*)(void*))linphone_chat_message_unref);

		/*test invalid start*/
		messages = linphone_chat_room_get_history_range(chatroom, 1265, 1260);
		BC_ASSERT_EQUAL(bctbx_list_size(messages), 1270-1265, int, "%d");
		bctbx_list_free_with_data(messages, (void (*)(void*))linphone_chat_message_unref);
	}

end:
	linphone_core_manager_destroy(marie);
	linphone_address_destroy(jehan_addr);
	remove(tmp_db);
	ms_free(src_db);
	bc_free(tmp_db);
}
#endif

static void text_status_after_destroying_chat_room(void) {
	LinphoneCoreManager *marie = linphone_core_manager_new("marie_rc");
	LinphoneChatRoom *chatroom = linphone_core_get_chat_room_from_uri(marie->lc, "<sip:Jehan@sip.linphone.org>");
	LinphoneChatMessage *msg = linphone_chat_room_create_message(chatroom, "hello");
	linphone_chat_room_send_chat_message(chatroom, msg);
	linphone_core_delete_chat_room(marie->lc, chatroom);
	//since message is orphan, we do not expect to be notified of state change
	BC_ASSERT_FALSE(wait_for_until(marie->lc, NULL, &marie->stat.number_of_LinphoneMessageNotDelivered, 1, 1000));
	linphone_core_manager_destroy(marie);
}

void file_transfer_io_error_base(char *server_url, bool_t destroy_room) {
	LinphoneCoreManager *marie = linphone_core_manager_new("marie_rc");
	LinphoneChatRoom *chatroom = linphone_core_get_chat_room_from_uri(marie->lc, "<sip:Jehan@sip.linphone.org>");
	LinphoneChatMessage *msg = create_message_from_nowebcam(chatroom);
	LinphoneChatMessageCbs *cbs = linphone_chat_message_get_callbacks(msg);
	linphone_chat_message_cbs_set_msg_state_changed(cbs,liblinphone_tester_chat_message_msg_state_changed);
	linphone_core_set_file_transfer_server(marie->lc, server_url);
	linphone_chat_room_send_chat_message(chatroom, msg);
	BC_ASSERT_TRUE(wait_for_until(marie->lc, NULL, &marie->stat.number_of_LinphoneMessageInProgress, 1, 1000));
	if (destroy_room) {
		//since message is orphan, we do not expect to be notified of state change
		linphone_core_delete_chat_room(marie->lc, chatroom);
		BC_ASSERT_FALSE(wait_for_until(marie->lc, NULL, &marie->stat.number_of_LinphoneMessageNotDelivered, 1, 1000));
	} else {
		BC_ASSERT_TRUE(wait_for_until(marie->lc, NULL, &marie->stat.number_of_LinphoneMessageNotDelivered, 1, 1000));
	}
	linphone_core_manager_destroy(marie);
}

static void file_transfer_not_sent_if_invalid_url(void) {
	LinphoneCoreManager *marie = linphone_core_manager_new("marie_rc");
	LinphoneChatRoom *chatroom = linphone_core_get_chat_room_from_uri(marie->lc, "<sip:Jehan@sip.linphone.org>");
	LinphoneChatMessage *msg = create_message_from_nowebcam(chatroom);
	LinphoneChatMessageCbs *cbs = linphone_chat_message_get_callbacks(msg);
	linphone_chat_message_cbs_set_msg_state_changed(cbs,liblinphone_tester_chat_message_msg_state_changed);
	linphone_core_set_file_transfer_server(marie->lc, "INVALID URL");
	linphone_chat_room_send_chat_message(chatroom, msg);
	BC_ASSERT_TRUE(wait_for_until(marie->lc, NULL, &marie->stat.number_of_LinphoneMessageNotDelivered, 1, 1000));
	linphone_core_manager_destroy(marie);
}

static void file_transfer_not_sent_if_host_not_found(void) {
	file_transfer_io_error_base("https://not_existing_url.com", FALSE);
}

static void file_transfer_not_sent_if_url_moved_permanently(void) {
	file_transfer_io_error_base("http://linphone.org/toto.php", FALSE);
}

static void file_transfer_io_error_after_destroying_chatroom(void) {
	file_transfer_io_error_base("https://www.linphone.org:444/lft.php", TRUE);
}

static void real_time_text(bool_t audio_stream_enabled, bool_t srtp_enabled, bool_t mess_with_marie_payload_number, bool_t mess_with_pauline_payload_number,
						   bool_t ice_enabled, bool_t sql_storage, bool_t do_not_store_rtt_messages_in_sql_storage) {
	LinphoneChatRoom *pauline_chat_room;
	LinphoneCoreManager* marie = linphone_core_manager_new("marie_rc");
	LinphoneCoreManager* pauline = linphone_core_manager_new( "pauline_tcp_rc");
	LinphoneCallParams *marie_params = NULL;
	LinphoneCall *pauline_call, *marie_call;
	char *marie_db  = bc_tester_file("marie.db");
	char *pauline_db  = bc_tester_file("pauline.db");

	if (sql_storage) {
		linphone_core_set_chat_database_path(marie->lc, marie_db);
		BC_ASSERT_PTR_NOT_NULL(marie->lc->db);
		linphone_core_set_chat_database_path(pauline->lc, pauline_db);
		BC_ASSERT_PTR_NOT_NULL(pauline->lc->db);
		if (do_not_store_rtt_messages_in_sql_storage) {
			lp_config_set_int(marie->lc->config, "misc", "store_rtt_messages", 0);
			lp_config_set_int(pauline->lc->config, "misc", "store_rtt_messages", 0);
		}
	}

	if (mess_with_marie_payload_number) {
		bctbx_list_t *elem;
		for (elem = marie->lc->codecs_conf.text_codecs; elem != NULL; elem = elem->next) {
			PayloadType *pt = (PayloadType*)elem->data;
			if (strcasecmp(pt->mime_type, payload_type_t140.mime_type) == 0) {
				payload_type_set_number(pt, 99);
				break;
			}
		}
	} else if (mess_with_pauline_payload_number) {
		bctbx_list_t *elem;
		for (elem = pauline->lc->codecs_conf.text_codecs; elem != NULL; elem = elem->next) {
			PayloadType *pt = (PayloadType*)elem->data;
			if (strcasecmp(pt->mime_type, payload_type_t140.mime_type) == 0) {
				payload_type_set_number(pt, 99);
				break;
			}
		}
	}

	if (ice_enabled) {
		linphone_core_set_firewall_policy(marie->lc, LinphonePolicyUseIce);
		linphone_core_set_firewall_policy(pauline->lc, LinphonePolicyUseIce);
	}

	if (srtp_enabled) {
		BC_ASSERT_TRUE(linphone_core_media_encryption_supported(marie->lc, LinphoneMediaEncryptionSRTP));
		linphone_core_set_media_encryption(marie->lc, LinphoneMediaEncryptionSRTP);
		linphone_core_set_media_encryption(pauline->lc, LinphoneMediaEncryptionSRTP);
		linphone_core_set_media_encryption_mandatory(marie->lc, TRUE);
		linphone_core_set_media_encryption_mandatory(pauline->lc, TRUE);
	}

	marie_params = linphone_core_create_call_params(marie->lc, NULL);
	linphone_call_params_enable_realtime_text(marie_params,TRUE);
	if (!audio_stream_enabled) {
		linphone_call_params_enable_audio(marie_params,FALSE);
		linphone_core_set_nortp_timeout(marie->lc, 5);
		linphone_core_set_nortp_timeout(pauline->lc, 5);
	}

	BC_ASSERT_TRUE(call_with_caller_params(marie, pauline, marie_params));
	pauline_call = linphone_core_get_current_call(pauline->lc);
	marie_call = linphone_core_get_current_call(marie->lc);
	if (pauline_call) {
		BC_ASSERT_TRUE(linphone_call_params_realtime_text_enabled(linphone_call_get_current_params(pauline_call)));
		if (!audio_stream_enabled) {
			BC_ASSERT_TRUE(linphone_call_params_audio_enabled(linphone_call_get_current_params(pauline_call)));
		}

		pauline_chat_room = linphone_call_get_chat_room(pauline_call);
		BC_ASSERT_PTR_NOT_NULL(pauline_chat_room);
		if (pauline_chat_room) {
			const char* message = "Be l3l";
			size_t i;
			LinphoneChatMessage* rtt_message = linphone_chat_room_create_message(pauline_chat_room,NULL);
			LinphoneChatRoom *marie_chat_room = linphone_call_get_chat_room(marie_call);

			for (i = 0; i < strlen(message); i++) {
				BC_ASSERT_FALSE(linphone_chat_message_put_char(rtt_message, message[i]));
				BC_ASSERT_TRUE(wait_for_until(pauline->lc, marie->lc, &marie->stat.number_of_LinphoneIsComposingActiveReceived, i+1, 1000));
				BC_ASSERT_EQUAL(linphone_chat_room_get_char(marie_chat_room), message[i], char, "%c");
			}
			linphone_chat_room_send_chat_message(pauline_chat_room, rtt_message);
			BC_ASSERT_TRUE(wait_for(pauline->lc, marie->lc, &marie->stat.number_of_LinphoneMessageReceived, 1));

			if (sql_storage) {
				bctbx_list_t *marie_messages = linphone_chat_room_get_history(marie_chat_room, 0);
				bctbx_list_t *pauline_messages = linphone_chat_room_get_history(pauline_chat_room, 0);
				LinphoneChatMessage *marie_msg = NULL;
				LinphoneChatMessage *pauline_msg = NULL;
				if (do_not_store_rtt_messages_in_sql_storage) {
<<<<<<< HEAD
					BC_ASSERT_EQUAL(ms_list_size(marie_messages), 0, int, "%i");
					BC_ASSERT_EQUAL(ms_list_size(pauline_messages), 0, int, "%i");
				} else {
					BC_ASSERT_EQUAL(ms_list_size(marie_messages), 1, int, "%i");
					BC_ASSERT_EQUAL(ms_list_size(pauline_messages), 1, int, "%i");
=======
					BC_ASSERT_EQUAL(bctbx_list_size(marie_messages), 0, int , "%i");
					BC_ASSERT_EQUAL(bctbx_list_size(pauline_messages), 0, int , "%i");
				} else {
					BC_ASSERT_EQUAL(bctbx_list_size(marie_messages), 1, int , "%i");
					BC_ASSERT_EQUAL(bctbx_list_size(pauline_messages), 1, int , "%i");
>>>>>>> c8ae2974
					if (!marie_messages || !pauline_messages) {
						goto end;
					}
					marie_msg = (LinphoneChatMessage *)marie_messages->data;
					pauline_msg = (LinphoneChatMessage *)pauline_messages->data;
					BC_ASSERT_STRING_EQUAL(marie_msg->message, message);
					BC_ASSERT_STRING_EQUAL(pauline_msg->message, message);
					bctbx_list_free_with_data(marie_messages, (void (*)(void *))linphone_chat_message_unref);
					bctbx_list_free_with_data(pauline_messages, (void (*)(void *))linphone_chat_message_unref);
				}
			}
		}

		if (!audio_stream_enabled) {
			int dummy = 0;
			wait_for_until(pauline->lc, marie->lc, &dummy, 1, 7000); /* Wait to see if call is dropped after the nortp_timeout */
			BC_ASSERT_FALSE(marie->stat.number_of_LinphoneCallEnd > 0);
			BC_ASSERT_FALSE(pauline->stat.number_of_LinphoneCallEnd > 0);
		}

		if (ice_enabled) {
			BC_ASSERT_TRUE(check_ice(pauline, marie, LinphoneIceStateHostConnection));
		}

	end:
		end_call(marie, pauline);
	}
	linphone_call_params_destroy(marie_params);
	linphone_core_manager_destroy(marie);
	linphone_core_manager_destroy(pauline);
	remove(marie_db);
	bc_free(marie_db);
	remove(pauline_db);
	bc_free(pauline_db);
}

static void real_time_text_message(void) {
	real_time_text(TRUE, FALSE, FALSE, FALSE, FALSE, FALSE, FALSE);
}

static void real_time_text_sql_storage(void) {
	real_time_text(TRUE, FALSE, FALSE, FALSE, FALSE, TRUE, TRUE);
}

static void real_time_text_sql_storage_rtt_disabled(void) {
	real_time_text(TRUE, FALSE, FALSE, FALSE, FALSE, TRUE, FALSE);
}

static void real_time_text_conversation(void) {
	LinphoneChatRoom *pauline_chat_room, *marie_chat_room;
	LinphoneCoreManager* marie = linphone_core_manager_new("marie_rc");
	LinphoneCoreManager* pauline = linphone_core_manager_new( "pauline_tcp_rc");
	LinphoneCallParams *marie_params = linphone_core_create_call_params(marie->lc, NULL);
	LinphoneCall *pauline_call, *marie_call;
	linphone_call_params_enable_realtime_text(marie_params,TRUE);

	BC_ASSERT_TRUE(call_with_caller_params(marie, pauline, marie_params));
	pauline_call=linphone_core_get_current_call(pauline->lc);
	marie_call=linphone_core_get_current_call(marie->lc);
	BC_ASSERT_TRUE(linphone_call_params_realtime_text_enabled(linphone_call_get_current_params(pauline_call)));

	pauline_chat_room = linphone_call_get_chat_room(pauline_call);
	BC_ASSERT_PTR_NOT_NULL(pauline_chat_room);
	marie_chat_room = linphone_call_get_chat_room(marie_call);
	BC_ASSERT_PTR_NOT_NULL(pauline_chat_room);
	if (pauline_chat_room && marie_chat_room) {
		const char* message1_1 = "Lorem";
		const char* message1_2 = "Ipsum";
		const char* message2_1 = "Be lle Com";
		const char* message2_2 = "eB ell moC";
		size_t i;
		LinphoneChatMessage* pauline_rtt_message = linphone_chat_room_create_message(pauline_chat_room,NULL);
		LinphoneChatMessage* marie_rtt_message = linphone_chat_room_create_message(marie_chat_room,NULL);

		for (i = 0; i < strlen(message1_1); i++) {
			linphone_chat_message_put_char(pauline_rtt_message, message1_1[i]);
			BC_ASSERT_TRUE(wait_for_until(pauline->lc, marie->lc, &marie->stat.number_of_LinphoneIsComposingActiveReceived, i+1, 1000));
			BC_ASSERT_EQUAL(linphone_chat_room_get_char(marie_chat_room), message1_1[i], char, "%c");

			linphone_chat_message_put_char(marie_rtt_message, message1_2[i]);
			BC_ASSERT_TRUE(wait_for_until(pauline->lc, marie->lc, &pauline->stat.number_of_LinphoneIsComposingActiveReceived, i+1, 1000));
			BC_ASSERT_EQUAL(linphone_chat_room_get_char(pauline_chat_room), message1_2[i], char, "%c");
		}

		/*Commit the message, triggers a NEW LINE in T.140 */
		linphone_chat_room_send_chat_message(pauline_chat_room, pauline_rtt_message);
		linphone_chat_room_send_chat_message(marie_chat_room, marie_rtt_message);

		BC_ASSERT_TRUE(wait_for(pauline->lc, marie->lc, &marie->stat.number_of_LinphoneMessageReceived, 1));
		{
			LinphoneChatMessage * msg = marie->stat.last_received_chat_message;
			BC_ASSERT_PTR_NOT_NULL(msg);
			if (msg) {
				BC_ASSERT_STRING_EQUAL(linphone_chat_message_get_text(msg), message1_1);
			}
		}
		BC_ASSERT_TRUE(wait_for(pauline->lc, marie->lc, &pauline->stat.number_of_LinphoneMessageReceived, 1));
		{
			LinphoneChatMessage * msg = pauline->stat.last_received_chat_message;
			BC_ASSERT_PTR_NOT_NULL(msg);
			if (msg) {
				BC_ASSERT_STRING_EQUAL(linphone_chat_message_get_text(msg), message1_2);
			}
		}

		reset_counters(&pauline->stat);
		reset_counters(&marie->stat);
		pauline_rtt_message = linphone_chat_room_create_message(pauline_chat_room,NULL);
		marie_rtt_message = linphone_chat_room_create_message(marie_chat_room,NULL);

		for (i = 0; i < strlen(message2_1); i++) {
			linphone_chat_message_put_char(pauline_rtt_message, message2_1[i]);
			BC_ASSERT_TRUE(wait_for_until(pauline->lc, marie->lc, &marie->stat.number_of_LinphoneIsComposingActiveReceived, i+1, 1000));
			BC_ASSERT_EQUAL(linphone_chat_room_get_char(marie_chat_room), message2_1[i], char, "%c");

			linphone_chat_message_put_char(marie_rtt_message, message2_2[i]);
			BC_ASSERT_TRUE(wait_for_until(pauline->lc, marie->lc, &pauline->stat.number_of_LinphoneIsComposingActiveReceived, i+1, 1000));
			BC_ASSERT_EQUAL(linphone_chat_room_get_char(pauline_chat_room), message2_2[i], char, "%c");
		}

		/*Commit the message, triggers a NEW LINE in T.140 */
		linphone_chat_room_send_chat_message(pauline_chat_room, pauline_rtt_message);
		linphone_chat_room_send_chat_message(marie_chat_room, marie_rtt_message);

		BC_ASSERT_TRUE(wait_for(pauline->lc, marie->lc, &marie->stat.number_of_LinphoneMessageReceived, 1));
		{
			LinphoneChatMessage * msg = marie->stat.last_received_chat_message;
			BC_ASSERT_PTR_NOT_NULL(msg);
			if (msg) {
				BC_ASSERT_STRING_EQUAL(linphone_chat_message_get_text(msg), message2_1);
			}
		}
		BC_ASSERT_TRUE(wait_for(pauline->lc, marie->lc, &pauline->stat.number_of_LinphoneMessageReceived, 1));
		{
			LinphoneChatMessage * msg = pauline->stat.last_received_chat_message;
			BC_ASSERT_PTR_NOT_NULL(msg);
			if (msg) {
				BC_ASSERT_STRING_EQUAL(linphone_chat_message_get_text(msg), message2_2);
			}
		}
	}
	end_call(marie, pauline);
	linphone_call_params_destroy(marie_params);
	linphone_core_manager_destroy(marie);
	linphone_core_manager_destroy(pauline);
}

static void real_time_text_without_audio(void) {
	real_time_text(FALSE, FALSE, FALSE, FALSE, FALSE, FALSE, FALSE);
}

static void real_time_text_srtp(void) {
	real_time_text(TRUE, TRUE, FALSE, FALSE, FALSE, FALSE, FALSE);
}

static void real_time_text_ice(void) {
	real_time_text(TRUE, FALSE, FALSE, FALSE, TRUE, FALSE, FALSE);
}

static void real_time_text_message_compat(bool_t end_with_crlf, bool_t end_with_lf) {
	LinphoneChatRoom *pauline_chat_room;
	LinphoneCoreManager* marie = linphone_core_manager_new("marie_rc");
	LinphoneCoreManager* pauline = linphone_core_manager_new( "pauline_tcp_rc");
	LinphoneCallParams *marie_params = NULL;
	LinphoneCall *pauline_call, *marie_call;

	marie_params = linphone_core_create_call_params(marie->lc, NULL);
	linphone_call_params_enable_realtime_text(marie_params,TRUE);

	BC_ASSERT_TRUE(call_with_caller_params(marie, pauline, marie_params));
	pauline_call=linphone_core_get_current_call(pauline->lc);
	marie_call=linphone_core_get_current_call(marie->lc);
	if (pauline_call) {
		BC_ASSERT_TRUE(linphone_call_params_realtime_text_enabled(linphone_call_get_current_params(pauline_call)));

		pauline_chat_room = linphone_call_get_chat_room(pauline_call);
		BC_ASSERT_PTR_NOT_NULL(pauline_chat_room);
		if (pauline_chat_room) {
			const char* message = "Be l3l";
			size_t i;
			LinphoneChatMessage* rtt_message = linphone_chat_room_create_message(pauline_chat_room,NULL);
			LinphoneChatRoom *marie_chat_room = linphone_call_get_chat_room(marie_call);
			uint32_t crlf = 0x0D0A;
			uint32_t lf = 0x0A;

			for (i = 0; i < strlen(message); i++) {
				linphone_chat_message_put_char(rtt_message, message[i]);
				BC_ASSERT_TRUE(wait_for_until(pauline->lc, marie->lc, &marie->stat.number_of_LinphoneIsComposingActiveReceived, i+1, 1000));
				BC_ASSERT_EQUAL(linphone_chat_room_get_char(marie_chat_room), message[i], char, "%c");
			}

			if (end_with_crlf) {
				linphone_chat_message_put_char(rtt_message, crlf);
			} else if (end_with_lf) {
				linphone_chat_message_put_char(rtt_message, lf);
			}
			BC_ASSERT_TRUE(wait_for_until(pauline->lc, marie->lc, &marie->stat.number_of_LinphoneIsComposingActiveReceived, strlen(message), 1000));
			BC_ASSERT_TRUE(wait_for(pauline->lc, marie->lc, &marie->stat.number_of_LinphoneMessageReceived, 1));
			linphone_chat_message_unref(rtt_message);
		}
		end_call(marie, pauline);
	}
	linphone_call_params_destroy(marie_params);
	linphone_core_manager_destroy(marie);
	linphone_core_manager_destroy(pauline);
}

static void real_time_text_message_compat_crlf(void) {
	real_time_text_message_compat(TRUE, FALSE);
}

static void real_time_text_message_compat_lf(void) {
	real_time_text_message_compat(FALSE, TRUE);
}

static void real_time_text_message_accented_chars(void) {
	LinphoneChatRoom *pauline_chat_room;
	LinphoneCoreManager* marie = linphone_core_manager_new("marie_rc");
	LinphoneCoreManager* pauline = linphone_core_manager_new( "pauline_tcp_rc");
	LinphoneCallParams *marie_params = NULL;
	LinphoneCall *pauline_call, *marie_call;

	marie_params = linphone_core_create_call_params(marie->lc, NULL);
	linphone_call_params_enable_realtime_text(marie_params,TRUE);

	BC_ASSERT_TRUE(call_with_caller_params(marie, pauline, marie_params));
	pauline_call=linphone_core_get_current_call(pauline->lc);
	marie_call=linphone_core_get_current_call(marie->lc);
	if (pauline_call) {
		BC_ASSERT_TRUE(linphone_call_params_realtime_text_enabled(linphone_call_get_current_params(pauline_call)));

		pauline_chat_room = linphone_call_get_chat_room(pauline_call);
		BC_ASSERT_PTR_NOT_NULL(pauline_chat_room);
		if (pauline_chat_room) {
			LinphoneChatMessage* rtt_message = linphone_chat_room_create_message(pauline_chat_room,NULL);
			LinphoneChatRoom *marie_chat_room = linphone_call_get_chat_room(marie_call);
			int i;
			uint32_t message[8];
			int message_len = 8;

			message[0] = 0xE3; // ã
			message[1] = 0xE6; // æ
			message[2] = 0xE7; // ç
			message[3] = 0xE9; // é
			message[4] = 0xEE; // î
			message[5] = 0xF8; // ø
			message[6] = 0xF9; // ù
			message[7] = 0xFF; // ÿ
			for (i = 0; i < message_len; i++) {
				linphone_chat_message_put_char(rtt_message, message[i]);
				BC_ASSERT_TRUE(wait_for_until(pauline->lc, marie->lc, &marie->stat.number_of_LinphoneIsComposingActiveReceived, i+1, 1000));
				BC_ASSERT_EQUAL(linphone_chat_room_get_char(marie_chat_room), message[i], unsigned long, "%lu");
			}

			linphone_chat_room_send_chat_message(pauline_chat_room, rtt_message);
			BC_ASSERT_TRUE(wait_for(pauline->lc, marie->lc, &marie->stat.number_of_LinphoneMessageReceived, 1));
			BC_ASSERT_EQUAL(strcmp(marie->stat.last_received_chat_message->message, "ãæçéîøùÿ"), 0, int, "%i");
		}
		end_call(marie, pauline);
	}
	linphone_call_params_destroy(marie_params);
	linphone_core_manager_destroy(marie);
	linphone_core_manager_destroy(pauline);
}

static void real_time_text_message_different_text_codecs_payload_numbers_sender_side(void) {
	real_time_text(FALSE, FALSE, TRUE, FALSE, FALSE, FALSE, FALSE);
}

static void real_time_text_message_different_text_codecs_payload_numbers_receiver_side(void) {
	real_time_text(FALSE, FALSE, FALSE, TRUE, FALSE, FALSE, FALSE);
}

static void real_time_text_copy_paste(void) {
	LinphoneChatRoom *pauline_chat_room;
	LinphoneCoreManager* marie = linphone_core_manager_new("marie_rc");
	LinphoneCoreManager* pauline = linphone_core_manager_new( "pauline_tcp_rc");
	LinphoneCallParams *marie_params = NULL;
	LinphoneCall *pauline_call, *marie_call;

	marie_params = linphone_core_create_call_params(marie->lc, NULL);
	linphone_call_params_enable_realtime_text(marie_params,TRUE);

	BC_ASSERT_TRUE(call_with_caller_params(marie, pauline, marie_params));
	pauline_call = linphone_core_get_current_call(pauline->lc);
	marie_call = linphone_core_get_current_call(marie->lc);
	if (pauline_call) {
		BC_ASSERT_TRUE(linphone_call_params_realtime_text_enabled(linphone_call_get_current_params(pauline_call)));

		pauline_chat_room = linphone_call_get_chat_room(pauline_call);
		BC_ASSERT_PTR_NOT_NULL(pauline_chat_room);
		if (pauline_chat_room) {
			const char* message = "Be l3l";
			size_t i;
			LinphoneChatMessage* rtt_message = linphone_chat_room_create_message(pauline_chat_room,NULL);
			LinphoneChatRoom *marie_chat_room = linphone_call_get_chat_room(marie_call);

			for (i = 1; i <= strlen(message); i++) {
				linphone_chat_message_put_char(rtt_message, message[i-1]);
				if (i % 4 == 0) {
					int j;
					BC_ASSERT_TRUE(wait_for_until(pauline->lc, marie->lc, &marie->stat.number_of_LinphoneIsComposingActiveReceived, i, 1000));
					for (j = 4; j > 0; j--) {
						BC_ASSERT_EQUAL(linphone_chat_room_get_char(marie_chat_room), message[i-j], char, "%c");
					}
				}
			}
			linphone_chat_room_send_chat_message(pauline_chat_room, rtt_message);
			BC_ASSERT_TRUE(wait_for(pauline->lc, marie->lc, &marie->stat.number_of_LinphoneMessageReceived, 1));
		}

		end_call(marie, pauline);
	}
	linphone_call_params_destroy(marie_params);
	linphone_core_manager_destroy(marie);
	linphone_core_manager_destroy(pauline);
}

void file_transfer_with_http_proxy(void) {
	if (transport_supported(LinphoneTransportTls)) {
		LinphoneCoreManager* marie = linphone_core_manager_new( "marie_rc");
		LinphoneCoreManager* pauline = linphone_core_manager_new( "pauline_tcp_rc");
		linphone_core_set_http_proxy_host(marie->lc, "sip.linphone.org");
		transfer_message_base2(marie,pauline,FALSE,FALSE);
		linphone_core_manager_destroy(pauline);
		linphone_core_manager_destroy(marie);
	}
}

test_t message_tests[] = {
	TEST_NO_TAG("Text message", text_message),
	TEST_NO_TAG("Text message within call dialog", text_message_within_call_dialog),
	TEST_NO_TAG("Text message with credentials from auth callback", text_message_with_credential_from_auth_callback),
	TEST_NO_TAG("Text message with privacy", text_message_with_privacy),
	TEST_NO_TAG("Text message compatibility mode", text_message_compatibility_mode),
	TEST_NO_TAG("Text message with ack", text_message_with_ack),
	TEST_NO_TAG("Text message with send error", text_message_with_send_error),
	TEST_NO_TAG("Text message with external body", text_message_with_external_body),
	TEST_NO_TAG("Transfer message", transfer_message),
	TEST_NO_TAG("Transfer message with http proxy", file_transfer_with_http_proxy),
	TEST_NO_TAG("Transfer message with upload io error", transfer_message_with_upload_io_error),
	TEST_NO_TAG("Transfer message with download io error", transfer_message_with_download_io_error),
	TEST_ONE_TAG("Transfer message upload cancelled", transfer_message_upload_cancelled, "LeaksMemory"),
	TEST_NO_TAG("Transfer message download cancelled", transfer_message_download_cancelled),
	TEST_ONE_TAG("Transfer message using external body url", file_transfer_using_external_body_url, "LeaksMemory"),
	TEST_NO_TAG("Transfer 2 messages simultaneously", file_transfer_2_messages_simultaneously),
	TEST_NO_TAG("Text message denied", text_message_denied),
	TEST_NO_TAG("Info message", info_message),
	TEST_NO_TAG("Info message with body", info_message_with_body),
	TEST_NO_TAG("IsComposing notification", is_composing_notification),
	TEST_NO_TAG("Lime text message", lime_text_message),
	TEST_NO_TAG("Lime text message to non lime", lime_text_message_to_non_lime),
	TEST_NO_TAG("Lime transfer message", lime_transfer_message),
	TEST_ONE_TAG("Lime transfer message from history", lime_transfer_message_from_history,"LeaksMemory"),
	TEST_NO_TAG("Lime transfer message without encryption", lime_transfer_message_without_encryption),
	TEST_NO_TAG("Lime unitary", lime_unit),
#ifdef SQLITE_STORAGE_ENABLED
	TEST_NO_TAG("Database migration", database_migration),
	TEST_NO_TAG("History range", history_range),
	TEST_NO_TAG("History count", history_count),
#endif
	TEST_NO_TAG("Text status after destroying chat room", text_status_after_destroying_chat_room),
	TEST_NO_TAG("Transfer not sent if invalid url", file_transfer_not_sent_if_invalid_url),
	TEST_NO_TAG("Transfer not sent if host not found", file_transfer_not_sent_if_host_not_found),
	TEST_NO_TAG("Transfer not sent if url moved permanently", file_transfer_not_sent_if_url_moved_permanently),
	TEST_NO_TAG("Transfer io error after destroying chatroom", file_transfer_io_error_after_destroying_chatroom),
	TEST_ONE_TAG("Real Time Text message", real_time_text_message, "RTT"),
	TEST_ONE_TAG("Real Time Text SQL storage", real_time_text_sql_storage, "RTT"),
	TEST_ONE_TAG("Real Time Text SQL storage with RTT messages not stored", real_time_text_sql_storage_rtt_disabled, "RTT"),
	TEST_ONE_TAG("Real Time Text conversation", real_time_text_conversation, "RTT"),
	TEST_ONE_TAG("Real Time Text without audio", real_time_text_without_audio, "RTT"),
	TEST_ONE_TAG("Real Time Text with srtp", real_time_text_srtp, "RTT"),
	TEST_ONE_TAG("Real Time Text with ice", real_time_text_ice, "RTT"),
	TEST_ONE_TAG("Real Time Text message compatibility crlf", real_time_text_message_compat_crlf, "RTT"),
	TEST_ONE_TAG("Real Time Text message compatibility lf", real_time_text_message_compat_lf, "RTT"),
	TEST_ONE_TAG("Real Time Text message with accented characters", real_time_text_message_accented_chars, "RTT"),
	TEST_ONE_TAG("Real Time Text offer answer with different payload numbers (sender side)", real_time_text_message_different_text_codecs_payload_numbers_sender_side, "RTT"),
	TEST_ONE_TAG("Real Time Text offer answer with different payload numbers (receiver side)", real_time_text_message_different_text_codecs_payload_numbers_receiver_side, "RTT"),
	TEST_ONE_TAG("Real Time Text copy paste", real_time_text_copy_paste, "RTT"),
};

test_suite_t message_test_suite = {
	"Message",
	NULL,
	NULL,
	liblinphone_tester_before_each,
	liblinphone_tester_after_each,
	sizeof(message_tests) / sizeof(message_tests[0]), message_tests
};

#if __clang__ || ((__GNUC__ == 4 && __GNUC_MINOR__ >= 6) || __GNUC__ > 4)
#pragma GCC diagnostic pop
#endif<|MERGE_RESOLUTION|>--- conflicted
+++ resolved
@@ -1488,19 +1488,11 @@
 				LinphoneChatMessage *marie_msg = NULL;
 				LinphoneChatMessage *pauline_msg = NULL;
 				if (do_not_store_rtt_messages_in_sql_storage) {
-<<<<<<< HEAD
-					BC_ASSERT_EQUAL(ms_list_size(marie_messages), 0, int, "%i");
-					BC_ASSERT_EQUAL(ms_list_size(pauline_messages), 0, int, "%i");
-				} else {
-					BC_ASSERT_EQUAL(ms_list_size(marie_messages), 1, int, "%i");
-					BC_ASSERT_EQUAL(ms_list_size(pauline_messages), 1, int, "%i");
-=======
 					BC_ASSERT_EQUAL(bctbx_list_size(marie_messages), 0, int , "%i");
 					BC_ASSERT_EQUAL(bctbx_list_size(pauline_messages), 0, int , "%i");
 				} else {
 					BC_ASSERT_EQUAL(bctbx_list_size(marie_messages), 1, int , "%i");
 					BC_ASSERT_EQUAL(bctbx_list_size(pauline_messages), 1, int , "%i");
->>>>>>> c8ae2974
 					if (!marie_messages || !pauline_messages) {
 						goto end;
 					}
