/*
	liblinphone_tester - liblinphone test suite
	Copyright (C) 2013  Belledonne Communications SARL

	This program is free software: you can redistribute it and/or modify
	it under the terms of the GNU General Public License as published by
	the Free Software Foundation, either version 2 of the License, or
	(at your option) any later version.

	This program is distributed in the hope that it will be useful,
	but WITHOUT ANY WARRANTY; without even the implied warranty of
	MERCHANTABILITY or FITNESS FOR A PARTICULAR PURPOSE.  See the
	GNU General Public License for more details.

	You should have received a copy of the GNU General Public License
	along with this program.  If not, see <http://www.gnu.org/licenses/>.
*/


#include <stdio.h>
#include <sys/types.h>
#include <sys/stat.h>
#include "CUnit/Basic.h"
#include "linphonecore.h"
#include "lpconfig.h"
#include "private.h"
#include "liblinphone_tester.h"
#include "mediastreamer2/dsptools.h"
#include "belle-sip/sipstack.h"

#ifdef WIN32
#define unlink _unlink
#endif

static void srtp_call(void);
<<<<<<< HEAD

static void disable_all_audio_codecs_except_one(LinphoneCore *lc, const char *mime, int rate);
=======
static void call_base(LinphoneMediaEncryption mode, bool_t enable_video,bool_t enable_relay,LinphoneFirewallPolicy policy);
>>>>>>> acab82a2
static char *create_filepath(const char *dir, const char *filename, const char *ext);

// prototype definition for call_recording()
#ifdef ANDROID
#ifdef HAVE_OPENH264
extern void libmsopenh264_init(void);
#endif
#endif

void call_state_changed(LinphoneCore *lc, LinphoneCall *call, LinphoneCallState cstate, const char *msg){
	char* to=linphone_address_as_string(linphone_call_get_call_log(call)->to);
	char* from=linphone_address_as_string(linphone_call_get_call_log(call)->from);
	stats* counters;
	ms_message(" %s call from [%s] to [%s], new state is [%s]"	,linphone_call_get_call_log(call)->dir==LinphoneCallIncoming?"Incoming":"Outgoing"
																,from
																,to
																,linphone_call_state_to_string(cstate));
	ms_free(to);
	ms_free(from);
	counters = get_stats(lc);
	switch (cstate) {
	case LinphoneCallIncomingReceived:counters->number_of_LinphoneCallIncomingReceived++;break;
	case LinphoneCallOutgoingInit :counters->number_of_LinphoneCallOutgoingInit++;break;
	case LinphoneCallOutgoingProgress :counters->number_of_LinphoneCallOutgoingProgress++;break;
	case LinphoneCallOutgoingRinging :counters->number_of_LinphoneCallOutgoingRinging++;break;
	case LinphoneCallOutgoingEarlyMedia :counters->number_of_LinphoneCallOutgoingEarlyMedia++;break;
	case LinphoneCallConnected :counters->number_of_LinphoneCallConnected++;break;
	case LinphoneCallStreamsRunning :counters->number_of_LinphoneCallStreamsRunning++;break;
	case LinphoneCallPausing :counters->number_of_LinphoneCallPausing++;break;
	case LinphoneCallPaused :counters->number_of_LinphoneCallPaused++;break;
	case LinphoneCallResuming :counters->number_of_LinphoneCallResuming++;break;
	case LinphoneCallRefered :counters->number_of_LinphoneCallRefered++;break;
	case LinphoneCallError :counters->number_of_LinphoneCallError++;break;
	case LinphoneCallEnd :counters->number_of_LinphoneCallEnd++;break;
	case LinphoneCallPausedByRemote :counters->number_of_LinphoneCallPausedByRemote++;break;
	case LinphoneCallUpdatedByRemote :counters->number_of_LinphoneCallUpdatedByRemote++;break;
	case LinphoneCallIncomingEarlyMedia :counters->number_of_LinphoneCallIncomingEarlyMedia++;break;
	case LinphoneCallUpdating :counters->number_of_LinphoneCallUpdating++;break;
	case LinphoneCallReleased :counters->number_of_LinphoneCallReleased++;break;
	case LinphoneCallEarlyUpdating: counters->number_of_LinphoneCallEarlyUpdating++;break;
	case LinphoneCallEarlyUpdatedByRemote: counters->number_of_LinphoneCallEarlyUpdatedByRemote++;break;
	default:
		CU_FAIL("unexpected event");break;
	}
}

void call_stats_updated(LinphoneCore *lc, LinphoneCall *call, const LinphoneCallStats *lstats) {
	stats* counters = get_stats(lc);
	if (lstats->updated == LINPHONE_CALL_STATS_RECEIVED_RTCP_UPDATE) {
		counters->number_of_rtcp_received++;
	} else if (lstats->updated == LINPHONE_CALL_STATS_SENT_RTCP_UPDATE) {
		counters->number_of_rtcp_sent++;
	}
}

void linphone_call_encryption_changed(LinphoneCore *lc, LinphoneCall *call, bool_t on, const char *authentication_token) {
	char* to=linphone_address_as_string(linphone_call_get_call_log(call)->to);
	char* from=linphone_address_as_string(linphone_call_get_call_log(call)->from);
	stats* counters;
	ms_message(" %s call from [%s] to [%s], is now [%s]",linphone_call_get_call_log(call)->dir==LinphoneCallIncoming?"Incoming":"Outgoing"
														,from
														,to
														,(on?"encrypted":"unencrypted"));
	ms_free(to);
	ms_free(from);
	counters = get_stats(lc);
	if (on)
		counters->number_of_LinphoneCallEncryptedOn++;
	else
		counters->number_of_LinphoneCallEncryptedOff++;
}

void linphone_transfer_state_changed(LinphoneCore *lc, LinphoneCall *transfered, LinphoneCallState new_call_state) {
	char* to=linphone_address_as_string(linphone_call_get_call_log(transfered)->to);
	char* from=linphone_address_as_string(linphone_call_get_call_log(transfered)->from);
	stats* counters;
	ms_message("Transferred call from [%s] to [%s], new state is [%s]",from,to,linphone_call_state_to_string(new_call_state));
	ms_free(to);
	ms_free(from);

	counters = get_stats(lc);
	switch (new_call_state) {
	case LinphoneCallOutgoingInit :counters->number_of_LinphoneTransferCallOutgoingInit++;break;
	case LinphoneCallOutgoingProgress :counters->number_of_LinphoneTransferCallOutgoingProgress++;break;
	case LinphoneCallOutgoingRinging :counters->number_of_LinphoneTransferCallOutgoingRinging++;break;
	case LinphoneCallOutgoingEarlyMedia :counters->number_of_LinphoneTransferCallOutgoingEarlyMedia++;break;
	case LinphoneCallConnected :counters->number_of_LinphoneTransferCallConnected++;break;
	case LinphoneCallStreamsRunning :counters->number_of_LinphoneTransferCallStreamsRunning++;break;
	case LinphoneCallError :counters->number_of_LinphoneTransferCallError++;break;
	default:
		CU_FAIL("unexpected event");break;
	}
}

#ifdef VIDEO_ENABLED
static void linphone_call_cb(LinphoneCall *call,void * user_data) {
	char* to=linphone_address_as_string(linphone_call_get_call_log(call)->to);
	char* from=linphone_address_as_string(linphone_call_get_call_log(call)->from);
	stats* counters;
	LinphoneCore* lc=(LinphoneCore*)user_data;
	ms_message("call from [%s] to [%s] receive iFrame",from,to);
	ms_free(to);
	ms_free(from);
	counters = (stats*)get_stats(lc);
	counters->number_of_IframeDecoded++;
}
#endif

void liblinphone_tester_check_rtcp(LinphoneCoreManager* caller, LinphoneCoreManager* callee) {
	LinphoneCall *c1,*c2;
	int dummy=0;
	MSTimeSpec ts;

	c1=linphone_core_get_current_call(caller->lc);
	c2=linphone_core_get_current_call(callee->lc);

	CU_ASSERT_PTR_NOT_NULL(c1);
	CU_ASSERT_PTR_NOT_NULL(c2);

	if (!c1 || !c2) return;
	linphone_call_ref(c1);
	linphone_call_ref(c2);

	liblinphone_tester_clock_start(&ts);
	do {
		if (linphone_call_get_audio_stats(c1)->round_trip_delay >0.0
				&& linphone_call_get_audio_stats(c2)->round_trip_delay >0.0
				&& (!linphone_call_log_video_enabled(linphone_call_get_call_log(c1)) || linphone_call_get_video_stats(c1)->round_trip_delay>0.0)
				&& (!linphone_call_log_video_enabled(linphone_call_get_call_log(c2))  || linphone_call_get_video_stats(c2)->round_trip_delay>0.0)) {
			break;

		}
		wait_for_until(caller->lc,callee->lc,&dummy,1,500); /*just to sleep while iterating*/
	}while (!liblinphone_tester_clock_elapsed(&ts,12000));
	CU_ASSERT_TRUE(linphone_call_get_audio_stats(c1)->round_trip_delay>0.0);
	CU_ASSERT_TRUE(linphone_call_get_audio_stats(c2)->round_trip_delay>0.0);
	if (linphone_call_log_video_enabled(linphone_call_get_call_log(c1))) {
		CU_ASSERT_TRUE(linphone_call_get_video_stats(c1)->round_trip_delay>0.0);
	}
	if (linphone_call_log_video_enabled(linphone_call_get_call_log(c2))) {
		CU_ASSERT_TRUE(linphone_call_get_video_stats(c2)->round_trip_delay>0.0);
	}
	linphone_call_unref(c1);
	linphone_call_unref(c2);
}

bool_t call_with_params2(LinphoneCoreManager* caller_mgr
						,LinphoneCoreManager* callee_mgr
						, const LinphoneCallTestParams *caller_test_params
						, const LinphoneCallTestParams *callee_test_params
						, bool_t build_callee_params) {
	int retry=0;
	stats initial_caller=caller_mgr->stat;
	stats initial_callee=callee_mgr->stat;
	bool_t result=FALSE;
	LinphoneCallParams *caller_params = caller_test_params->base;
	LinphoneCallParams *callee_params = callee_test_params->base;
	bool_t did_received_call;

	sal_default_enable_sdp_removal(caller_mgr->lc->sal, caller_test_params->sdp_removal);
	sal_default_enable_sdp_removal(callee_mgr->lc->sal, callee_test_params->sdp_removal);

	if (!caller_params){
		CU_ASSERT_PTR_NOT_NULL(linphone_core_invite_address(caller_mgr->lc,callee_mgr->identity));
	}else{
		CU_ASSERT_PTR_NOT_NULL(linphone_core_invite_address_with_params(caller_mgr->lc,callee_mgr->identity,caller_params));
	}

	did_received_call = wait_for(callee_mgr->lc
				,caller_mgr->lc
				,&callee_mgr->stat.number_of_LinphoneCallIncomingReceived
				,initial_callee.number_of_LinphoneCallIncomingReceived+1);
	CU_ASSERT_EQUAL(did_received_call, !callee_test_params->sdp_removal);

	sal_default_enable_sdp_removal(caller_mgr->lc->sal, FALSE);
	sal_default_enable_sdp_removal(callee_mgr->lc->sal, FALSE);

	if (!did_received_call) return 0;


	CU_ASSERT_TRUE(linphone_core_inc_invite_pending(callee_mgr->lc));
	CU_ASSERT_EQUAL(caller_mgr->stat.number_of_LinphoneCallOutgoingProgress,initial_caller.number_of_LinphoneCallOutgoingProgress+1);


	while (caller_mgr->stat.number_of_LinphoneCallOutgoingRinging!=(initial_caller.number_of_LinphoneCallOutgoingRinging + 1)
			&& caller_mgr->stat.number_of_LinphoneCallOutgoingEarlyMedia!=(initial_caller.number_of_LinphoneCallOutgoingEarlyMedia +1)
			&& retry++ <20) {
			linphone_core_iterate(caller_mgr->lc);
			linphone_core_iterate(callee_mgr->lc);
			ms_usleep(100000);
	}


	CU_ASSERT_TRUE((caller_mgr->stat.number_of_LinphoneCallOutgoingRinging==initial_caller.number_of_LinphoneCallOutgoingRinging+1)
							|(caller_mgr->stat.number_of_LinphoneCallOutgoingEarlyMedia==initial_caller.number_of_LinphoneCallOutgoingEarlyMedia+1));


	CU_ASSERT_PTR_NOT_NULL(linphone_core_get_current_call_remote_address(callee_mgr->lc));
	if(!linphone_core_get_current_call(caller_mgr->lc) || !linphone_core_get_current_call(callee_mgr->lc) || !linphone_core_get_current_call_remote_address(callee_mgr->lc)) {
		return 0;
	} else {
		LinphoneAddress* callee_from=linphone_address_clone(caller_mgr->identity);
		linphone_address_set_port(callee_from,0); /*remove port because port is never present in from header*/

		if (linphone_call_params_get_privacy(linphone_call_get_current_params(linphone_core_get_current_call(caller_mgr->lc))) == LinphonePrivacyNone) {
			/*don't check in case of p asserted id*/
			if (!lp_config_get_int(callee_mgr->lc->config,"sip","call_logs_use_asserted_id_instead_of_from",0))
				CU_ASSERT_TRUE(linphone_address_weak_equal(callee_from,linphone_core_get_current_call_remote_address(callee_mgr->lc)));
		} else {
			CU_ASSERT_FALSE(linphone_address_weak_equal(callee_from,linphone_core_get_current_call_remote_address(callee_mgr->lc)));
		}
		linphone_address_destroy(callee_from);
	}
	if (callee_params){
		linphone_core_accept_call_with_params(callee_mgr->lc,linphone_core_get_current_call(callee_mgr->lc),callee_params);
	}else if (build_callee_params){
		LinphoneCallParams *default_params=linphone_core_create_call_params(callee_mgr->lc,linphone_core_get_current_call(callee_mgr->lc));
		ms_error("Created default call params with video=%i", linphone_call_params_video_enabled(default_params));
		linphone_core_accept_call_with_params(callee_mgr->lc,linphone_core_get_current_call(callee_mgr->lc),default_params);
		linphone_call_params_destroy(default_params);
	}else{
		linphone_core_accept_call(callee_mgr->lc,linphone_core_get_current_call(callee_mgr->lc));
	}

	CU_ASSERT_TRUE(wait_for(callee_mgr->lc,caller_mgr->lc,&callee_mgr->stat.number_of_LinphoneCallConnected,initial_callee.number_of_LinphoneCallConnected+1));
	CU_ASSERT_TRUE(wait_for(callee_mgr->lc,caller_mgr->lc,&caller_mgr->stat.number_of_LinphoneCallConnected,initial_callee.number_of_LinphoneCallConnected+1));
	/*just to sleep*/
	result = wait_for(callee_mgr->lc,caller_mgr->lc,&caller_mgr->stat.number_of_LinphoneCallStreamsRunning,initial_caller.number_of_LinphoneCallStreamsRunning+1)
			&&
			wait_for(callee_mgr->lc,caller_mgr->lc,&callee_mgr->stat.number_of_LinphoneCallStreamsRunning,initial_callee.number_of_LinphoneCallStreamsRunning+1);

	if (linphone_core_get_media_encryption(caller_mgr->lc) != LinphoneMediaEncryptionNone
		&& linphone_core_get_media_encryption(callee_mgr->lc) != LinphoneMediaEncryptionNone) {
		/*wait for encryption to be on, in case of zrtp or dtls, it can take a few seconds*/
		if ((linphone_core_get_media_encryption(caller_mgr->lc) == LinphoneMediaEncryptionZRTP) || (linphone_core_get_media_encryption(caller_mgr->lc) == LinphoneMediaEncryptionDTLS))
			wait_for(callee_mgr->lc,caller_mgr->lc,&caller_mgr->stat.number_of_LinphoneCallEncryptedOn,initial_caller.number_of_LinphoneCallEncryptedOn+1);
		if ((linphone_core_get_media_encryption(callee_mgr->lc) == LinphoneMediaEncryptionZRTP) || (linphone_core_get_media_encryption(callee_mgr->lc) == LinphoneMediaEncryptionDTLS))
			wait_for(callee_mgr->lc,caller_mgr->lc,&callee_mgr->stat.number_of_LinphoneCallEncryptedOn,initial_callee.number_of_LinphoneCallEncryptedOn+1);
		{
		const LinphoneCallParams* call_param = linphone_call_get_current_params(linphone_core_get_current_call(callee_mgr->lc));
		CU_ASSERT_EQUAL(linphone_call_params_get_media_encryption(call_param),linphone_core_get_media_encryption(caller_mgr->lc));
		call_param = linphone_call_get_current_params(linphone_core_get_current_call(caller_mgr->lc));
		CU_ASSERT_EQUAL(linphone_call_params_get_media_encryption(call_param),linphone_core_get_media_encryption(callee_mgr->lc));
		}
	}
	return result;
}

bool_t call_with_params(LinphoneCoreManager* caller_mgr
						,LinphoneCoreManager* callee_mgr
						,const LinphoneCallParams *caller_params
						,const LinphoneCallParams *callee_params){
	LinphoneCallTestParams caller_test_params = {0}, callee_test_params =  {0};
	caller_test_params.base = (LinphoneCallParams*)caller_params;
	callee_test_params.base = (LinphoneCallParams*)caller_params;
	return call_with_params2(caller_mgr,callee_mgr,&caller_test_params,&callee_test_params,FALSE);
}

bool_t call_with_test_params(LinphoneCoreManager* caller_mgr
				,LinphoneCoreManager* callee_mgr
				,const LinphoneCallTestParams *caller_test_params
				,const LinphoneCallTestParams *callee_test_params){
	return call_with_params2(caller_mgr,callee_mgr,caller_test_params,callee_test_params,FALSE);
}

bool_t call_with_caller_params(LinphoneCoreManager* caller_mgr,LinphoneCoreManager* callee_mgr, const LinphoneCallParams *params) {
	return call_with_params(caller_mgr,callee_mgr,params,NULL);
}

bool_t call(LinphoneCoreManager* caller_mgr,LinphoneCoreManager* callee_mgr){
	return call_with_params(caller_mgr,callee_mgr,NULL,NULL);
}

void end_call(LinphoneCoreManager *m1, LinphoneCoreManager *m2){
	linphone_core_terminate_all_calls(m1->lc);
	CU_ASSERT_TRUE(wait_for(m1->lc,m2->lc,&m1->stat.number_of_LinphoneCallEnd,1));
	CU_ASSERT_TRUE(wait_for(m1->lc,m2->lc,&m2->stat.number_of_LinphoneCallEnd,1));
	CU_ASSERT_TRUE(wait_for(m1->lc,m2->lc,&m1->stat.number_of_LinphoneCallReleased,1));
	CU_ASSERT_TRUE(wait_for(m1->lc,m2->lc,&m2->stat.number_of_LinphoneCallReleased,1));
}

static void simple_call(void) {
	int begin;
	int leaked_objects;
	LinphoneCoreManager* marie;
	LinphoneCoreManager* pauline;
	const LinphoneAddress *from;
	LinphoneCall *pauline_call;
	LinphoneProxyConfig* marie_cfg;
	const char* marie_id = NULL;

	belle_sip_object_enable_leak_detector(TRUE);
	begin=belle_sip_object_get_object_count();

	marie = linphone_core_manager_new( "marie_rc");
	pauline = linphone_core_manager_new( "pauline_rc");

	/* with the account manager, we might lose the identity */
	marie_cfg = linphone_core_get_default_proxy_config(marie->lc);
	marie_id = linphone_proxy_config_get_identity(marie_cfg);
	{
		LinphoneAddress* marie_addr = linphone_address_new(marie_id);
		char* marie_tmp_id = NULL;
		linphone_address_set_display_name(marie_addr, "Super Marie");
		marie_tmp_id = linphone_address_as_string(marie_addr);

		linphone_proxy_config_edit(marie_cfg);
		linphone_proxy_config_set_identity(marie_cfg,marie_tmp_id);
		linphone_proxy_config_done(marie_cfg);

		ms_free(marie_tmp_id);
		linphone_address_unref(marie_addr);
	}

	CU_ASSERT_TRUE(call(marie,pauline));
	pauline_call=linphone_core_get_current_call(pauline->lc);
	CU_ASSERT_PTR_NOT_NULL(pauline_call);
	/*check that display name is correctly propagated in From */
	if (pauline_call){
		from=linphone_call_get_remote_address(linphone_core_get_current_call(pauline->lc));
		CU_ASSERT_PTR_NOT_NULL(from);
		if (from){
			const char *dname=linphone_address_get_display_name(from);
			CU_ASSERT_PTR_NOT_NULL(dname);
			if (dname){
				CU_ASSERT_STRING_EQUAL(dname, "Super Marie");
			}
		}
	}


	liblinphone_tester_check_rtcp(marie,pauline);
	end_call(marie,pauline);
	linphone_core_manager_destroy(marie);
	linphone_core_manager_destroy(pauline);

	leaked_objects=belle_sip_object_get_object_count()-begin;
	CU_ASSERT_TRUE(leaked_objects==0);
	if (leaked_objects>0){
		belle_sip_object_dump_active_objects();
	}
}

static void call_with_timeouted_bye(void) {
	int begin;
	int leaked_objects;
	LinphoneCoreManager* marie;
	LinphoneCoreManager* pauline;
	belle_sip_timer_config_t timer_config;
	belle_sip_object_enable_leak_detector(TRUE);
	begin=belle_sip_object_get_object_count();

	marie = linphone_core_manager_new( "marie_rc");
	pauline = linphone_core_manager_new( "pauline_rc");

	CU_ASSERT_TRUE(call(marie,pauline));

	sal_set_send_error(pauline->lc->sal,1500); /*to trash the message without generating error*/
	timer_config.T1=50; /*to have timer F = 3s*/
	timer_config.T2=4000;
	timer_config.T3=0;
	timer_config.T4=5000;

	belle_sip_stack_set_timer_config(sal_get_belle_sip_stack(pauline->lc->sal),&timer_config);
	linphone_core_terminate_all_calls(pauline->lc);

	CU_ASSERT_TRUE(wait_for(pauline->lc,marie->lc,&pauline->stat.number_of_LinphoneCallEnd,1));
	CU_ASSERT_TRUE(wait_for_until(pauline->lc,marie->lc,&pauline->stat.number_of_LinphoneCallReleased,1,timer_config.T1*84));

	sal_set_send_error(pauline->lc->sal,0);

	linphone_core_terminate_all_calls(marie->lc);
	CU_ASSERT_TRUE(wait_for_until(pauline->lc,marie->lc,&marie->stat.number_of_LinphoneCallEnd,1,5000));
	CU_ASSERT_TRUE(wait_for_until(pauline->lc,marie->lc,&marie->stat.number_of_LinphoneCallReleased,1,5000));

	linphone_core_manager_destroy(marie);
	linphone_core_manager_destroy(pauline);

	leaked_objects=belle_sip_object_get_object_count()-begin;
	CU_ASSERT_TRUE(leaked_objects==0);
	if (leaked_objects>0){
		belle_sip_object_dump_active_objects();
	}
}


static void direct_call_over_ipv6(){
	LinphoneCoreManager* marie;
	LinphoneCoreManager* pauline;

	if (liblinphone_tester_ipv6_available()){
		LCSipTransports pauline_transports;
		LinphoneAddress* pauline_dest = linphone_address_new("sip:[::1];transport=tcp");
		marie = linphone_core_manager_new( "marie_rc");
		pauline = linphone_core_manager_new( "pauline_tcp_rc");

		linphone_core_enable_ipv6(marie->lc,TRUE);
		linphone_core_enable_ipv6(pauline->lc,TRUE);
		linphone_core_set_default_proxy_config(marie->lc,NULL);
		/*wait for register in v6 mode, however sip2.linphone.org has an ipv6 address but doesn't listen to it*/
#if 0
		CU_ASSERT_TRUE(wait_for_until(pauline->lc, NULL, &pauline->stat.number_of_LinphoneRegistrationOk, 2, 2000));
		CU_ASSERT_TRUE(wait_for_until(pauline->lc, NULL, &marie->stat.number_of_LinphoneRegistrationOk, 2, 2000));
#endif

		linphone_core_get_sip_transports_used(pauline->lc,&pauline_transports);
		linphone_address_set_port(pauline_dest,pauline_transports.tcp_port);
		linphone_core_invite_address(marie->lc,pauline_dest);

		CU_ASSERT_TRUE(wait_for(marie->lc,pauline->lc,&marie->stat.number_of_LinphoneCallOutgoingRinging,1));
		CU_ASSERT_TRUE(wait_for(marie->lc,pauline->lc,&pauline->stat.number_of_LinphoneCallIncomingReceived,1));
		linphone_core_accept_call(pauline->lc,linphone_core_get_current_call(pauline->lc));
		CU_ASSERT_TRUE(wait_for(marie->lc,pauline->lc,&marie->stat.number_of_LinphoneCallStreamsRunning,1));
		CU_ASSERT_TRUE(wait_for(marie->lc,pauline->lc,&pauline->stat.number_of_LinphoneCallStreamsRunning,1));

		liblinphone_tester_check_rtcp(marie,pauline);
		end_call(marie,pauline);
		linphone_core_manager_destroy(marie);
		linphone_core_manager_destroy(pauline);
		linphone_address_destroy(pauline_dest);
	}else ms_warning("Test skipped, no ipv6 available");
}

static void call_outbound_with_multiple_proxy() {
	LinphoneCoreManager* pauline = linphone_core_manager_new2( "pauline_rc", FALSE);
	LinphoneCoreManager* marie   = linphone_core_manager_new2( "marie_rc", FALSE);

	LinphoneProxyConfig* lpc = NULL;
	LinphoneProxyConfig* registered_lpc = linphone_proxy_config_new();

	linphone_core_get_default_proxy(marie->lc, &lpc);
	linphone_core_set_default_proxy(marie->lc,NULL);

	CU_ASSERT_FATAL(lpc != NULL);
	CU_ASSERT_FATAL(registered_lpc != NULL);

	// create new LPC that will successfully register
	linphone_proxy_config_set_identity(registered_lpc, linphone_proxy_config_get_identity(lpc));
	linphone_proxy_config_set_server_addr(registered_lpc, linphone_proxy_config_get_addr(lpc));
	linphone_proxy_config_set_route(registered_lpc, linphone_proxy_config_get_route(lpc));
	linphone_proxy_config_enable_register(registered_lpc, TRUE);

	linphone_core_add_proxy_config(marie->lc, registered_lpc);

	// set first LPC to unreacheable proxy addr
	linphone_proxy_config_edit(lpc);
	linphone_proxy_config_set_server_addr(lpc,"12.13.14.15:5223;transport=udp");
	linphone_proxy_config_set_route(lpc, "12.13.14.15:5223;transport=udp;lr");
	linphone_proxy_config_done(lpc);

	CU_ASSERT_TRUE(wait_for_until(pauline->lc, NULL, &pauline->stat.number_of_LinphoneRegistrationOk, 1, 2000));

	CU_ASSERT_TRUE(wait_for_until(marie->lc, NULL, &marie->stat.number_of_LinphoneRegistrationProgress, 2, 200));
	CU_ASSERT_TRUE(wait_for_until(marie->lc, NULL, &marie->stat.number_of_LinphoneRegistrationOk, 1, 2000));

	// calling marie should go through the second proxy config
	CU_ASSERT_TRUE(call(marie, pauline));

	linphone_core_manager_destroy(marie);
	linphone_core_manager_destroy(pauline);
}

#if 0 /* TODO: activate test when the implementation is ready */
static void multiple_answers_call() {
	/* Scenario is this: pauline calls marie, which is registered 2 times.
	   Both linphones answer at the same time, and only one should get the
	   call running, the other should be terminated */
	LinphoneCoreManager* pauline = linphone_core_manager_new( "pauline_rc" );
	LinphoneCoreManager* marie1  = linphone_core_manager_new( "marie_rc" );
	LinphoneCoreManager* marie2  = linphone_core_manager_new( "marie_rc" );

	LinphoneCall* call1, *call2;

	MSList* lcs = ms_list_append(NULL,pauline->lc);
	lcs = ms_list_append(lcs,marie1->lc);
	lcs = ms_list_append(lcs,marie2->lc);


	CU_ASSERT_TRUE(wait_for_until(pauline->lc, NULL, &pauline->stat.number_of_LinphoneRegistrationOk, 1, 2000));

	CU_ASSERT_PTR_NOT_NULL( linphone_core_invite_address(pauline->lc, marie1->identity ) );

	CU_ASSERT_TRUE(wait_for_list(lcs,&marie1->stat.number_of_LinphoneCallIncomingReceived, 1, 2000));
	CU_ASSERT_TRUE(wait_for_list(lcs,&marie2->stat.number_of_LinphoneCallIncomingReceived, 1, 2000));
	CU_ASSERT_TRUE(wait_for_list(lcs,&pauline->stat.number_of_LinphoneCallOutgoingProgress, 1, 2000));

	// marie 1 and 2 answer at the same time
	call1 = linphone_core_get_current_call(marie1->lc);
	call2 = linphone_core_get_current_call(marie2->lc);

	CU_ASSERT_PTR_NOT_NULL_FATAL(call1);
	CU_ASSERT_PTR_NOT_NULL_FATAL(call2);

	CU_ASSERT_EQUAL( linphone_core_accept_call(marie1->lc, call1), 0);
	CU_ASSERT_EQUAL( linphone_core_accept_call(marie2->lc, call2), 0);

	CU_ASSERT_TRUE( wait_for_list(lcs, &pauline->stat.number_of_LinphoneCallStreamsRunning, 1, 2000) );
	CU_ASSERT_TRUE( wait_for_list(lcs, &marie1->stat.number_of_LinphoneCallStreamsRunning, 1, 2000) );
	CU_ASSERT_TRUE( wait_for_list(lcs, &marie2->stat.number_of_LinphoneCallEnd, 1, 2000) );


	linphone_core_manager_destroy(pauline);
	linphone_core_manager_destroy(marie1);
	linphone_core_manager_destroy(marie2);
}
#endif

static void multiple_answers_call_with_media_relay() {

	/* Scenario is this: pauline calls marie, which is registered 2 times.
	 *   Both linphones answer at the same time, and only one should get the
	 *   call running, the other should be terminated */
	LinphoneCoreManager* pauline = linphone_core_manager_new( "pauline_rc" );
	LinphoneCoreManager* marie1  = linphone_core_manager_new( "marie_rc" );
	LinphoneCoreManager* marie2  = linphone_core_manager_new( "marie_rc" );

	LinphoneCall* call1, *call2;

	MSList* lcs = ms_list_append(NULL,pauline->lc);
	lcs = ms_list_append(lcs,marie1->lc);
	lcs = ms_list_append(lcs,marie2->lc);

	linphone_core_set_user_agent(pauline->lc, "Natted Linphone", NULL);
	linphone_core_set_user_agent(marie1->lc, "Natted Linphone", NULL);
	linphone_core_set_user_agent(marie2->lc, "Natted Linphone", NULL);

	CU_ASSERT_TRUE(wait_for_until(pauline->lc, NULL, &pauline->stat.number_of_LinphoneRegistrationOk, 1, 2000));

	CU_ASSERT_PTR_NOT_NULL( linphone_core_invite_address(pauline->lc, marie1->identity ) );

	CU_ASSERT_TRUE(wait_for_list(lcs,&marie1->stat.number_of_LinphoneCallIncomingReceived, 1, 2000));
	CU_ASSERT_TRUE(wait_for_list(lcs,&marie2->stat.number_of_LinphoneCallIncomingReceived, 1, 2000));
	CU_ASSERT_TRUE(wait_for_list(lcs,&pauline->stat.number_of_LinphoneCallOutgoingProgress, 1, 2000));

	// marie 1 and 2 answer at the same time
	call1 = linphone_core_get_current_call(marie1->lc);
	call2 = linphone_core_get_current_call(marie2->lc);

	CU_ASSERT_PTR_NOT_NULL_FATAL(call1);
	CU_ASSERT_PTR_NOT_NULL_FATAL(call2);

	CU_ASSERT_EQUAL( linphone_core_accept_call(marie1->lc, call1), 0);
	CU_ASSERT_EQUAL( linphone_core_accept_call(marie2->lc, call2), 0);

	CU_ASSERT_TRUE( wait_for_list(lcs, &pauline->stat.number_of_LinphoneCallStreamsRunning, 1, 2000) );
	CU_ASSERT_TRUE( wait_for_list(lcs, &marie1->stat.number_of_LinphoneCallStreamsRunning, 1, 2000) );
	CU_ASSERT_TRUE( wait_for_list(lcs, &marie2->stat.number_of_LinphoneCallEnd, 1, 2000) );


	linphone_core_manager_destroy(pauline);
	linphone_core_manager_destroy(marie1);
	linphone_core_manager_destroy(marie2);
}

static void call_with_specified_codec_bitrate(void) {
	LinphoneCoreManager* marie = linphone_core_manager_new( "marie_rc");
	LinphoneCoreManager* pauline = linphone_core_manager_new( "pauline_rc");
	const LinphoneCallStats *pauline_stats,*marie_stats;
	bool_t call_ok;
	char * codec = "opus";
	int rate = 48000;
	int min_bw=24;
	int max_bw=40;

#ifdef __arm__
	if (ms_get_cpu_count() <2) { /*2 opus codec channel + resampler is too much for a single core*/
#ifndef ANDROID
		codec = "speex";
		rate = 8000;
		min_bw=20;
		max_bw=35;
#else
		CU_PASS("Test requires at least a dual core");
		goto end;
#endif
	}
#endif

	if (linphone_core_find_payload_type(marie->lc,codec,rate,-1)==NULL){
		ms_warning("opus codec not supported, test skipped.");
		goto end;
	}

	disable_all_audio_codecs_except_one(marie->lc,codec,rate);
	disable_all_audio_codecs_except_one(pauline->lc,codec,rate);

	linphone_core_set_payload_type_bitrate(marie->lc,
		linphone_core_find_payload_type(marie->lc,codec,rate,-1),
		max_bw);
	linphone_core_set_payload_type_bitrate(pauline->lc,
		linphone_core_find_payload_type(pauline->lc,codec,rate,-1),
		min_bw);

	CU_ASSERT_TRUE((call_ok=call(pauline,marie)));
	if (!call_ok) goto end;
	liblinphone_tester_check_rtcp(marie,pauline);
	marie_stats=linphone_call_get_audio_stats(linphone_core_get_current_call(marie->lc));
	pauline_stats=linphone_call_get_audio_stats(linphone_core_get_current_call(pauline->lc));
	CU_ASSERT_TRUE(marie_stats->download_bandwidth<(min_bw+5+min_bw*.1));
	CU_ASSERT_TRUE(pauline_stats->download_bandwidth>(max_bw-5-max_bw*.1));

end:
	linphone_core_manager_destroy(marie);
	linphone_core_manager_destroy(pauline);
}

static void simple_call_compatibility_mode(void) {
	char route[256];
	LinphoneCoreManager* marie = linphone_core_manager_new( "marie_rc");
	LinphoneCoreManager* pauline = linphone_core_manager_new( "pauline_rc");

	LinphoneCore* lc_marie=marie->lc;
	LinphoneCore* lc_pauline=pauline->lc;
	stats* stat_marie=&marie->stat;
	stats* stat_pauline=&pauline->stat;
	LinphoneProxyConfig* proxy;
	LinphoneAddress* identity;
	LinphoneAddress* proxy_address;
	char*tmp;
	LCSipTransports transport;

	linphone_core_get_default_proxy(lc_marie,&proxy);
	CU_ASSERT_PTR_NOT_NULL (proxy);
	identity = linphone_address_new(linphone_proxy_config_get_identity(proxy));


	proxy_address=linphone_address_new(linphone_proxy_config_get_addr(proxy));
	linphone_address_clean(proxy_address);
	tmp=linphone_address_as_string_uri_only(proxy_address);
	linphone_proxy_config_set_server_addr(proxy,tmp);
	sprintf(route,"sip:%s",test_route);
	linphone_proxy_config_set_route(proxy,route);
	ms_free(tmp);
	linphone_address_destroy(proxy_address);
	linphone_core_get_sip_transports(lc_marie,&transport);
	transport.udp_port=0;
	transport.tls_port=0;
	transport.dtls_port=0;
	/*only keep tcp*/
	linphone_core_set_sip_transports(lc_marie,&transport);
	stat_marie->number_of_LinphoneRegistrationOk=0;

	CU_ASSERT_TRUE (wait_for(lc_marie,lc_marie,&stat_marie->number_of_LinphoneRegistrationOk,1));

	linphone_core_invite_address(lc_marie,pauline->identity);

	CU_ASSERT_TRUE (wait_for(lc_pauline,lc_marie,&stat_pauline->number_of_LinphoneCallIncomingReceived,1));
	CU_ASSERT_TRUE(linphone_core_inc_invite_pending(lc_pauline));
	CU_ASSERT_EQUAL(stat_marie->number_of_LinphoneCallOutgoingProgress,1);
	CU_ASSERT_TRUE(wait_for(lc_pauline,lc_marie,&stat_marie->number_of_LinphoneCallOutgoingRinging,1));

	CU_ASSERT_PTR_NOT_NULL(linphone_core_get_current_call_remote_address(lc_pauline));
	if (linphone_core_get_current_call_remote_address(lc_pauline)) {
		CU_ASSERT_TRUE(linphone_address_weak_equal(identity,linphone_core_get_current_call_remote_address(lc_pauline)));
		linphone_address_destroy(identity);

		linphone_core_accept_call(lc_pauline,linphone_core_get_current_call(lc_pauline));

		CU_ASSERT_TRUE(wait_for(lc_pauline,lc_marie,&stat_pauline->number_of_LinphoneCallConnected,1));
		CU_ASSERT_TRUE(wait_for(lc_pauline,lc_marie,&stat_marie->number_of_LinphoneCallConnected,1));
		CU_ASSERT_TRUE(wait_for(lc_pauline,lc_marie,&stat_pauline->number_of_LinphoneCallStreamsRunning,1));
		CU_ASSERT_TRUE(wait_for(lc_pauline,lc_marie,&stat_marie->number_of_LinphoneCallStreamsRunning,1));
		/*just to sleep*/
		wait_for(lc_pauline,lc_marie,&stat_marie->number_of_LinphoneCallStreamsRunning,3);
		linphone_core_terminate_all_calls(lc_pauline);
		CU_ASSERT_TRUE(wait_for(lc_pauline,lc_marie,&stat_pauline->number_of_LinphoneCallEnd,1));
		CU_ASSERT_TRUE(wait_for(lc_pauline,lc_marie,&stat_marie->number_of_LinphoneCallEnd,1));
	}
	linphone_core_manager_destroy(marie);
	linphone_core_manager_destroy(pauline);
}


static void cancelled_call(void) {
	LinphoneCoreManager* marie = linphone_core_manager_new( "marie_rc");
	LinphoneCoreManager* pauline = linphone_core_manager_new( "pauline_rc");

	LinphoneCall* out_call = linphone_core_invite_address(pauline->lc,marie->identity);
	linphone_call_ref(out_call);
	CU_ASSERT_TRUE(wait_for(pauline->lc,marie->lc,&pauline->stat.number_of_LinphoneCallOutgoingInit,1));

	linphone_core_terminate_call(pauline->lc,out_call);
	CU_ASSERT_TRUE(wait_for(pauline->lc,marie->lc,&pauline->stat.number_of_LinphoneCallEnd,1));
	//CU_ASSERT_EQUAL(linphone_call_get_reason(out_call),LinphoneReasonCanceled);
	CU_ASSERT_EQUAL(pauline->stat.number_of_LinphoneCallEnd,1);
	CU_ASSERT_EQUAL(marie->stat.number_of_LinphoneCallIncomingReceived,0);
	CU_ASSERT_TRUE(wait_for(pauline->lc,marie->lc,&pauline->stat.number_of_LinphoneCallReleased,1));

	linphone_call_unref(out_call);
	linphone_core_manager_destroy(marie);
	linphone_core_manager_destroy(pauline);
}

void disable_all_audio_codecs_except_one(LinphoneCore *lc, const char *mime, int rate){
	const MSList *elem=linphone_core_get_audio_codecs(lc);
	PayloadType *pt;

	for(;elem!=NULL;elem=elem->next){
		pt=(PayloadType*)elem->data;
		linphone_core_enable_payload_type(lc,pt,FALSE);
	}
	pt=linphone_core_find_payload_type(lc,mime,rate,-1);
	CU_ASSERT_PTR_NOT_NULL_FATAL(pt);
	linphone_core_enable_payload_type(lc,pt,TRUE);
}

#ifdef VIDEO_ENABLED
static void disable_all_video_codecs_except_one(LinphoneCore *lc, const char *mime) {
	const MSList *codecs = linphone_core_get_video_codecs(lc);
	const MSList *it = NULL;
	PayloadType *pt = NULL;

	for(it = codecs; it != NULL; it = it->next) {
		linphone_core_enable_payload_type(lc, (PayloadType *)it->data, FALSE);
	}
	CU_ASSERT_PTR_NOT_NULL_FATAL(pt = linphone_core_find_payload_type(lc, mime, -1, -1));
	linphone_core_enable_payload_type(lc, pt, TRUE);
}
#endif

static void call_with_dns_time_out(void) {
	LinphoneCoreManager* marie = linphone_core_manager_new2( "empty_rc", FALSE);
	LCSipTransports transport = {9773,0,0,0};
	int i;

	linphone_core_set_sip_transports(marie->lc,&transport);
	linphone_core_iterate(marie->lc);
	sal_set_dns_timeout(marie->lc->sal,0);
	linphone_core_invite(marie->lc,"\"t\x8et\x8e\" <sip:toto@toto.com>"); /*just to use non ascii values*/
	for(i=0;i<10;i++){
		ms_usleep(200000);
		linphone_core_iterate(marie->lc);
	}
	CU_ASSERT_EQUAL(marie->stat.number_of_LinphoneCallOutgoingInit,1);
	CU_ASSERT_EQUAL(marie->stat.number_of_LinphoneCallOutgoingProgress,1);
	CU_ASSERT_EQUAL(marie->stat.number_of_LinphoneCallError,1);
	CU_ASSERT_EQUAL(marie->stat.number_of_LinphoneCallReleased,1);
	linphone_core_manager_destroy(marie);
}

static void early_cancelled_call(void) {
	LinphoneCoreManager* marie = linphone_core_manager_new( "marie_rc");
	LinphoneCoreManager* pauline = linphone_core_manager_new2( "empty_rc",FALSE);

	LinphoneCall* out_call = linphone_core_invite_address(pauline->lc,marie->identity);

	CU_ASSERT_TRUE(wait_for(pauline->lc,marie->lc,&pauline->stat.number_of_LinphoneCallOutgoingInit,1));
	linphone_core_terminate_call(pauline->lc,out_call);

	/*since everything is executed in a row, no response can be received from the server, thus the CANCEL cannot be sent.
	 It will ring at Marie's side.*/

	CU_ASSERT_TRUE(wait_for(pauline->lc,marie->lc,&pauline->stat.number_of_LinphoneCallEnd,1));

	CU_ASSERT_EQUAL(pauline->stat.number_of_LinphoneCallEnd,1);

	CU_ASSERT_TRUE(wait_for(pauline->lc,marie->lc,&marie->stat.number_of_LinphoneCallIncomingReceived,1));
	/* now the CANCEL should have been sent and the the call at marie's side should terminate*/
	CU_ASSERT_TRUE(wait_for(pauline->lc,marie->lc,&marie->stat.number_of_LinphoneCallEnd,1));

	CU_ASSERT_TRUE(wait_for(pauline->lc,marie->lc,&pauline->stat.number_of_LinphoneCallReleased,1));

	linphone_core_manager_destroy(marie);
	linphone_core_manager_destroy(pauline);
}

static void cancelled_ringing_call(void) {
	LinphoneCoreManager* marie = linphone_core_manager_new( "marie_rc");
	LinphoneCoreManager* pauline = linphone_core_manager_new( "pauline_rc");

	LinphoneCall* out_call = linphone_core_invite_address(pauline->lc,marie->identity);
	linphone_call_ref(out_call);
	CU_ASSERT_TRUE(wait_for(pauline->lc,marie->lc,&marie->stat.number_of_LinphoneCallIncomingReceived,1));

	linphone_core_terminate_call(pauline->lc,out_call);
	CU_ASSERT_TRUE(wait_for(pauline->lc,marie->lc,&marie->stat.number_of_LinphoneCallReleased,1));
	CU_ASSERT_TRUE(wait_for(pauline->lc,marie->lc,&pauline->stat.number_of_LinphoneCallReleased,1));
	CU_ASSERT_EQUAL(marie->stat.number_of_LinphoneCallEnd,1);
	CU_ASSERT_EQUAL(pauline->stat.number_of_LinphoneCallEnd,1);

	linphone_call_unref(out_call);
	linphone_core_manager_destroy(marie);
	linphone_core_manager_destroy(pauline);
}

static void early_declined_call(void) {
	LinphoneCoreManager* marie = linphone_core_manager_new( "marie_rc");
	LinphoneCoreManager* pauline = linphone_core_manager_new( "pauline_rc");
	LinphoneCallLog* out_call_log;
	LinphoneCall* out_call;

	linphone_core_set_max_calls(marie->lc,0);
	out_call = linphone_core_invite_address(pauline->lc,marie->identity);
	linphone_call_ref(out_call);

	/*wait until flexisip transfers the busy...*/
	CU_ASSERT_TRUE(wait_for_until(pauline->lc,marie->lc,&pauline->stat.number_of_LinphoneCallError,1,33000));
	CU_ASSERT_EQUAL(pauline->stat.number_of_LinphoneCallError,1);
	/* FIXME http://git.linphone.org/mantis/view.php?id=757

	CU_ASSERT_EQUAL(linphone_call_get_reason(out_call),LinphoneReasonBusy);
	 */
	if (ms_list_size(linphone_core_get_call_logs(pauline->lc))>0) {
		CU_ASSERT_PTR_NOT_NULL(out_call_log=(LinphoneCallLog*)(linphone_core_get_call_logs(pauline->lc)->data));
		CU_ASSERT_EQUAL(linphone_call_log_get_status(out_call_log),LinphoneCallAborted);
	}
	linphone_call_unref(out_call);
	linphone_core_manager_destroy(marie);
	linphone_core_manager_destroy(pauline);
}

static void call_declined(void) {
	LinphoneCoreManager* marie = linphone_core_manager_new( "marie_rc");
	LinphoneCoreManager* pauline = linphone_core_manager_new( "pauline_rc");

	LinphoneCall* in_call;
	LinphoneCall* out_call = linphone_core_invite_address(pauline->lc,marie->identity);
	linphone_call_ref(out_call);
	CU_ASSERT_TRUE(wait_for(pauline->lc,marie->lc,&marie->stat.number_of_LinphoneCallIncomingReceived,1));
	CU_ASSERT_PTR_NOT_NULL(in_call=linphone_core_get_current_call(marie->lc));
	if (in_call) {
		linphone_call_ref(in_call);
		linphone_core_terminate_call(marie->lc,in_call);
		CU_ASSERT_TRUE(wait_for(pauline->lc,marie->lc,&marie->stat.number_of_LinphoneCallReleased,1));
		CU_ASSERT_TRUE(wait_for(pauline->lc,marie->lc,&pauline->stat.number_of_LinphoneCallReleased,1));
		CU_ASSERT_EQUAL(marie->stat.number_of_LinphoneCallEnd,1);
		CU_ASSERT_EQUAL(pauline->stat.number_of_LinphoneCallEnd,1);
		CU_ASSERT_EQUAL(linphone_call_get_reason(in_call),LinphoneReasonDeclined);
		CU_ASSERT_EQUAL(linphone_call_get_reason(out_call),LinphoneReasonDeclined);
		linphone_call_unref(in_call);
	}
	linphone_call_unref(out_call);
	linphone_core_manager_destroy(marie);
	linphone_core_manager_destroy(pauline);
}

static void call_terminated_by_caller(void) {
	LinphoneCoreManager* marie = linphone_core_manager_new( "marie_rc");
	LinphoneCoreManager* pauline = linphone_core_manager_new( "pauline_rc");

	CU_ASSERT_TRUE(call(pauline,marie));
	/*just to sleep*/
	linphone_core_terminate_all_calls(pauline->lc);
	CU_ASSERT_TRUE(wait_for(pauline->lc,marie->lc,&pauline->stat.number_of_LinphoneCallEnd,1));
	CU_ASSERT_TRUE(wait_for(pauline->lc,marie->lc,&marie->stat.number_of_LinphoneCallEnd,1));

	linphone_core_manager_destroy(marie);
	linphone_core_manager_destroy(pauline);
}

static void call_with_no_sdp(void) {
	LinphoneCoreManager* marie = linphone_core_manager_new( "marie_rc");
	LinphoneCoreManager* pauline = linphone_core_manager_new( "pauline_rc");

	linphone_core_enable_sdp_200_ack(marie->lc,TRUE);

	CU_ASSERT_TRUE(call(marie,pauline));
	/*just to sleep*/
	linphone_core_terminate_all_calls(pauline->lc);
	CU_ASSERT_TRUE(wait_for(pauline->lc,marie->lc,&pauline->stat.number_of_LinphoneCallEnd,1));
	CU_ASSERT_TRUE(wait_for(pauline->lc,marie->lc,&marie->stat.number_of_LinphoneCallEnd,1));

	linphone_core_manager_destroy(marie);
	linphone_core_manager_destroy(pauline);
}

static void call_with_no_sdp_ack_without_sdp(void){
	LinphoneCoreManager* marie = linphone_core_manager_new( "marie_rc");
	LinphoneCoreManager* pauline = linphone_core_manager_new( "pauline_rc");
	LinphoneCall *call;

	linphone_core_enable_sdp_200_ack(marie->lc,TRUE);

	linphone_core_invite_address(marie->lc,pauline->identity);
	CU_ASSERT_TRUE(wait_for(pauline->lc,marie->lc,&pauline->stat.number_of_LinphoneCallIncomingReceived,1));
	call=linphone_core_get_current_call(pauline->lc);
	if (call){
		sal_call_enable_sdp_removal(call->op, TRUE); /*this will have the effect that the SDP received in the ACK will be ignored*/
		linphone_core_accept_call(pauline->lc, call);
		CU_ASSERT_TRUE(wait_for(pauline->lc,marie->lc,&pauline->stat.number_of_LinphoneCallError,1));
		CU_ASSERT_TRUE(wait_for(pauline->lc,marie->lc,&marie->stat.number_of_LinphoneCallEnd,1));
	}
	linphone_core_manager_destroy(marie);
	linphone_core_manager_destroy(pauline);
}


static bool_t check_ice(LinphoneCoreManager* caller, LinphoneCoreManager* callee, LinphoneIceState state) {
	LinphoneCall *c1,*c2;
	bool_t audio_success=FALSE;
	bool_t video_success=FALSE;
	bool_t video_enabled;
	MSTimeSpec ts;

	c1=linphone_core_get_current_call(caller->lc);
	c2=linphone_core_get_current_call(callee->lc);

	CU_ASSERT_PTR_NOT_NULL(c1);
	CU_ASSERT_PTR_NOT_NULL(c2);
	if (!c1 || !c2) return FALSE;
	linphone_call_ref(c1);
	linphone_call_ref(c2);

	CU_ASSERT_EQUAL(linphone_call_params_video_enabled(linphone_call_get_current_params(c1)),linphone_call_params_video_enabled(linphone_call_get_current_params(c2)));
	video_enabled=linphone_call_params_video_enabled(linphone_call_get_current_params(c1));
	liblinphone_tester_clock_start(&ts);
	do{
		if ((c1 != NULL) && (c2 != NULL)) {
			if (linphone_call_get_audio_stats(c1)->ice_state==state &&
				linphone_call_get_audio_stats(c2)->ice_state==state ){
				audio_success=TRUE;
				break;
			}
			linphone_core_iterate(caller->lc);
			linphone_core_iterate(callee->lc);
		}
		ms_usleep(20000);
	}while(!liblinphone_tester_clock_elapsed(&ts,10000));

	if (video_enabled){
		liblinphone_tester_clock_start(&ts);
		do{
			if ((c1 != NULL) && (c2 != NULL)) {
				if (linphone_call_get_video_stats(c1)->ice_state==state &&
					linphone_call_get_video_stats(c2)->ice_state==state ){
					video_success=TRUE;
					break;
				}
				linphone_core_iterate(caller->lc);
				linphone_core_iterate(callee->lc);
			}
			ms_usleep(20000);
		}while(!liblinphone_tester_clock_elapsed(&ts,10000));
	}

	 /*make sure encryption mode are preserved*/
	if (c1) {
		const LinphoneCallParams* call_param = linphone_call_get_current_params(c1);
		CU_ASSERT_EQUAL(linphone_call_params_get_media_encryption(call_param),linphone_core_get_media_encryption(caller->lc));
	}
	if (c2) {
		const LinphoneCallParams* call_param = linphone_call_get_current_params(c2);
		CU_ASSERT_EQUAL(linphone_call_params_get_media_encryption(call_param),linphone_core_get_media_encryption(callee->lc));
	}
	linphone_call_unref(c1);
	linphone_call_unref(c2);
	return video_enabled ? audio_success && video_success : audio_success;
}

static void _call_with_ice_base(LinphoneCoreManager* pauline,LinphoneCoreManager* marie, bool_t caller_with_ice, bool_t callee_with_ice, bool_t random_ports) {
	if (callee_with_ice){
		linphone_core_set_firewall_policy(marie->lc,LinphonePolicyUseIce);
		linphone_core_set_stun_server(marie->lc,"stun.linphone.org");
	}
	if (caller_with_ice){
		linphone_core_set_firewall_policy(pauline->lc,LinphonePolicyUseIce);
		linphone_core_set_stun_server(pauline->lc,"stun.linphone.org");
	}

	if (random_ports){
		linphone_core_set_audio_port(marie->lc,-1);
		linphone_core_set_video_port(marie->lc,-1);
		linphone_core_set_audio_port(pauline->lc,-1);
		linphone_core_set_video_port(pauline->lc,-1);
	}

	CU_ASSERT_TRUE(call(pauline,marie));

	if (callee_with_ice && caller_with_ice) {
		/*wait for the ICE reINVITE to complete*/
		CU_ASSERT_TRUE(wait_for(pauline->lc,marie->lc,&pauline->stat.number_of_LinphoneCallStreamsRunning,2));
		CU_ASSERT_TRUE(wait_for(pauline->lc,marie->lc,&marie->stat.number_of_LinphoneCallStreamsRunning,2));

		CU_ASSERT_TRUE(check_ice(pauline,marie,LinphoneIceStateHostConnection));
	}

	liblinphone_tester_check_rtcp(marie,pauline);
	/*then close the call*/
	linphone_core_terminate_all_calls(pauline->lc);
	CU_ASSERT_TRUE(wait_for(pauline->lc,marie->lc,&pauline->stat.number_of_LinphoneCallEnd,1));
	CU_ASSERT_TRUE(wait_for(pauline->lc,marie->lc,&marie->stat.number_of_LinphoneCallEnd,1));

}
static void _call_with_ice(bool_t caller_with_ice, bool_t callee_with_ice, bool_t random_ports) {
	LinphoneCoreManager* marie = linphone_core_manager_new( "marie_rc");
	LinphoneCoreManager* pauline = linphone_core_manager_new( "pauline_rc");
	_call_with_ice_base(pauline,marie,caller_with_ice,callee_with_ice,random_ports);
	linphone_core_manager_destroy(marie);
	linphone_core_manager_destroy(pauline);
}
static void call_with_ice(void){
	_call_with_ice(TRUE,TRUE,FALSE);
}

/*ICE is not expected to work in this case, however this should not crash*/
static void call_with_ice_no_sdp(void){
	LinphoneCoreManager* marie = linphone_core_manager_new( "marie_rc");
	LinphoneCoreManager* pauline = linphone_core_manager_new( "pauline_rc");

	linphone_core_enable_sdp_200_ack(pauline->lc,TRUE);

	linphone_core_set_firewall_policy(marie->lc,LinphonePolicyUseIce);
	linphone_core_set_stun_server(marie->lc,"stun.linphone.org");

	linphone_core_set_firewall_policy(pauline->lc,LinphonePolicyUseIce);
	linphone_core_set_stun_server(pauline->lc,"stun.linphone.org");

	call(pauline,marie);

	liblinphone_tester_check_rtcp(marie,pauline);

	linphone_core_manager_destroy(marie);
	linphone_core_manager_destroy(pauline);
}

static void call_with_ice_random_ports(void){
	_call_with_ice(TRUE,TRUE,TRUE);
}

static void ice_to_not_ice(void){
	_call_with_ice(TRUE,FALSE,FALSE);
}

static void not_ice_to_ice(void){
	_call_with_ice(FALSE,TRUE,FALSE);
}

static void call_with_custom_headers(void) {
	LinphoneCoreManager* marie = linphone_core_manager_new( "marie_rc");
	LinphoneCoreManager* pauline = linphone_core_manager_new( "pauline_rc");
	LinphoneCall *call_marie,*call_pauline;
	LinphoneCallParams *params;
	const LinphoneCallParams *marie_remote_params;
	const char *hvalue;
	char	*pauline_remote_contact_header,
				*pauline_remote_contact,
				*marie_remote_contact,
				*marie_remote_contact_header;
	LinphoneAddress* marie_identity;
	char* tmp=linphone_address_as_string_uri_only(marie->identity);
	char tmp2[256];
	snprintf(tmp2,sizeof(tmp2),"%s?uriHeader=myUriHeader",tmp);
	marie_identity=linphone_address_new(tmp2);
	ms_free(tmp);
	linphone_address_destroy(marie->identity);
	marie->identity=marie_identity;

	params=linphone_core_create_default_call_parameters(marie->lc);
	linphone_call_params_add_custom_header(params,"Weather","bad");
	linphone_call_params_add_custom_header(params,"Working","yes");

	CU_ASSERT_TRUE(call_with_caller_params(pauline,marie,params));
	linphone_call_params_destroy(params);

	call_marie=linphone_core_get_current_call(marie->lc);
	call_pauline=linphone_core_get_current_call(pauline->lc);

	CU_ASSERT_PTR_NOT_NULL(call_marie);
	CU_ASSERT_PTR_NOT_NULL(call_pauline);

	marie_remote_params=linphone_call_get_remote_params(call_marie);
	hvalue=linphone_call_params_get_custom_header(marie_remote_params,"Weather");
	CU_ASSERT_PTR_NOT_NULL(hvalue);
	CU_ASSERT_STRING_EQUAL(hvalue,"bad");
	hvalue=linphone_call_params_get_custom_header(marie_remote_params,"uriHeader");
	CU_ASSERT_PTR_NOT_NULL(hvalue);
	CU_ASSERT_STRING_EQUAL(hvalue,"myUriHeader");


	// FIXME: we have to strdup because successive calls to get_remote_params erase the returned const char*!!
	pauline_remote_contact        = ms_strdup(linphone_call_get_remote_contact(call_pauline));
	pauline_remote_contact_header = ms_strdup(linphone_call_params_get_custom_header(linphone_call_get_remote_params(call_pauline), "Contact"));

	marie_remote_contact        = ms_strdup(linphone_call_get_remote_contact(call_marie));
	marie_remote_contact_header = ms_strdup(linphone_call_params_get_custom_header(marie_remote_params, "Contact"));

	CU_ASSERT_PTR_NOT_NULL(pauline_remote_contact);
	CU_ASSERT_PTR_NOT_NULL(pauline_remote_contact_header);
	CU_ASSERT_PTR_NOT_NULL(marie_remote_contact);
	CU_ASSERT_PTR_NOT_NULL(marie_remote_contact_header);
	CU_ASSERT_STRING_EQUAL(pauline_remote_contact,pauline_remote_contact_header);
	CU_ASSERT_STRING_EQUAL(marie_remote_contact,marie_remote_contact_header);

	ms_free(pauline_remote_contact);
	ms_free(pauline_remote_contact_header);
	ms_free(marie_remote_contact);
	ms_free(marie_remote_contact_header);


	/*just to sleep*/
	linphone_core_terminate_all_calls(pauline->lc);
	CU_ASSERT_TRUE(wait_for(pauline->lc,marie->lc,&pauline->stat.number_of_LinphoneCallEnd,1));
	CU_ASSERT_TRUE(wait_for(pauline->lc,marie->lc,&marie->stat.number_of_LinphoneCallEnd,1));

	linphone_core_manager_destroy(marie);
	linphone_core_manager_destroy(pauline);
}

static void call_paused_resumed(void) {
	LinphoneCoreManager* marie = linphone_core_manager_new( "marie_rc");
	LinphoneCoreManager* pauline = linphone_core_manager_new( "pauline_rc");
	LinphoneCall* call_pauline;
	const rtp_stats_t * stats;

	CU_ASSERT_TRUE(call(pauline,marie));
	call_pauline = linphone_core_get_current_call(pauline->lc);

	wait_for_until(pauline->lc, marie->lc, NULL, 5, 3000);

	linphone_core_pause_call(pauline->lc,call_pauline);
	CU_ASSERT_TRUE(wait_for(pauline->lc,marie->lc,&pauline->stat.number_of_LinphoneCallPausing,1));
	CU_ASSERT_TRUE(wait_for(pauline->lc,marie->lc,&marie->stat.number_of_LinphoneCallPausedByRemote,1));
	CU_ASSERT_TRUE(wait_for(pauline->lc,marie->lc,&pauline->stat.number_of_LinphoneCallPaused,1));

	/*stay in pause a little while in order to generate traffic*/
	wait_for_until(pauline->lc, marie->lc, NULL, 5, 2000);

	linphone_core_resume_call(pauline->lc,call_pauline);

	CU_ASSERT_TRUE(wait_for(pauline->lc,marie->lc,&pauline->stat.number_of_LinphoneCallStreamsRunning,2));
	CU_ASSERT_TRUE(wait_for(pauline->lc,marie->lc,&marie->stat.number_of_LinphoneCallStreamsRunning,2));
	/*same here: wait a while for a bit of a traffic, we need to receive a RTCP packet*/
	wait_for_until(pauline->lc, marie->lc, NULL, 5, 5000);

	/*since RTCP streams are reset when call is paused/resumed, there should be no loss at all*/
	stats = rtp_session_get_stats(call_pauline->sessions->rtp_session);
	CU_ASSERT_EQUAL(stats->cum_packet_loss, 0);

	/*just to sleep*/
	linphone_core_terminate_all_calls(pauline->lc);
	CU_ASSERT_TRUE(wait_for(pauline->lc,marie->lc,&pauline->stat.number_of_LinphoneCallEnd,1));
	CU_ASSERT_TRUE(wait_for(pauline->lc,marie->lc,&marie->stat.number_of_LinphoneCallEnd,1));


	linphone_core_manager_destroy(marie);
	linphone_core_manager_destroy(pauline);
}

#define CHECK_CURRENT_LOSS_RATE() \
	rtcp_count_current = pauline->stat.number_of_rtcp_sent; \
	/*wait for an RTCP packet to have an accurate cumulative lost value*/ \
	CU_ASSERT_TRUE(wait_for_until(pauline->lc, marie->lc, &pauline->stat.number_of_rtcp_sent, rtcp_count_current+1, 10000)); \
	stats = rtp_session_get_stats(call_pauline->audiostream->ms.sessions.rtp_session); \
	loss_percentage = stats->cum_packet_loss * 100.f / (stats->packet_recv + stats->cum_packet_loss); \
	CU_ASSERT_TRUE(.75 * params.loss_rate < loss_percentage); \
	CU_ASSERT_TRUE(loss_percentage < 1.25 * params.loss_rate)

static void call_paused_resumed_with_loss(void) {
	LinphoneCoreManager* marie = linphone_core_manager_new( "marie_rc");
	LinphoneCoreManager* pauline = linphone_core_manager_new( "pauline_rc");
	LinphoneCall* call_pauline;
	const rtp_stats_t * stats;
	float loss_percentage;
	int rtcp_count_current;

	OrtpNetworkSimulatorParams params={0};
	params.enabled=TRUE;
	params.loss_rate=20;

	CU_ASSERT_TRUE(call(pauline,marie));
	call_pauline = linphone_core_get_current_call(pauline->lc);
	rtp_session_enable_network_simulation(call_pauline->audiostream->ms.sessions.rtp_session,&params);

	/*generate some traffic*/
	wait_for_until(pauline->lc, marie->lc, NULL, 5, 6000);
	CHECK_CURRENT_LOSS_RATE();

	/*pause call*/
	linphone_core_pause_call(pauline->lc,call_pauline);
	CU_ASSERT_TRUE(wait_for(pauline->lc,marie->lc,&pauline->stat.number_of_LinphoneCallPausing,1));
	CU_ASSERT_TRUE(wait_for(pauline->lc,marie->lc,&marie->stat.number_of_LinphoneCallPausedByRemote,1));
	CU_ASSERT_TRUE(wait_for(pauline->lc,marie->lc,&pauline->stat.number_of_LinphoneCallPaused,1));
	/*stay in pause a little while in order to generate traffic*/
	wait_for_until(pauline->lc, marie->lc, NULL, 5, 5000);
	CHECK_CURRENT_LOSS_RATE();

	/*resume*/
	linphone_core_resume_call(pauline->lc,call_pauline);
	CU_ASSERT_TRUE(wait_for(pauline->lc,marie->lc,&pauline->stat.number_of_LinphoneCallStreamsRunning,2));
	CU_ASSERT_TRUE(wait_for(pauline->lc,marie->lc,&marie->stat.number_of_LinphoneCallStreamsRunning,2));
	wait_for_until(pauline->lc, marie->lc, NULL, 5, 6000);

	/*since stats are NOT totally reset during pause, the stats->packet_recv is computed from
	the start of call. This test ensures that the loss rate is consistent during the entire call.*/
	CHECK_CURRENT_LOSS_RATE();
	linphone_core_terminate_all_calls(marie->lc);
	CU_ASSERT_TRUE(wait_for(pauline->lc,marie->lc,&pauline->stat.number_of_LinphoneCallEnd,1));
	CU_ASSERT_TRUE(wait_for(pauline->lc,marie->lc,&marie->stat.number_of_LinphoneCallEnd,1));

	linphone_core_manager_destroy(marie);
	linphone_core_manager_destroy(pauline);
}

static bool_t pause_call_1(LinphoneCoreManager* mgr_1,LinphoneCall* call_1,LinphoneCoreManager* mgr_2,LinphoneCall* call_2) {
	stats initial_call_stat_1=mgr_1->stat;
	stats initial_call_stat_2=mgr_2->stat;
	linphone_core_pause_call(mgr_1->lc,call_1);
	CU_ASSERT_TRUE(wait_for(mgr_1->lc,mgr_2->lc,&mgr_1->stat.number_of_LinphoneCallPausing,initial_call_stat_1.number_of_LinphoneCallPausing+1));
	CU_ASSERT_TRUE(wait_for(mgr_1->lc,mgr_2->lc,&mgr_1->stat.number_of_LinphoneCallPaused,initial_call_stat_1.number_of_LinphoneCallPaused+1));
	CU_ASSERT_TRUE(wait_for(mgr_1->lc,mgr_2->lc,&mgr_2->stat.number_of_LinphoneCallPausedByRemote,initial_call_stat_2.number_of_LinphoneCallPausedByRemote+1));
	CU_ASSERT_EQUAL(linphone_call_get_state(call_1),LinphoneCallPaused);
	CU_ASSERT_EQUAL(linphone_call_get_state(call_2),LinphoneCallPausedByRemote);
	return linphone_call_get_state(call_1) == LinphoneCallPaused && linphone_call_get_state(call_2)==LinphoneCallPausedByRemote;
}

static void call_paused_resumed_from_callee(void) {
	LinphoneCoreManager* marie = linphone_core_manager_new( "marie_rc");
	LinphoneCoreManager* pauline = linphone_core_manager_new( "pauline_rc");
	LinphoneCall* call_marie;
	const rtp_stats_t * stats;

	CU_ASSERT_TRUE(call(pauline,marie));
	call_marie = linphone_core_get_current_call(marie->lc);

	linphone_core_pause_call(marie->lc,call_marie);
	CU_ASSERT_TRUE(wait_for(pauline->lc,marie->lc,&marie->stat.number_of_LinphoneCallPausing,1));
	CU_ASSERT_TRUE(wait_for(pauline->lc,marie->lc,&pauline->stat.number_of_LinphoneCallPausedByRemote,1));
	CU_ASSERT_TRUE(wait_for(pauline->lc,marie->lc,&marie->stat.number_of_LinphoneCallPaused,1));

	/*stay in pause a little while in order to generate traffic*/
	wait_for_until(pauline->lc, marie->lc, NULL, 5, 2000);

	linphone_core_resume_call(marie->lc,call_marie);
	CU_ASSERT_TRUE(wait_for(pauline->lc,marie->lc,&marie->stat.number_of_LinphoneCallStreamsRunning,2));
	CU_ASSERT_TRUE(wait_for(pauline->lc,marie->lc,&pauline->stat.number_of_LinphoneCallStreamsRunning,2));
	/*same here: wait a while for a bit of a traffic, we need to receive a RTCP packet*/
	wait_for_until(pauline->lc, marie->lc, NULL, 5, 5000);

	/*since RTCP streams are reset when call is paused/resumed, there should be no loss at all*/
	stats = rtp_session_get_stats(call_marie->sessions->rtp_session);
	CU_ASSERT_EQUAL(stats->cum_packet_loss, 0);

	/*just to sleep*/
	linphone_core_terminate_all_calls(pauline->lc);
	CU_ASSERT_TRUE(wait_for(pauline->lc,marie->lc,&pauline->stat.number_of_LinphoneCallEnd,1));
	CU_ASSERT_TRUE(wait_for(pauline->lc,marie->lc,&marie->stat.number_of_LinphoneCallEnd,1));

	linphone_core_manager_destroy(marie);
	linphone_core_manager_destroy(pauline);
}

static void audio_call_with_ice_no_matching_audio_codecs(void) {
	LinphoneCoreManager *marie = linphone_core_manager_new("marie_rc");
	LinphoneCoreManager *pauline = linphone_core_manager_new("pauline_rc");
	LinphoneCall *out_call;

	linphone_core_enable_payload_type(marie->lc, linphone_core_find_payload_type(marie->lc, "PCMU", 8000, 1), FALSE); /* Disable PCMU */
	linphone_core_enable_payload_type(marie->lc, linphone_core_find_payload_type(marie->lc, "PCMA", 8000, 1), TRUE); /* Enable PCMA */
	linphone_core_set_firewall_policy(marie->lc, LinphonePolicyUseIce);
	linphone_core_set_stun_server(marie->lc, "stun.linphone.org");
	linphone_core_set_firewall_policy(pauline->lc, LinphonePolicyUseIce);
	linphone_core_set_stun_server(pauline->lc, "stun.linphone.org");

	out_call = linphone_core_invite_address(marie->lc, pauline->identity);
	linphone_call_ref(out_call);
	CU_ASSERT_TRUE(wait_for(marie->lc, pauline->lc, &marie->stat.number_of_LinphoneCallOutgoingInit, 1));

	/* flexisip will retain the 488 until the "urgent reply" timeout arrives. */
	CU_ASSERT_TRUE(wait_for_until(marie->lc, pauline->lc, &marie->stat.number_of_LinphoneCallError, 1, 6000));
	CU_ASSERT_EQUAL(linphone_call_get_reason(out_call), LinphoneReasonNotAcceptable);
	CU_ASSERT_EQUAL(pauline->stat.number_of_LinphoneCallIncomingReceived, 0);

	linphone_call_unref(out_call);
	linphone_core_manager_destroy(marie);
	linphone_core_manager_destroy(pauline);
}

#ifdef VIDEO_ENABLED
static LinphoneCall* setup_video(LinphoneCoreManager* caller,LinphoneCoreManager* callee) {
	LinphoneVideoPolicy  caller_policy;
	LinphoneCallParams* callee_params;
	LinphoneCall* call_obj;

	if (!linphone_core_get_current_call(callee->lc) || linphone_call_get_state(linphone_core_get_current_call(callee->lc)) != LinphoneCallStreamsRunning
			|| !linphone_core_get_current_call(caller->lc) || linphone_call_get_state(linphone_core_get_current_call(caller->lc)) != LinphoneCallStreamsRunning ) {
		ms_warning("bad state for adding video");
		return FALSE;
	}

	caller_policy.automatically_accept=TRUE;
	caller_policy.automatically_initiate=TRUE;
	linphone_core_enable_video_capture(callee->lc, TRUE);
	linphone_core_enable_video_display(callee->lc, TRUE);
	linphone_core_enable_video_capture(caller->lc, TRUE);
	linphone_core_enable_video_display(caller->lc, FALSE);
	linphone_core_set_video_policy(caller->lc,&caller_policy);

	if ((call_obj = linphone_core_get_current_call(callee->lc))) {
		callee_params = linphone_call_params_copy(linphone_call_get_current_params(call_obj));
		/*add video*/
		linphone_call_params_enable_video(callee_params,TRUE);
		linphone_core_update_call(callee->lc,call_obj,callee_params);
	}
	return call_obj;
}

static bool_t add_video(LinphoneCoreManager* caller,LinphoneCoreManager* callee) {
	stats initial_caller_stat=caller->stat;
	stats initial_callee_stat=callee->stat;
	LinphoneCall *call_obj;
	if ((call_obj=setup_video(caller, callee))){
		CU_ASSERT_TRUE(wait_for(caller->lc,callee->lc,&caller->stat.number_of_LinphoneCallUpdatedByRemote,initial_caller_stat.number_of_LinphoneCallUpdatedByRemote+1));
		CU_ASSERT_TRUE(wait_for(caller->lc,callee->lc,&callee->stat.number_of_LinphoneCallUpdating,initial_callee_stat.number_of_LinphoneCallUpdating+1));
		CU_ASSERT_TRUE(wait_for(caller->lc,callee->lc,&callee->stat.number_of_LinphoneCallStreamsRunning,initial_callee_stat.number_of_LinphoneCallStreamsRunning+1));
		CU_ASSERT_TRUE(wait_for(caller->lc,callee->lc,&caller->stat.number_of_LinphoneCallStreamsRunning,initial_caller_stat.number_of_LinphoneCallStreamsRunning+1));

		CU_ASSERT_TRUE(linphone_call_params_video_enabled(linphone_call_get_current_params(linphone_core_get_current_call(callee->lc))));
		CU_ASSERT_TRUE(linphone_call_params_video_enabled(linphone_call_get_current_params(linphone_core_get_current_call(caller->lc))));
		if (linphone_core_get_media_encryption(caller->lc) != LinphoneMediaEncryptionNone
				&& linphone_core_get_media_encryption(callee->lc) != LinphoneMediaEncryptionNone) {
			/*wait for encryption to be on, in case of zrtp, it can take a few seconds*/
			if (linphone_core_get_media_encryption(caller->lc) == LinphoneMediaEncryptionZRTP)
					wait_for(callee->lc,caller->lc,&caller->stat.number_of_LinphoneCallEncryptedOn,initial_caller_stat.number_of_LinphoneCallEncryptedOn+1);
			if (linphone_core_get_media_encryption(callee->lc) == LinphoneMediaEncryptionZRTP)
				wait_for(callee->lc,caller->lc,&callee->stat.number_of_LinphoneCallEncryptedOn,initial_callee_stat.number_of_LinphoneCallEncryptedOn+1);

			{
			const LinphoneCallParams* call_param = linphone_call_get_current_params(linphone_core_get_current_call(callee->lc));
			CU_ASSERT_EQUAL(linphone_call_params_get_media_encryption(call_param),linphone_core_get_media_encryption(caller->lc));
			call_param = linphone_call_get_current_params(linphone_core_get_current_call(caller->lc));
			CU_ASSERT_EQUAL(linphone_call_params_get_media_encryption(call_param),linphone_core_get_media_encryption(caller->lc));
			}
		}

		linphone_call_set_next_video_frame_decoded_callback(call_obj,linphone_call_cb,callee->lc);
		/*send vfu*/
		linphone_call_send_vfu_request(call_obj);
		return wait_for(caller->lc,callee->lc,&callee->stat.number_of_IframeDecoded,initial_callee_stat.number_of_IframeDecoded+1);
	}
	return FALSE;
}

static bool_t remove_video(LinphoneCoreManager *caller, LinphoneCoreManager *callee) {
	LinphoneCallParams *callee_params;
	LinphoneCall *call_obj;
	stats initial_caller_stat = caller->stat;
	stats initial_callee_stat = callee->stat;

	if (!linphone_core_get_current_call(callee->lc)
		|| (linphone_call_get_state(linphone_core_get_current_call(callee->lc)) != LinphoneCallStreamsRunning)
		|| !linphone_core_get_current_call(caller->lc)
		|| (linphone_call_get_state(linphone_core_get_current_call(caller->lc)) != LinphoneCallStreamsRunning)) {
		ms_warning("bad state for removing video");
		return FALSE;
	}

	if ((call_obj = linphone_core_get_current_call(callee->lc))) {
		callee_params = linphone_call_params_copy(linphone_call_get_current_params(call_obj));

		/* Remove video. */
		linphone_call_params_enable_video(callee_params, FALSE);
		linphone_core_update_call(callee->lc, call_obj, callee_params);

		CU_ASSERT_TRUE(wait_for(caller->lc, callee->lc, &caller->stat.number_of_LinphoneCallUpdatedByRemote, initial_caller_stat.number_of_LinphoneCallUpdatedByRemote + 1));
		CU_ASSERT_TRUE(wait_for(caller->lc, callee->lc, &callee->stat.number_of_LinphoneCallUpdating, initial_callee_stat.number_of_LinphoneCallUpdating + 1));
		CU_ASSERT_TRUE(wait_for(caller->lc, callee->lc, &callee->stat.number_of_LinphoneCallStreamsRunning, initial_callee_stat.number_of_LinphoneCallStreamsRunning + 1));
		CU_ASSERT_TRUE(wait_for(caller->lc, callee->lc, &caller->stat.number_of_LinphoneCallStreamsRunning, initial_caller_stat.number_of_LinphoneCallStreamsRunning + 1));

		CU_ASSERT_FALSE(linphone_call_params_video_enabled(linphone_call_get_current_params(linphone_core_get_current_call(callee->lc))));
		CU_ASSERT_FALSE(linphone_call_params_video_enabled(linphone_call_get_current_params(linphone_core_get_current_call(caller->lc))));

		return TRUE;
	}
	return FALSE;
}

static void call_with_video_added(void) {
	LinphoneCoreManager* marie = linphone_core_manager_new( "marie_rc");
	LinphoneCoreManager* pauline = linphone_core_manager_new( "pauline_rc");
	CU_ASSERT_TRUE(call(pauline,marie));

	CU_ASSERT_TRUE(add_video(pauline,marie));
	/*just to sleep*/
	linphone_core_terminate_all_calls(pauline->lc);
	CU_ASSERT_TRUE(wait_for(pauline->lc,marie->lc,&pauline->stat.number_of_LinphoneCallEnd,1));
	CU_ASSERT_TRUE(wait_for(pauline->lc,marie->lc,&marie->stat.number_of_LinphoneCallEnd,1));

	linphone_core_manager_destroy(marie);
	linphone_core_manager_destroy(pauline);
}

static void call_with_video_added_random_ports(void) {
	LinphoneCoreManager* marie = linphone_core_manager_new( "marie_rc");
	LinphoneCoreManager* pauline = linphone_core_manager_new( "pauline_rc");

	linphone_core_set_audio_port(marie->lc,-1);
	linphone_core_set_video_port(marie->lc,-1);
	linphone_core_set_audio_port(pauline->lc,-1);
	linphone_core_set_video_port(pauline->lc,-1);

	CU_ASSERT_TRUE(call(pauline,marie));

	CU_ASSERT_TRUE(add_video(pauline,marie));
	/*just to sleep*/
	linphone_core_terminate_all_calls(pauline->lc);
	CU_ASSERT_TRUE(wait_for(pauline->lc,marie->lc,&pauline->stat.number_of_LinphoneCallEnd,1));
	CU_ASSERT_TRUE(wait_for(pauline->lc,marie->lc,&marie->stat.number_of_LinphoneCallEnd,1));

	linphone_core_manager_destroy(marie);
	linphone_core_manager_destroy(pauline);
}

static void call_with_several_video_switches(void) {
	int dummy = 0;
	LinphoneCoreManager* marie = linphone_core_manager_new( "marie_rc");
	LinphoneCoreManager* pauline = linphone_core_manager_new( "pauline_rc");
	CU_ASSERT_TRUE(call(pauline,marie));

	CU_ASSERT_TRUE(add_video(pauline,marie));
	wait_for_until(pauline->lc,marie->lc,&dummy,1,1000); /* Wait for VFU request exchanges to be finished. */
	CU_ASSERT_TRUE(remove_video(pauline,marie));
	CU_ASSERT_TRUE(add_video(pauline,marie));
	wait_for_until(pauline->lc,marie->lc,&dummy,1,1000); /* Wait for VFU request exchanges to be finished. */
	CU_ASSERT_TRUE(remove_video(pauline,marie));
	/*just to sleep*/
	linphone_core_terminate_all_calls(pauline->lc);
	CU_ASSERT_TRUE(wait_for(pauline->lc,marie->lc,&pauline->stat.number_of_LinphoneCallEnd,1));
	CU_ASSERT_TRUE(wait_for(pauline->lc,marie->lc,&marie->stat.number_of_LinphoneCallEnd,1));

	linphone_core_manager_destroy(marie);
	linphone_core_manager_destroy(pauline);
}

static void srtp_call_with_several_video_switches(void) {
	int dummy = 0;
	LinphoneCoreManager* marie = linphone_core_manager_new( "marie_rc");
	LinphoneCoreManager* pauline = linphone_core_manager_new( "pauline_rc");

	if (linphone_core_media_encryption_supported(marie->lc, LinphoneMediaEncryptionSRTP)) {
		linphone_core_set_media_encryption(marie->lc, LinphoneMediaEncryptionSRTP);
		linphone_core_set_media_encryption(pauline->lc, LinphoneMediaEncryptionSRTP);

		CU_ASSERT_TRUE(call(pauline,marie));

		CU_ASSERT_TRUE(add_video(pauline,marie));
		wait_for_until(pauline->lc,marie->lc,&dummy,1,1000); /* Wait for VFU request exchanges to be finished. */
		CU_ASSERT_TRUE(remove_video(pauline,marie));
		CU_ASSERT_TRUE(add_video(pauline,marie));
		wait_for_until(pauline->lc,marie->lc,&dummy,1,1000); /* Wait for VFU request exchanges to be finished. */
		CU_ASSERT_TRUE(remove_video(pauline,marie));
		/*just to sleep*/
		linphone_core_terminate_all_calls(pauline->lc);
		CU_ASSERT_TRUE(wait_for(pauline->lc,marie->lc,&pauline->stat.number_of_LinphoneCallEnd,1));
		CU_ASSERT_TRUE(wait_for(pauline->lc,marie->lc,&marie->stat.number_of_LinphoneCallEnd,1));
	} else {
		ms_warning("Not tested because SRTP is not available.");
	}

	linphone_core_manager_destroy(marie);
	linphone_core_manager_destroy(pauline);
}

static void call_with_declined_video_base(bool_t using_policy) {
	LinphoneCoreManager* marie = linphone_core_manager_new( "marie_rc");
	LinphoneCoreManager* pauline = linphone_core_manager_new( "pauline_rc");
	LinphoneCall* marie_call;
	LinphoneCall* pauline_call;
	LinphoneVideoPolicy marie_policy, pauline_policy;
	LinphoneCallTestParams caller_test_params = {0}, callee_test_params = {0};
	linphone_core_enable_video_capture(marie->lc, TRUE);
	linphone_core_enable_video_display(marie->lc, TRUE);
	linphone_core_enable_video_capture(pauline->lc, TRUE);
	linphone_core_enable_video_display(pauline->lc, FALSE);

	if (using_policy) {
		pauline_policy.automatically_initiate=TRUE;
		pauline_policy.automatically_accept=FALSE;
		marie_policy.automatically_initiate=FALSE;
		marie_policy.automatically_accept=FALSE;

		linphone_core_set_video_policy(marie->lc,&marie_policy);
		linphone_core_set_video_policy(pauline->lc,&pauline_policy);
	}

	caller_test_params.base=linphone_core_create_default_call_parameters(pauline->lc);
	if (!using_policy)
		linphone_call_params_enable_video(caller_test_params.base,TRUE);

	if (!using_policy){
		callee_test_params.base=linphone_core_create_default_call_parameters(marie->lc);
		linphone_call_params_enable_video(callee_test_params.base,FALSE);
	}

	CU_ASSERT_TRUE(call_with_params2(pauline,marie,&caller_test_params,&callee_test_params,using_policy));

	linphone_call_params_destroy(caller_test_params.base);
	if (callee_test_params.base) linphone_call_params_destroy(callee_test_params.base);
	marie_call=linphone_core_get_current_call(marie->lc);
	pauline_call=linphone_core_get_current_call(pauline->lc);

	CU_ASSERT_FALSE(linphone_call_log_video_enabled(linphone_call_get_call_log(marie_call)));
	CU_ASSERT_FALSE(linphone_call_log_video_enabled(linphone_call_get_call_log(pauline_call)));


	linphone_core_terminate_all_calls(pauline->lc);
	CU_ASSERT_TRUE(wait_for(pauline->lc,marie->lc,&pauline->stat.number_of_LinphoneCallEnd,1));
	CU_ASSERT_TRUE(wait_for(pauline->lc,marie->lc,&marie->stat.number_of_LinphoneCallEnd,1));

	linphone_core_manager_destroy(marie);
	linphone_core_manager_destroy(pauline);
}
static void call_with_declined_video(void) {
	call_with_declined_video_base(FALSE);
}
static void call_with_declined_video_using_policy(void) {
	call_with_declined_video_base(TRUE);
}

static void video_call_base(LinphoneCoreManager* pauline,LinphoneCoreManager* marie, bool_t using_policy) {
	LinphoneCallTestParams caller_test_params = {0}, callee_test_params = {0};
	LinphoneCall* marie_call;
	LinphoneCall* pauline_call;
	LinphoneVideoPolicy marie_policy, pauline_policy;

	linphone_core_enable_video_capture(marie->lc, TRUE);
	linphone_core_enable_video_display(marie->lc, TRUE);
	linphone_core_enable_video_capture(pauline->lc, TRUE);
	linphone_core_enable_video_display(pauline->lc, FALSE);

	if (using_policy) {
		marie_policy.automatically_initiate=FALSE;
		marie_policy.automatically_accept=TRUE;
		pauline_policy.automatically_initiate=TRUE;
		pauline_policy.automatically_accept=FALSE;

		linphone_core_set_video_policy(marie->lc,&marie_policy);
		linphone_core_set_video_policy(pauline->lc,&pauline_policy);
	}

	caller_test_params.base=linphone_core_create_default_call_parameters(pauline->lc);
	if (!using_policy)
		linphone_call_params_enable_video(caller_test_params.base,TRUE);

	if (!using_policy){
		callee_test_params.base=linphone_core_create_default_call_parameters(marie->lc);
		linphone_call_params_enable_video(callee_test_params.base,TRUE);
	}

	CU_ASSERT_TRUE(call_with_params2(pauline,marie,&caller_test_params,&callee_test_params,using_policy));
	marie_call=linphone_core_get_current_call(marie->lc);
	pauline_call=linphone_core_get_current_call(pauline->lc);

	linphone_call_params_destroy(caller_test_params.base);
	if (callee_test_params.base) linphone_call_params_destroy(callee_test_params.base);

	if (marie_call && pauline_call ) {
		CU_ASSERT_TRUE(linphone_call_log_video_enabled(linphone_call_get_call_log(marie_call)));
		CU_ASSERT_TRUE(linphone_call_log_video_enabled(linphone_call_get_call_log(pauline_call)));

		/*check video path*/
		linphone_call_set_next_video_frame_decoded_callback(marie_call,linphone_call_cb,marie->lc);
		linphone_call_send_vfu_request(marie_call);
		CU_ASSERT_TRUE( wait_for(marie->lc,pauline->lc,&marie->stat.number_of_IframeDecoded,1));

		liblinphone_tester_check_rtcp(marie,pauline);

		linphone_core_terminate_all_calls(pauline->lc);
		CU_ASSERT_TRUE(wait_for(pauline->lc,marie->lc,&pauline->stat.number_of_LinphoneCallEnd,1));
		CU_ASSERT_TRUE(wait_for(pauline->lc,marie->lc,&marie->stat.number_of_LinphoneCallEnd,1));
	}

}
static void video_call(void) {
	LinphoneCoreManager* marie = linphone_core_manager_new( "marie_rc");
	LinphoneCoreManager* pauline = linphone_core_manager_new( "pauline_rc");
	video_call_base(marie,pauline,FALSE);
	linphone_core_manager_destroy(marie);
	linphone_core_manager_destroy(pauline);
}

static void video_call_using_policy(void) {
	LinphoneCoreManager* marie = linphone_core_manager_new( "marie_rc");
	LinphoneCoreManager* pauline = linphone_core_manager_new( "pauline_rc");
	video_call_base(marie,pauline,TRUE);
	linphone_core_manager_destroy(marie);
	linphone_core_manager_destroy(pauline);
}

static void video_call_no_sdp(void) {
	LinphoneCoreManager* marie = linphone_core_manager_new( "marie_rc");
	LinphoneCoreManager* pauline = linphone_core_manager_new( "pauline_rc");
	linphone_core_enable_sdp_200_ack(pauline->lc,TRUE);
	video_call_base(pauline,marie,FALSE);
	linphone_core_manager_destroy(marie);
	linphone_core_manager_destroy(pauline);
}

static void call_with_ice_video_to_novideo(void) {
	LinphoneCoreManager* marie = linphone_core_manager_new( "marie_rc");
	LinphoneCoreManager* pauline = linphone_core_manager_new( "pauline_rc");
	LinphoneVideoPolicy vpol={0};
	vpol.automatically_initiate=TRUE;
	linphone_core_set_video_policy(pauline->lc,&vpol);
	vpol.automatically_initiate=FALSE;
	linphone_core_set_video_policy(marie->lc,&vpol);
	_call_with_ice_base(pauline,marie,TRUE,TRUE,TRUE);
	linphone_core_manager_destroy(marie);
	linphone_core_manager_destroy(pauline);
}

static void call_with_ice_video_added(void) {
	LinphoneCoreManager* marie = linphone_core_manager_new( "marie_rc");
	LinphoneCoreManager* pauline = linphone_core_manager_new( "pauline_rc");
	LinphoneVideoPolicy vpol={0};
	linphone_core_set_video_policy(pauline->lc,&vpol);
	linphone_core_set_video_policy(marie->lc,&vpol);

	linphone_core_set_firewall_policy(marie->lc,LinphonePolicyUseIce);
	linphone_core_set_stun_server(marie->lc,"stun.linphone.org");


	linphone_core_set_firewall_policy(pauline->lc,LinphonePolicyUseIce);
	linphone_core_set_stun_server(pauline->lc,"stun.linphone.org");


	if (1){
		linphone_core_set_audio_port(marie->lc,-1);
		linphone_core_set_video_port(marie->lc,-1);
		linphone_core_set_audio_port(pauline->lc,-1);
		linphone_core_set_video_port(pauline->lc,-1);
	}

	CU_ASSERT_TRUE(call(pauline,marie));
	CU_ASSERT_TRUE(check_ice(pauline,marie,LinphoneIceStateHostConnection));
	/*wait for ICE reINVITEs to complete*/
	CU_ASSERT_TRUE(wait_for(pauline->lc,marie->lc,&pauline->stat.number_of_LinphoneCallStreamsRunning,2)
			&&
			wait_for(pauline->lc,pauline->lc,&marie->stat.number_of_LinphoneCallStreamsRunning,2));
	CU_ASSERT_TRUE(add_video(pauline,marie));
	CU_ASSERT_TRUE(check_ice(pauline,marie,LinphoneIceStateHostConnection));
	linphone_core_manager_destroy(marie);
	linphone_core_manager_destroy(pauline);
}

static void video_call_with_early_media_no_matching_audio_codecs(void) {
	LinphoneCoreManager *marie = linphone_core_manager_new("marie_rc");
	LinphoneCoreManager *pauline = linphone_core_manager_new("pauline_rc");
	LinphoneCall *out_call;
	LinphoneVideoPolicy vpol={0};

	linphone_core_enable_video_capture(marie->lc, TRUE);
	linphone_core_enable_video_display(marie->lc, TRUE);
	linphone_core_enable_video_capture(pauline->lc, TRUE);
	linphone_core_enable_video_display(pauline->lc, FALSE);

	vpol.automatically_initiate=TRUE;
	vpol.automatically_accept=TRUE;
	linphone_core_set_video_policy(pauline->lc,&vpol);
	linphone_core_set_video_policy(marie->lc,&vpol);

	linphone_core_enable_payload_type(marie->lc, linphone_core_find_payload_type(marie->lc, "PCMU", 8000, 1), FALSE); /* Disable PCMU */
	linphone_core_enable_payload_type(marie->lc, linphone_core_find_payload_type(marie->lc, "PCMA", 8000, 1), TRUE); /* Enable PCMA */

	out_call = linphone_core_invite_address(marie->lc, pauline->identity);
	linphone_call_ref(out_call);
	CU_ASSERT_TRUE(wait_for(marie->lc, pauline->lc, &marie->stat.number_of_LinphoneCallOutgoingInit, 1));
	CU_ASSERT_TRUE(wait_for(marie->lc, pauline->lc, &pauline->stat.number_of_LinphoneCallIncomingReceived, 1));
	CU_ASSERT_TRUE(wait_for(marie->lc, pauline->lc, &marie->stat.number_of_LinphoneCallOutgoingRinging, 1));

	linphone_core_accept_early_media(pauline->lc,linphone_core_get_current_call(pauline->lc));

	CU_ASSERT_TRUE(wait_for(marie->lc, pauline->lc, &pauline->stat.number_of_LinphoneCallIncomingEarlyMedia, 1));
	CU_ASSERT_TRUE(wait_for(marie->lc, pauline->lc, &marie->stat.number_of_LinphoneCallOutgoingEarlyMedia, 1));
	/*audio stream shall not have been requested to start*/
	CU_ASSERT_PTR_NULL(linphone_core_get_current_call(pauline->lc)->audiostream->soundread);

	CU_ASSERT_TRUE(linphone_call_params_video_enabled(linphone_call_get_current_params(out_call))==TRUE);
	CU_ASSERT_TRUE(linphone_call_params_video_enabled(linphone_call_get_current_params(linphone_core_get_current_call(pauline->lc)))==TRUE);

	linphone_core_accept_call(pauline->lc, linphone_core_get_current_call(pauline->lc));

	CU_ASSERT_TRUE(wait_for(marie->lc, pauline->lc, &pauline->stat.number_of_LinphoneCallStreamsRunning, 1));
	CU_ASSERT_TRUE(wait_for(marie->lc, pauline->lc, &marie->stat.number_of_LinphoneCallStreamsRunning, 1));

	linphone_core_terminate_call(marie->lc, out_call);

	CU_ASSERT_TRUE(wait_for(marie->lc, pauline->lc, &pauline->stat.number_of_LinphoneCallEnd, 1));
	CU_ASSERT_TRUE(wait_for(marie->lc, pauline->lc, &marie->stat.number_of_LinphoneCallEnd, 1));

	linphone_call_unref(out_call);
	linphone_core_manager_destroy(marie);
	linphone_core_manager_destroy(pauline);
}

#endif /*VIDEO_ENABLED*/

static void _call_with_media_relay(bool_t random_ports) {
	LinphoneCoreManager* marie = linphone_core_manager_new( "marie_rc");
	LinphoneCoreManager* pauline = linphone_core_manager_new( "pauline_rc");
	linphone_core_set_user_agent(marie->lc,"Natted Linphone",NULL);
	linphone_core_set_user_agent(pauline->lc,"Natted Linphone",NULL);

	if (random_ports){
		linphone_core_set_audio_port(marie->lc,-1);
		linphone_core_set_video_port(marie->lc,-1);
		linphone_core_set_audio_port(pauline->lc,-1);
		linphone_core_set_video_port(pauline->lc,-1);
	}

	CU_ASSERT_TRUE(call(pauline,marie));
	liblinphone_tester_check_rtcp(pauline,marie);

#ifdef VIDEO_ENABLED
	CU_ASSERT_TRUE(add_video(pauline,marie));
	liblinphone_tester_check_rtcp(pauline,marie);
#endif
	/*just to sleep*/
	linphone_core_terminate_all_calls(pauline->lc);
	CU_ASSERT_TRUE(wait_for(pauline->lc,marie->lc,&pauline->stat.number_of_LinphoneCallEnd,1));
	CU_ASSERT_TRUE(wait_for(pauline->lc,marie->lc,&marie->stat.number_of_LinphoneCallEnd,1));

	linphone_core_manager_destroy(marie);
	linphone_core_manager_destroy(pauline);
}

static void call_with_media_relay(void) {
	_call_with_media_relay(FALSE);
}

static void call_with_media_relay_random_ports(void) {
	_call_with_media_relay(TRUE);
}

static void call_with_privacy(void) {
	LinphoneCoreManager* marie = linphone_core_manager_new( "marie_rc");
	LinphoneCoreManager* pauline = linphone_core_manager_new( "pauline_rc");
	LinphoneCall *c1,*c2;
	LinphoneCallParams *params;
	LinphoneProxyConfig* pauline_proxy;
	params=linphone_core_create_default_call_parameters(pauline->lc);
	linphone_call_params_set_privacy(params,LinphonePrivacyId);

	CU_ASSERT_TRUE(call_with_caller_params(pauline,marie,params));
	linphone_call_params_destroy(params);

	c1=linphone_core_get_current_call(pauline->lc);
	c2=linphone_core_get_current_call(marie->lc);

	CU_ASSERT_PTR_NOT_NULL(c1);
	CU_ASSERT_PTR_NOT_NULL(c2);

	/*make sure local identity is unchanged*/
	CU_ASSERT_TRUE(linphone_address_weak_equal(linphone_call_log_get_from(linphone_call_get_call_log(c1)),pauline->identity));

	/*make sure remote identity is hidden*/
	CU_ASSERT_FALSE(linphone_address_weak_equal(linphone_call_get_remote_address(c2),pauline->identity));

	CU_ASSERT_EQUAL(linphone_call_params_get_privacy(linphone_call_get_current_params(c2)),LinphonePrivacyId);

	/*just to sleep*/
	linphone_core_terminate_all_calls(pauline->lc);
	CU_ASSERT_TRUE(wait_for(pauline->lc,marie->lc,&pauline->stat.number_of_LinphoneCallEnd,1));
	CU_ASSERT_TRUE(wait_for(pauline->lc,marie->lc,&marie->stat.number_of_LinphoneCallEnd,1));

	/*test proxy config privacy*/
	linphone_core_get_default_proxy(pauline->lc,&pauline_proxy);
	linphone_proxy_config_set_privacy(pauline_proxy,LinphonePrivacyId);

	CU_ASSERT_TRUE(call(pauline,marie));
	c1=linphone_core_get_current_call(pauline->lc);
	c2=linphone_core_get_current_call(marie->lc);

	CU_ASSERT_PTR_NOT_NULL(c1);
	CU_ASSERT_PTR_NOT_NULL(c2);

	/*make sure remote identity is hidden*/
	CU_ASSERT_FALSE(linphone_address_weak_equal(linphone_call_get_remote_address(c2),pauline->identity));

	CU_ASSERT_EQUAL(linphone_call_params_get_privacy(linphone_call_get_current_params(c2)),LinphonePrivacyId);
	/*just to sleep*/
	linphone_core_terminate_all_calls(pauline->lc);
	CU_ASSERT_TRUE(wait_for(pauline->lc,marie->lc,&pauline->stat.number_of_LinphoneCallEnd,2));
	CU_ASSERT_TRUE(wait_for(pauline->lc,marie->lc,&marie->stat.number_of_LinphoneCallEnd,2));

	linphone_core_manager_destroy(marie);
	linphone_core_manager_destroy(pauline);
}

/*this ones makes call with privacy without previous registration*/
static void call_with_privacy2(void) {
	LinphoneCoreManager* marie = linphone_core_manager_new( "marie_rc");
	LinphoneCoreManager* pauline = linphone_core_manager_new2( "pauline_rc",FALSE);
	LinphoneCall *c1,*c2;
	LinphoneCallParams *params;
	LinphoneProxyConfig* pauline_proxy;
	params=linphone_core_create_default_call_parameters(pauline->lc);
	linphone_call_params_set_privacy(params,LinphonePrivacyId);

	linphone_core_get_default_proxy(pauline->lc,&pauline_proxy);
	linphone_proxy_config_edit(pauline_proxy);
	linphone_proxy_config_enable_register(pauline_proxy,FALSE);
	linphone_proxy_config_done(pauline_proxy);

	CU_ASSERT_TRUE(call_with_caller_params(pauline,marie,params));
	linphone_call_params_destroy(params);

	c1=linphone_core_get_current_call(pauline->lc);
	c2=linphone_core_get_current_call(marie->lc);

	CU_ASSERT_PTR_NOT_NULL(c1);
	CU_ASSERT_PTR_NOT_NULL(c2);

	/*make sure local identity is unchanged*/
	CU_ASSERT_TRUE(linphone_address_weak_equal(linphone_call_log_get_from(linphone_call_get_call_log(c1)),pauline->identity));

	/*make sure remote identity is hidden*/
	CU_ASSERT_FALSE(linphone_address_weak_equal(linphone_call_get_remote_address(c2),pauline->identity));

	CU_ASSERT_EQUAL(linphone_call_params_get_privacy(linphone_call_get_current_params(c2)),LinphonePrivacyId);

	/*just to sleep*/
	linphone_core_terminate_all_calls(pauline->lc);
	CU_ASSERT_TRUE(wait_for(pauline->lc,marie->lc,&pauline->stat.number_of_LinphoneCallEnd,1));
	CU_ASSERT_TRUE(wait_for(pauline->lc,marie->lc,&marie->stat.number_of_LinphoneCallEnd,1));

	/*test proxy config privacy*/
	linphone_proxy_config_set_privacy(pauline_proxy,LinphonePrivacyId);

	CU_ASSERT_TRUE(call(pauline,marie));
	c1=linphone_core_get_current_call(pauline->lc);
	c2=linphone_core_get_current_call(marie->lc);

	CU_ASSERT_PTR_NOT_NULL(c1);
	CU_ASSERT_PTR_NOT_NULL(c2);

	/*make sure remote identity is hidden*/
	CU_ASSERT_FALSE(linphone_address_weak_equal(linphone_call_get_remote_address(c2),pauline->identity));

	CU_ASSERT_EQUAL(linphone_call_params_get_privacy(linphone_call_get_current_params(c2)),LinphonePrivacyId);
	/*just to sleep*/
	linphone_core_terminate_all_calls(pauline->lc);
	CU_ASSERT_TRUE(wait_for(pauline->lc,marie->lc,&pauline->stat.number_of_LinphoneCallEnd,2));
	CU_ASSERT_TRUE(wait_for(pauline->lc,marie->lc,&marie->stat.number_of_LinphoneCallEnd,2));

	linphone_core_manager_destroy(marie);
	linphone_core_manager_destroy(pauline);
}

static void call_waiting_indication_with_param(bool_t enable_caller_privacy) {
	LinphoneCoreManager* marie = linphone_core_manager_new( "marie_rc");
	LinphoneCoreManager* pauline = linphone_core_manager_new( "pauline_rc");
	LinphoneCoreManager* laure = linphone_core_manager_new( "laure_rc");
	MSList *iterator;
	MSList* lcs;
	LinphoneCall* pauline_called_by_marie;
	LinphoneCall* pauline_called_by_laure=NULL;
	LinphoneCallParams *laure_params=linphone_core_create_default_call_parameters(laure->lc);
	LinphoneCallParams *marie_params=linphone_core_create_default_call_parameters(marie->lc);

	if (enable_caller_privacy)
		linphone_call_params_set_privacy(marie_params,LinphonePrivacyId);

	lcs=ms_list_append(NULL,marie->lc);
	lcs=ms_list_append(lcs,pauline->lc);
	lcs=ms_list_append(lcs,laure->lc);

	CU_ASSERT_TRUE(call_with_caller_params(marie,pauline,marie_params));
	pauline_called_by_marie=linphone_core_get_current_call(pauline->lc);

	if (enable_caller_privacy)
		linphone_call_params_set_privacy(laure_params,LinphonePrivacyId);

	CU_ASSERT_PTR_NOT_NULL(linphone_core_invite_address_with_params(laure->lc,pauline->identity,laure_params));

	CU_ASSERT_TRUE(wait_for(laure->lc
							,pauline->lc
							,&pauline->stat.number_of_LinphoneCallIncomingReceived
							,2));

	CU_ASSERT_EQUAL(laure->stat.number_of_LinphoneCallOutgoingProgress,1);


	CU_ASSERT_TRUE(wait_for(laure->lc
							,pauline->lc
							,&laure->stat.number_of_LinphoneCallOutgoingRinging
							,1));

	for (iterator=(MSList *)linphone_core_get_calls(pauline->lc);iterator!=NULL;iterator=iterator->next) {
		LinphoneCall *call=(LinphoneCall *)iterator->data;
		if (call != pauline_called_by_marie) {
			/*fine, this is the call waiting*/
			pauline_called_by_laure=call;
			linphone_core_accept_call(pauline->lc,pauline_called_by_laure);
		}
	}

	CU_ASSERT_TRUE(wait_for(laure->lc
							,pauline->lc
							,&laure->stat.number_of_LinphoneCallConnected
							,1));

	CU_ASSERT_TRUE(wait_for(pauline->lc
								,marie->lc
								,&marie->stat.number_of_LinphoneCallPausedByRemote
								,1));

	if (pauline_called_by_laure && enable_caller_privacy )
		CU_ASSERT_EQUAL(linphone_call_params_get_privacy(linphone_call_get_current_params(pauline_called_by_laure)),LinphonePrivacyId);
	/*wait a bit for ACK to be sent*/
	wait_for_list(lcs,NULL,0,1000);
	linphone_core_terminate_all_calls(pauline->lc);

	CU_ASSERT_TRUE(wait_for_list(lcs,&pauline->stat.number_of_LinphoneCallEnd,1,2000));
	CU_ASSERT_TRUE(wait_for_list(lcs,&marie->stat.number_of_LinphoneCallEnd,1,2000));
	CU_ASSERT_TRUE(wait_for_list(lcs,&laure->stat.number_of_LinphoneCallEnd,1,2000));


	linphone_core_manager_destroy(marie);
	linphone_core_manager_destroy(pauline);
	linphone_core_manager_destroy(laure);
	ms_list_free(lcs);
}
static void call_waiting_indication(void) {
	call_waiting_indication_with_param(FALSE);
}

static void call_waiting_indication_with_privacy(void) {
	call_waiting_indication_with_param(TRUE);
}

static void simple_conference_base(LinphoneCoreManager* marie, LinphoneCoreManager* pauline, LinphoneCoreManager* laure) {

	stats initial_marie_stat;
	stats initial_pauline_stat;
	stats initial_laure_stat;

	LinphoneCall* marie_call_pauline;
	LinphoneCall* pauline_called_by_marie;
	LinphoneCall* marie_call_laure;

	MSList* lcs=ms_list_append(NULL,marie->lc);
	lcs=ms_list_append(lcs,pauline->lc);
	lcs=ms_list_append(lcs,laure->lc);

	CU_ASSERT_TRUE(call(marie,pauline));
	marie_call_pauline=linphone_core_get_current_call(marie->lc);
	pauline_called_by_marie=linphone_core_get_current_call(pauline->lc);
	CU_ASSERT_TRUE(pause_call_1(marie,marie_call_pauline,pauline,pauline_called_by_marie));

	CU_ASSERT_TRUE(call(marie,laure));
	initial_marie_stat=marie->stat;
	initial_pauline_stat=pauline->stat;
	initial_laure_stat=laure->stat;

	marie_call_laure=linphone_core_get_current_call(marie->lc);

	CU_ASSERT_PTR_NOT_NULL_FATAL(marie_call_laure);
	linphone_core_add_to_conference(marie->lc,marie_call_laure);
	CU_ASSERT_TRUE(wait_for_list(lcs,&marie->stat.number_of_LinphoneCallUpdating,initial_marie_stat.number_of_LinphoneCallUpdating+1,5000));

	linphone_core_add_to_conference(marie->lc,marie_call_pauline);

	CU_ASSERT_TRUE(wait_for_list(lcs,&marie->stat.number_of_LinphoneCallResuming,initial_marie_stat.number_of_LinphoneCallResuming+1,2000));

	CU_ASSERT_TRUE(wait_for_list(lcs,&pauline->stat.number_of_LinphoneCallStreamsRunning,initial_pauline_stat.number_of_LinphoneCallStreamsRunning+1,5000));
	CU_ASSERT_TRUE(wait_for_list(lcs,&laure->stat.number_of_LinphoneCallStreamsRunning,initial_laure_stat.number_of_LinphoneCallStreamsRunning+1,2000));
	CU_ASSERT_TRUE(wait_for_list(lcs,&marie->stat.number_of_LinphoneCallStreamsRunning,initial_marie_stat.number_of_LinphoneCallStreamsRunning+2,3000));

	CU_ASSERT_TRUE(linphone_core_is_in_conference(marie->lc));
	CU_ASSERT_EQUAL(linphone_core_get_conference_size(marie->lc),3);

	/*
	 * FIXME: check_ice cannot work as it is today because there is no current call for the party that hosts the conference
	if (linphone_core_get_firewall_policy(marie->lc) == LinphonePolicyUseIce) {
		if (linphone_core_get_firewall_policy(pauline->lc) == LinphonePolicyUseIce) {
			check_ice(marie,pauline,LinphoneIceStateHostConnection);
		}
		if (linphone_core_get_firewall_policy(laure->lc) == LinphonePolicyUseIce) {
			check_ice(marie,laure,LinphoneIceStateHostConnection);
		}
	}
	*/

	linphone_core_terminate_conference(marie->lc);

	CU_ASSERT_TRUE(wait_for_list(lcs,&pauline->stat.number_of_LinphoneCallEnd,1,2000));
	CU_ASSERT_TRUE(wait_for_list(lcs,&marie->stat.number_of_LinphoneCallEnd,1,2000));
	CU_ASSERT_TRUE(wait_for_list(lcs,&laure->stat.number_of_LinphoneCallEnd,1,2000));



	ms_list_free(lcs);
}
static void simple_conference(void) {
	LinphoneCoreManager* marie = linphone_core_manager_new( "marie_rc");
	LinphoneCoreManager* pauline = linphone_core_manager_new( "pauline_rc");
	LinphoneCoreManager* laure = linphone_core_manager_new( "laure_rc");
	simple_conference_base(marie,pauline,laure);
	linphone_core_manager_destroy(marie);
	linphone_core_manager_destroy(pauline);
	linphone_core_manager_destroy(laure);
}

static void simple_conference_with_ice(void) {
	LinphoneCoreManager* marie = linphone_core_manager_new( "marie_rc");
	LinphoneCoreManager* pauline = linphone_core_manager_new( "pauline_rc");
	LinphoneCoreManager* laure = linphone_core_manager_new( "laure_rc");

	linphone_core_set_firewall_policy(marie->lc,LinphonePolicyUseIce);
	linphone_core_set_stun_server(marie->lc,"stun.linphone.org");
	linphone_core_set_firewall_policy(pauline->lc,LinphonePolicyUseIce);
	linphone_core_set_stun_server(pauline->lc,"stun.linphone.org");
	linphone_core_set_firewall_policy(laure->lc,LinphonePolicyUseIce);
	linphone_core_set_stun_server(laure->lc,"stun.linphone.org");

	simple_conference_base(marie,pauline,laure);
	linphone_core_manager_destroy(marie);
	linphone_core_manager_destroy(pauline);
	linphone_core_manager_destroy(laure);
}

static void srtp_call() {
	call_base(LinphoneMediaEncryptionSRTP,FALSE,FALSE,LinphonePolicyNoFirewall,FALSE);
}

static void zrtp_call() {
	call_base(LinphoneMediaEncryptionZRTP,FALSE,FALSE,LinphonePolicyNoFirewall,FALSE);
}
static void zrtp_video_call() {
	call_base(LinphoneMediaEncryptionZRTP,TRUE,FALSE,LinphonePolicyNoFirewall,FALSE);
}

static void dtls_srtp_call() {
	call_base(LinphoneMediaEncryptionDTLS,FALSE,FALSE,LinphonePolicyNoFirewall,FALSE);
}

static void call_with_declined_srtp(void) {
	LinphoneCoreManager* marie = linphone_core_manager_new( "marie_rc");
	LinphoneCoreManager* pauline = linphone_core_manager_new( "pauline_rc");
	if (linphone_core_media_encryption_supported(marie->lc,LinphoneMediaEncryptionSRTP)) {
		linphone_core_set_media_encryption(pauline->lc,LinphoneMediaEncryptionSRTP);

		CU_ASSERT_TRUE(call(pauline,marie));

		/*just to sleep*/
		linphone_core_terminate_all_calls(marie->lc);
		CU_ASSERT_TRUE(wait_for(pauline->lc,marie->lc,&pauline->stat.number_of_LinphoneCallEnd,1));
		CU_ASSERT_TRUE(wait_for(pauline->lc,marie->lc,&marie->stat.number_of_LinphoneCallEnd,1));
	} else {
		ms_warning ("not tested because srtp not available");
	}
	linphone_core_manager_destroy(marie);
	linphone_core_manager_destroy(pauline);
}

static void on_eof(LinphonePlayer *player, void *user_data){
	LinphoneCoreManager *marie=(LinphoneCoreManager*)user_data;
	marie->stat.number_of_player_eof++;
}

static void call_with_file_player(void) {
	LinphoneCoreManager* marie = linphone_core_manager_new( "marie_rc");
	LinphoneCoreManager* pauline = linphone_core_manager_new( "pauline_rc");
	LinphonePlayer *player;
	char hellopath[256];
	char *recordpath = create_filepath(liblinphone_tester_writable_dir_prefix, "record", "wav");
	double similar;
	const double threshold = 0.9;

	/*make sure the record file doesn't already exists, otherwise this test will append new samples to it*/
	unlink(recordpath);

	snprintf(hellopath,sizeof(hellopath), "%s/sounds/hello8000.wav", liblinphone_tester_file_prefix);

	/*caller uses files instead of soundcard in order to avoid mixing soundcard input with file played using call's player*/
	linphone_core_use_files(marie->lc,TRUE);
	linphone_core_set_play_file(marie->lc,NULL);

	/*callee is recording and plays file*/
	linphone_core_use_files(pauline->lc,TRUE);
	linphone_core_set_play_file(pauline->lc,NULL);
	linphone_core_set_record_file(pauline->lc,recordpath);

	CU_ASSERT_TRUE(call(marie,pauline));

	player=linphone_call_get_player(linphone_core_get_current_call(marie->lc));
	CU_ASSERT_PTR_NOT_NULL(player);
	if (player){
		CU_ASSERT_TRUE(linphone_player_open(player,hellopath,on_eof,marie)==0);
		CU_ASSERT_TRUE(linphone_player_start(player)==0);
	}

	/* This assert should be modified to be at least as long as the hello8000.wav file */
	CU_ASSERT_TRUE(wait_for_until(pauline->lc,marie->lc,&marie->stat.number_of_player_eof,1,30000));

	/*just to sleep*/
	linphone_core_terminate_all_calls(marie->lc);
	CU_ASSERT_TRUE(wait_for(pauline->lc,marie->lc,&pauline->stat.number_of_LinphoneCallEnd,1));
	CU_ASSERT_TRUE(wait_for(pauline->lc,marie->lc,&marie->stat.number_of_LinphoneCallEnd,1));
#ifndef __arm__
	CU_ASSERT_TRUE(ms_audio_diff(hellopath,recordpath,&similar,NULL,NULL)==0);
	CU_ASSERT_TRUE(similar>threshold);
	CU_ASSERT_TRUE(similar<=1.0);
	if(similar > threshold && similar <=1.0) {
		remove(recordpath);
	}
#else
	remove(recordpath);
#endif 
	linphone_core_manager_destroy(marie);
	linphone_core_manager_destroy(pauline);
	ms_free(recordpath);
}

static bool_t is_format_supported(LinphoneCore *lc, const char *fmt){
	const char **formats=linphone_core_get_supported_file_formats(lc);
	for(;*formats!=NULL;++formats){
		if (strcasecmp(*formats,fmt)==0) return TRUE;
	}
	return FALSE;
}

static void call_with_mkv_file_player(void) {
	LinphoneCoreManager* marie = linphone_core_manager_new( "marie_rc");
	LinphoneCoreManager* pauline = linphone_core_manager_new( "pauline_rc");
	LinphonePlayer *player;
	char hellomkv[256];
	char hellowav[256];
	char *recordpath;
	double similar;
	const double threshold = 0.9;

	if (!is_format_supported(marie->lc,"mkv")){
		ms_warning("Test skipped, no mkv support.");
		goto end;
	}
	recordpath = create_filepath(liblinphone_tester_writable_dir_prefix, "record", "wav");
	/*make sure the record file doesn't already exists, otherwise this test will append new samples to it*/
	unlink(recordpath);

	snprintf(hellowav,sizeof(hellowav), "%s/sounds/hello8000.wav", liblinphone_tester_file_prefix);
	snprintf(hellomkv,sizeof(hellomkv), "%s/sounds/hello8000.mkv", liblinphone_tester_file_prefix);

	/*caller uses files instead of soundcard in order to avoid mixing soundcard input with file played using call's player*/
	linphone_core_use_files(marie->lc,TRUE);
	linphone_core_set_play_file(marie->lc,NULL);
	/*callee is recording and plays file*/
	linphone_core_use_files(pauline->lc,TRUE);
	linphone_core_set_play_file(pauline->lc,hellowav); /*just to send something but we are not testing what is sent by pauline*/
	linphone_core_set_record_file(pauline->lc,recordpath);

	CU_ASSERT_TRUE(call(marie,pauline));

	player=linphone_call_get_player(linphone_core_get_current_call(marie->lc));
	CU_ASSERT_PTR_NOT_NULL(player);
	if (player){
		int res = linphone_player_open(player,hellomkv,on_eof,marie);
		if(!ms_filter_codec_supported("opus")) {
			CU_ASSERT_EQUAL(res, -1);
			goto end;
		}
		CU_ASSERT_EQUAL(res, 0);
		CU_ASSERT_TRUE(linphone_player_start(player)==0);
		CU_ASSERT_TRUE(wait_for_until(pauline->lc,marie->lc,&marie->stat.number_of_player_eof,1,12000));
		linphone_player_close(player);
	}

	/*just to sleep*/
	linphone_core_terminate_all_calls(marie->lc);
	CU_ASSERT_TRUE(wait_for(pauline->lc,marie->lc,&pauline->stat.number_of_LinphoneCallEnd,1));
	CU_ASSERT_TRUE(wait_for(pauline->lc,marie->lc,&marie->stat.number_of_LinphoneCallEnd,1));
#ifndef __arm__
	CU_ASSERT_TRUE(ms_audio_diff(hellowav,recordpath,&similar,NULL,NULL)==0);
	CU_ASSERT_TRUE(similar>threshold);
	CU_ASSERT_TRUE(similar<=1.0);
	if(similar>threshold && similar<=1.0) {
		remove(recordpath);
	}
#else
	/*inter-correlation process is too much CPU consuming ending in a 20 minutes test on arm...*/
	remove(recordpath);
#endif
	ms_free(recordpath);

end:
	linphone_core_manager_destroy(marie);
	linphone_core_manager_destroy(pauline);

}

void call_base(LinphoneMediaEncryption mode, bool_t enable_video,bool_t enable_relay,LinphoneFirewallPolicy policy,bool_t enable_tunnel) {
	LinphoneCoreManager* marie = linphone_core_manager_new( "marie_rc");
	LinphoneCoreManager* pauline = linphone_core_manager_new( "pauline_rc");
	if (enable_relay) {
		linphone_core_set_user_agent(marie->lc,"Natted Linphone",NULL);
		linphone_core_set_user_agent(pauline->lc,"Natted Linphone",NULL);
	}
	if (enable_tunnel) {
		int i;
		LinphoneTunnelConfig * tunnel_config = linphone_tunnel_config_new();
		linphone_tunnel_config_set_host(tunnel_config,"tunnel.linphone.org");
		linphone_tunnel_config_set_port(tunnel_config,443);
		linphone_tunnel_add_server(linphone_core_get_tunnel(marie->lc),tunnel_config);
		linphone_tunnel_enable_sip(linphone_core_get_tunnel(marie->lc),FALSE);
		linphone_tunnel_set_mode(linphone_core_get_tunnel(marie->lc),LinphoneTunnelModeEnable);
		for (i=0;i<10;i++) {
			if (linphone_tunnel_connected(linphone_core_get_tunnel(marie->lc))) {
				break;
			}
			linphone_core_iterate(marie->lc);
			ms_usleep(200000);
		}
		CU_ASSERT_TRUE(linphone_tunnel_connected(linphone_core_get_tunnel(marie->lc)));

	}
	if (linphone_core_media_encryption_supported(marie->lc,mode)) {
		linphone_core_set_media_encryption(marie->lc,mode);
		linphone_core_set_media_encryption(pauline->lc,mode);
		if (mode==LinphoneMediaEncryptionDTLS) { /* for DTLS we must access certificates or at least have a directory to store them */
			marie->lc->user_certificates_path = ms_strdup_printf("%s/certificates/marie", liblinphone_tester_file_prefix);
			pauline->lc->user_certificates_path = ms_strdup_printf("%s/certificates/pauline", liblinphone_tester_file_prefix);
		}

		linphone_core_set_firewall_policy(marie->lc,policy);
		linphone_core_set_stun_server(marie->lc,"stun.linphone.org");
		linphone_core_set_firewall_policy(pauline->lc,policy);
		linphone_core_set_stun_server(pauline->lc,"stun.linphone.org");


		CU_ASSERT_TRUE(call(pauline,marie));
		if (linphone_core_get_media_encryption(pauline->lc) == LinphoneMediaEncryptionZRTP
			&& linphone_core_get_media_encryption(pauline->lc) == LinphoneMediaEncryptionZRTP) {
			/*wait for SAS*/
			int i;
			for (i=0;i<10;i++) {
				if (linphone_call_get_authentication_token(linphone_core_get_current_call(pauline->lc))
					&&
					linphone_call_get_authentication_token(linphone_core_get_current_call(marie->lc))) {
					/*check SAS*/
								CU_ASSERT_STRING_EQUAL(linphone_call_get_authentication_token(linphone_core_get_current_call(pauline->lc))
												,linphone_call_get_authentication_token(linphone_core_get_current_call(marie->lc)));
								liblinphone_tester_check_rtcp(pauline,marie);
								break;
				}
				linphone_core_iterate(marie->lc);
				linphone_core_iterate(pauline->lc);
				ms_usleep(200000);
			}

		}

		if (policy == LinphonePolicyUseIce)
			CU_ASSERT_TRUE(check_ice(pauline,marie,enable_tunnel?LinphoneIceStateReflexiveConnection:LinphoneIceStateHostConnection));
#ifdef VIDEO_ENABLED
		if (enable_video) {
			int i=0;
			if (linphone_core_video_supported(marie->lc)) {
				for (i=0;i<100;i++) { /*fixme to workaround a crash*/
					ms_usleep(20000);
					linphone_core_iterate(marie->lc);
					linphone_core_iterate(pauline->lc);
				}

				add_video(pauline,marie);
				if (policy == LinphonePolicyUseIce)
					CU_ASSERT_TRUE(check_ice(pauline,marie,enable_tunnel?LinphoneIceStateReflexiveConnection:LinphoneIceStateHostConnection));

				liblinphone_tester_check_rtcp(marie,pauline);
				/*wait for ice to found the direct path*/
				CU_ASSERT_TRUE(wait_for(pauline->lc,marie->lc,&marie->stat.number_of_IframeDecoded,1));
			} else {
				ms_warning ("not tested because video not available");
			}

		}
#endif


		/*just to sleep*/
		linphone_core_terminate_all_calls(marie->lc);
		CU_ASSERT_TRUE(wait_for(pauline->lc,marie->lc,&pauline->stat.number_of_LinphoneCallEnd,1));
		CU_ASSERT_TRUE(wait_for(pauline->lc,marie->lc,&marie->stat.number_of_LinphoneCallEnd,1));
	} else {
		ms_warning ("not tested because %s not available", linphone_media_encryption_to_string(mode));
	}
	linphone_core_manager_destroy(marie);
	linphone_core_manager_destroy(pauline);
}
#ifdef VIDEO_ENABLED
static void srtp_video_ice_call(void) {
	call_base(LinphoneMediaEncryptionSRTP,TRUE,FALSE,LinphonePolicyUseIce,FALSE);
}
static void zrtp_video_ice_call(void) {
	call_base(LinphoneMediaEncryptionZRTP,TRUE,FALSE,LinphonePolicyUseIce,FALSE);
}
#endif

static void srtp_ice_call(void) {
	call_base(LinphoneMediaEncryptionSRTP,FALSE,FALSE,LinphonePolicyUseIce,FALSE);
}

static void zrtp_ice_call(void) {
	call_base(LinphoneMediaEncryptionZRTP,FALSE,FALSE,LinphonePolicyUseIce,FALSE);
}
static void zrtp_ice_call_with_relay(void) {
	call_base(LinphoneMediaEncryptionZRTP,FALSE,TRUE,LinphonePolicyUseIce,FALSE);
}

static void early_media_call(void) {
	LinphoneCoreManager* marie = linphone_core_manager_new( "marie_early_rc");
	LinphoneCoreManager* pauline = linphone_core_manager_new( "pauline_rc");

	CU_ASSERT_TRUE(call(pauline,marie));

	CU_ASSERT_EQUAL(marie->stat.number_of_LinphoneCallIncomingEarlyMedia,1);
	CU_ASSERT_EQUAL(pauline->stat.number_of_LinphoneCallOutgoingEarlyMedia,1);

	wait_for_until(pauline->lc,marie->lc,NULL,0,1000);

	/*added because a bug related to early-media caused the Connected state to be reached two times*/
	CU_ASSERT_EQUAL(marie->stat.number_of_LinphoneCallConnected,1);

	/*just to sleep*/
	linphone_core_terminate_all_calls(marie->lc);
	CU_ASSERT_TRUE(wait_for(pauline->lc,marie->lc,&pauline->stat.number_of_LinphoneCallEnd,1));
	CU_ASSERT_TRUE(wait_for(pauline->lc,marie->lc,&marie->stat.number_of_LinphoneCallEnd,1));



	linphone_core_manager_destroy(marie);
	linphone_core_manager_destroy(pauline);
}

static void early_media_call_with_ringing(void){
	LinphoneCoreManager* marie   = linphone_core_manager_new("marie_rc");
	LinphoneCoreManager* pauline = linphone_core_manager_new("pauline_rc");
	MSList* lcs = NULL;
	LinphoneCall* marie_call;
	LinphoneCallLog *marie_call_log;
	uint64_t connected_time=0;
	uint64_t ended_time=0;
	int dummy=0;

	lcs = ms_list_append(lcs,marie->lc);
	lcs = ms_list_append(lcs,pauline->lc);
	/*
		Marie calls Pauline, and after the call has rung, transitions to an early_media session
	*/

	marie_call = linphone_core_invite_address(marie->lc, pauline->identity);
	marie_call_log = linphone_call_get_call_log(marie_call);

	CU_ASSERT_TRUE(wait_for_list(lcs, &pauline->stat.number_of_LinphoneCallIncomingReceived,1,3000));
	CU_ASSERT_TRUE(wait_for_list(lcs, &marie->stat.number_of_LinphoneCallOutgoingRinging,1,1000));


	if (linphone_core_inc_invite_pending(pauline->lc)) {
		/* send a 183 to initiate the early media */

		linphone_core_accept_early_media(pauline->lc, linphone_core_get_current_call(pauline->lc));

		CU_ASSERT_TRUE( wait_for_list(lcs, &pauline->stat.number_of_LinphoneCallIncomingEarlyMedia,1,2000) );
		CU_ASSERT_TRUE( wait_for_list(lcs, &marie->stat.number_of_LinphoneCallOutgoingEarlyMedia,1,2000) );

		liblinphone_tester_check_rtcp(marie, pauline);

		linphone_core_accept_call(pauline->lc, linphone_core_get_current_call(pauline->lc));

		CU_ASSERT_TRUE(wait_for_list(lcs, &marie->stat.number_of_LinphoneCallConnected, 1,1000));
		connected_time=ms_get_cur_time_ms();
		CU_ASSERT_TRUE(wait_for_list(lcs, &marie->stat.number_of_LinphoneCallStreamsRunning, 1,1000));

		CU_ASSERT_EQUAL(marie_call, linphone_core_get_current_call(marie->lc));

		liblinphone_tester_check_rtcp(marie, pauline);
		/*just to have a call duration !=0*/
		wait_for_list(lcs,&dummy,1,2000);

		linphone_core_terminate_all_calls(pauline->lc);

		CU_ASSERT_TRUE(wait_for_list(lcs,&pauline->stat.number_of_LinphoneCallEnd,1,1000));
		CU_ASSERT_TRUE(wait_for_list(lcs,&marie->stat.number_of_LinphoneCallEnd,1,1000));
		ended_time=ms_get_cur_time_ms();
		CU_ASSERT_TRUE( labs((linphone_call_log_get_duration(marie_call_log)*1000) - (int64_t)(ended_time - connected_time)) <=1000 );
		ms_list_free(lcs);
	}

	linphone_core_manager_destroy(marie);
	linphone_core_manager_destroy(pauline);
}

static void early_media_call_with_update_base(bool_t media_change){
	LinphoneCoreManager* marie   = linphone_core_manager_new("marie_rc");
	LinphoneCoreManager* pauline = linphone_core_manager_new("pauline_rc");
	MSList* lcs = NULL;
	LinphoneCall *marie_call, *pauline_call;
	LinphoneCallParams *pauline_params;

	lcs = ms_list_append(lcs,marie->lc);
	lcs = ms_list_append(lcs,pauline->lc);
	if (media_change) {
		disable_all_audio_codecs_except_one(marie->lc,"pcmu",-1);
		disable_all_audio_codecs_except_one(pauline->lc,"pcmu",-1);
	}
	/*
		Marie calls Pauline, and after the call has rung, transitions to an early_media session
	*/

	marie_call = linphone_core_invite_address(marie->lc, pauline->identity);

	CU_ASSERT_TRUE(wait_for_list(lcs, &pauline->stat.number_of_LinphoneCallIncomingReceived,1,1000));
	CU_ASSERT_TRUE(wait_for_list(lcs, &marie->stat.number_of_LinphoneCallOutgoingRinging,1,1000));
	/* send a 183 to initiate the early media */
	linphone_core_accept_early_media(pauline->lc, linphone_core_get_current_call(pauline->lc));
	CU_ASSERT_TRUE( wait_for_list(lcs, &pauline->stat.number_of_LinphoneCallIncomingEarlyMedia,1,2000) );
	CU_ASSERT_TRUE( wait_for_list(lcs, &marie->stat.number_of_LinphoneCallOutgoingEarlyMedia,1,2000) );

	pauline_call = linphone_core_get_current_call(pauline->lc);
	pauline_params = linphone_call_params_copy(linphone_call_get_current_params(pauline_call));

	if (media_change) {
		disable_all_audio_codecs_except_one(marie->lc,"pcma",-1);
		disable_all_audio_codecs_except_one(pauline->lc,"pcma",-1);
	}
	#define UPDATED_SESSION_NAME "nouveau nom de session"

	linphone_call_params_set_session_name(pauline_params,UPDATED_SESSION_NAME);
	linphone_core_update_call(pauline->lc, pauline_call, pauline_params);
	CU_ASSERT_TRUE(wait_for_list(lcs, &pauline->stat.number_of_LinphoneCallEarlyUpdating,1,2000));
	CU_ASSERT_TRUE(wait_for_list(lcs, &marie->stat.number_of_LinphoneCallEarlyUpdatedByRemote,1,2000));
	CU_ASSERT_TRUE(wait_for_list(lcs, &marie->stat.number_of_LinphoneCallOutgoingEarlyMedia,1,2000));
	CU_ASSERT_TRUE(wait_for_list(lcs, &pauline->stat.number_of_LinphoneCallIncomingEarlyMedia,1,2000));

	/*just to wait 2s*/
	liblinphone_tester_check_rtcp(marie, pauline);

	CU_ASSERT_STRING_EQUAL(	  linphone_call_params_get_session_name(linphone_call_get_remote_params(marie_call))
							, UPDATED_SESSION_NAME);

	linphone_core_accept_call(pauline->lc, linphone_core_get_current_call(pauline->lc));

	CU_ASSERT_TRUE(wait_for_list(lcs, &marie->stat.number_of_LinphoneCallConnected, 1,1000));
	CU_ASSERT_TRUE(wait_for_list(lcs, &marie->stat.number_of_LinphoneCallStreamsRunning, 1,1000));
	CU_ASSERT_TRUE(wait_for_list(lcs, &pauline->stat.number_of_LinphoneCallConnected, 1,1000));
	CU_ASSERT_TRUE(wait_for_list(lcs, &pauline->stat.number_of_LinphoneCallStreamsRunning, 1,1000));

	liblinphone_tester_check_rtcp(marie, pauline);

	linphone_core_terminate_all_calls(pauline->lc);

	CU_ASSERT_TRUE(wait_for_list(lcs,&pauline->stat.number_of_LinphoneCallEnd,1,1000));
	CU_ASSERT_TRUE(wait_for_list(lcs,&marie->stat.number_of_LinphoneCallEnd,1,1000));


	ms_list_free(lcs);

	linphone_core_manager_destroy(marie);
	linphone_core_manager_destroy(pauline);
}

static void early_media_call_with_session_update(void){
	early_media_call_with_update_base(FALSE);
}

static void early_media_call_with_codec_update(void){
	early_media_call_with_update_base(TRUE);
}

static void simple_call_transfer(void) {
	LinphoneCoreManager* marie = linphone_core_manager_new( "marie_rc");
	LinphoneCoreManager* pauline = linphone_core_manager_new( "pauline_rc");
	LinphoneCoreManager* laure = linphone_core_manager_new( "laure_rc");
	LinphoneCall* pauline_called_by_marie;
	LinphoneCall *marie_calling_pauline;
	LinphoneCall *marie_calling_laure;

	char* laure_identity=linphone_address_as_string(laure->identity);
	MSList* lcs=ms_list_append(NULL,marie->lc);
	lcs=ms_list_append(lcs,pauline->lc);
	lcs=ms_list_append(lcs,laure->lc);


	CU_ASSERT_TRUE(call(marie,pauline));
	marie_calling_pauline=linphone_core_get_current_call(marie->lc);
	pauline_called_by_marie=linphone_core_get_current_call(pauline->lc);

	reset_counters(&marie->stat);
	reset_counters(&pauline->stat);
	reset_counters(&laure->stat);


	linphone_core_transfer_call(pauline->lc,pauline_called_by_marie,laure_identity);
	CU_ASSERT_TRUE(wait_for_list(lcs,&marie->stat.number_of_LinphoneCallRefered,1,2000));
	/*marie pausing pauline*/
	CU_ASSERT_TRUE(wait_for_list(lcs,&marie->stat.number_of_LinphoneCallPausing,1,2000));
	CU_ASSERT_TRUE(wait_for_list(lcs,&pauline->stat.number_of_LinphoneCallPausedByRemote,1,2000));
	CU_ASSERT_TRUE(wait_for_list(lcs,&marie->stat.number_of_LinphoneCallPaused,1,2000));
	/*marie calling laure*/
	CU_ASSERT_TRUE(wait_for_list(lcs,&marie->stat.number_of_LinphoneCallOutgoingProgress,1,2000));

	CU_ASSERT_PTR_NOT_NULL(linphone_call_get_transfer_target_call(marie_calling_pauline));

	CU_ASSERT_TRUE(wait_for_list(lcs,&pauline->stat.number_of_LinphoneTransferCallOutgoingInit,1,2000));
	CU_ASSERT_TRUE(wait_for_list(lcs,&laure->stat.number_of_LinphoneCallIncomingReceived,1,2000));
	CU_ASSERT_TRUE(wait_for_list(lcs,&marie->stat.number_of_LinphoneCallOutgoingRinging,1,2000));
	CU_ASSERT_TRUE(wait_for_list(lcs,&pauline->stat.number_of_LinphoneTransferCallOutgoingProgress,1,2000));
	linphone_core_accept_call(laure->lc,linphone_core_get_current_call(laure->lc));
	CU_ASSERT_TRUE(wait_for_list(lcs,&laure->stat.number_of_LinphoneCallConnected,1,2000));
	CU_ASSERT_TRUE(wait_for_list(lcs,&laure->stat.number_of_LinphoneCallStreamsRunning,1,2000));
	CU_ASSERT_TRUE(wait_for_list(lcs,&marie->stat.number_of_LinphoneCallConnected,1,2000));
	CU_ASSERT_TRUE(wait_for_list(lcs,&marie->stat.number_of_LinphoneCallStreamsRunning,1,2000));

	marie_calling_laure=linphone_core_get_current_call(marie->lc);
	CU_ASSERT_PTR_NOT_NULL_FATAL(marie_calling_laure);
	CU_ASSERT_TRUE(linphone_call_get_transferer_call(marie_calling_laure)==marie_calling_pauline);

	CU_ASSERT_TRUE(wait_for_list(lcs,&pauline->stat.number_of_LinphoneTransferCallConnected,1,2000));

	/*terminate marie to pauline call*/
	CU_ASSERT_TRUE(wait_for_list(lcs,&pauline->stat.number_of_LinphoneCallEnd,1,2000));
	CU_ASSERT_TRUE(wait_for_list(lcs,&marie->stat.number_of_LinphoneCallEnd,1,2000));

	linphone_core_manager_destroy(marie);
	linphone_core_manager_destroy(pauline);
	linphone_core_manager_destroy(laure);
	ms_list_free(lcs);
}

static void unattended_call_transfer(void) {
	LinphoneCoreManager* marie = linphone_core_manager_new( "marie_rc");
	LinphoneCoreManager* pauline = linphone_core_manager_new( "pauline_rc");
	LinphoneCoreManager* laure = linphone_core_manager_new( "laure_rc");
	LinphoneCall* pauline_called_by_marie;

	char* laure_identity=linphone_address_as_string(laure->identity);
	MSList* lcs=ms_list_append(NULL,marie->lc);
	lcs=ms_list_append(lcs,pauline->lc);
	lcs=ms_list_append(lcs,laure->lc);


	CU_ASSERT_TRUE(call(marie,pauline));
	pauline_called_by_marie=linphone_core_get_current_call(marie->lc);

	reset_counters(&marie->stat);
	reset_counters(&pauline->stat);
	reset_counters(&laure->stat);

	linphone_core_transfer_call(marie->lc,pauline_called_by_marie,laure_identity);
	CU_ASSERT_TRUE(wait_for_list(lcs,&pauline->stat.number_of_LinphoneCallRefered,1,2000));

	/*marie ends the call  */
	linphone_core_terminate_call(marie->lc,pauline_called_by_marie);
	CU_ASSERT_TRUE(wait_for_list(lcs,&pauline->stat.number_of_LinphoneCallEnd,1,2000));

	/*Pauline starts the transfer*/
	CU_ASSERT_TRUE(wait_for_list(lcs,&pauline->stat.number_of_LinphoneCallOutgoingInit,1,2000));
	CU_ASSERT_TRUE(wait_for_list(lcs,&pauline->stat.number_of_LinphoneCallOutgoingProgress,1,2000));
	CU_ASSERT_TRUE(wait_for_list(lcs,&laure->stat.number_of_LinphoneCallIncomingReceived,1,2000));
	CU_ASSERT_TRUE(wait_for_list(lcs,&pauline->stat.number_of_LinphoneCallOutgoingRinging,1,2000));
	linphone_core_accept_call(laure->lc,linphone_core_get_current_call(laure->lc));
	CU_ASSERT_TRUE(wait_for_list(lcs,&laure->stat.number_of_LinphoneCallConnected,1,2000));
	CU_ASSERT_TRUE(wait_for_list(lcs,&laure->stat.number_of_LinphoneCallStreamsRunning,1,2000));
	CU_ASSERT_TRUE(wait_for_list(lcs,&pauline->stat.number_of_LinphoneCallConnected,1,2000));
	CU_ASSERT_TRUE(wait_for_list(lcs,&pauline->stat.number_of_LinphoneCallStreamsRunning,1,2000));
	CU_ASSERT_TRUE(wait_for_list(lcs,&pauline->stat.number_of_LinphoneCallConnected,1,2000));

	CU_ASSERT_TRUE(wait_for_list(lcs,&pauline->stat.number_of_LinphoneCallEnd,1,2000));

	linphone_core_manager_destroy(marie);
	linphone_core_manager_destroy(pauline);
	linphone_core_manager_destroy(laure);
	ms_list_free(lcs);
}

static void unattended_call_transfer_with_error(void) {
	LinphoneCoreManager* marie = linphone_core_manager_new( "marie_rc");
	LinphoneCoreManager* pauline = linphone_core_manager_new( "pauline_rc");
	LinphoneCall* pauline_called_by_marie;

	MSList* lcs=ms_list_append(NULL,marie->lc);
	lcs=ms_list_append(lcs,pauline->lc);

	CU_ASSERT_TRUE(call(marie,pauline));
	pauline_called_by_marie=linphone_core_get_current_call(marie->lc);

	reset_counters(&marie->stat);
	reset_counters(&pauline->stat);

	linphone_core_transfer_call(marie->lc,pauline_called_by_marie,"unknown_user");
	CU_ASSERT_TRUE(wait_for_list(lcs,&pauline->stat.number_of_LinphoneCallRefered,1,2000));

	/*Pauline starts the transfer*/
	CU_ASSERT_TRUE(wait_for_list(lcs,&pauline->stat.number_of_LinphoneCallOutgoingInit,1,2000));
	/* and immediately get an error*/
	CU_ASSERT_TRUE(wait_for_list(lcs,&pauline->stat.number_of_LinphoneCallError,1,2000));

	/*the error must be reported back to marie*/
	CU_ASSERT_TRUE(wait_for_list(lcs,&marie->stat.number_of_LinphoneTransferCallError,1,2000));

	/*and pauline should resume the call automatically*/
	CU_ASSERT_TRUE(wait_for_list(lcs,&pauline->stat.number_of_LinphoneCallResuming,1,2000));

	/*and call should be resumed*/
	CU_ASSERT_TRUE(wait_for_list(lcs,&marie->stat.number_of_LinphoneCallStreamsRunning,1,2000));

	linphone_core_manager_destroy(marie);
	linphone_core_manager_destroy(pauline);
	ms_list_free(lcs);
}


static void call_transfer_existing_call_outgoing_call(void) {
	LinphoneCoreManager* marie = linphone_core_manager_new( "marie_rc");
	LinphoneCoreManager* pauline = linphone_core_manager_new( "pauline_rc");
	LinphoneCoreManager* laure = linphone_core_manager_new( "laure_rc");

	LinphoneCall* marie_call_pauline;
	LinphoneCall* pauline_called_by_marie;
	LinphoneCall* marie_call_laure;
	LinphoneCall* laure_called_by_marie;
	LinphoneCall* lcall;

	MSList* lcs=ms_list_append(NULL,marie->lc);
	const MSList* calls;

	lcs=ms_list_append(lcs,pauline->lc);
	lcs=ms_list_append(lcs,laure->lc);

	/*marie call pauline*/
	CU_ASSERT_TRUE(call(marie,pauline));
	marie_call_pauline=linphone_core_get_current_call(marie->lc);
	pauline_called_by_marie=linphone_core_get_current_call(pauline->lc);
	/*marie pause pauline*/
	CU_ASSERT_TRUE(pause_call_1(marie,marie_call_pauline,pauline,pauline_called_by_marie));

	/*marie call laure*/
	CU_ASSERT_TRUE(call(marie,laure));
	marie_call_laure=linphone_core_get_current_call(marie->lc);
	laure_called_by_marie=linphone_core_get_current_call(laure->lc);
	/*marie pause laure*/
	CU_ASSERT_TRUE(pause_call_1(marie,marie_call_laure,laure,laure_called_by_marie));

	reset_counters(&marie->stat);
	reset_counters(&pauline->stat);
	reset_counters(&laure->stat);


	linphone_core_transfer_call_to_another(marie->lc,marie_call_pauline,marie_call_laure);
	CU_ASSERT_TRUE(wait_for_list(lcs,&pauline->stat.number_of_LinphoneCallRefered,1,2000));

	/*pauline pausing marie*/
	CU_ASSERT_TRUE(wait_for_list(lcs,&pauline->stat.number_of_LinphoneCallPausing,1,4000));
	CU_ASSERT_TRUE(wait_for_list(lcs,&pauline->stat.number_of_LinphoneCallPaused,1,4000));
	/*pauline calling laure*/
	CU_ASSERT_TRUE(wait_for_list(lcs,&pauline->stat.number_of_LinphoneCallOutgoingProgress,1,2000));
	CU_ASSERT_TRUE(wait_for_list(lcs,&marie->stat.number_of_LinphoneTransferCallOutgoingInit,1,2000));
	CU_ASSERT_TRUE(wait_for_list(lcs,&laure->stat.number_of_LinphoneCallIncomingReceived,1,2000));
	CU_ASSERT_TRUE(wait_for_list(lcs,&pauline->stat.number_of_LinphoneCallOutgoingRinging,1,2000));
	CU_ASSERT_TRUE(wait_for_list(lcs,&marie->stat.number_of_LinphoneTransferCallOutgoingProgress,1,2000));

	/*laure accept call*/
	for(calls=linphone_core_get_calls(laure->lc);calls!=NULL;calls=calls->next) {
		lcall = (LinphoneCall*)calls->data;
		if (linphone_call_get_state(lcall) == LinphoneCallIncomingReceived) {
			CU_ASSERT_EQUAL(linphone_call_get_replaced_call(lcall),laure_called_by_marie);
			linphone_core_accept_call(laure->lc,lcall);
			break;
		}
	}
	CU_ASSERT_TRUE(wait_for_list(lcs,&laure->stat.number_of_LinphoneCallConnected,1,2000));
	CU_ASSERT_TRUE(wait_for_list(lcs,&laure->stat.number_of_LinphoneCallStreamsRunning,1,2000));
	CU_ASSERT_TRUE(wait_for_list(lcs,&pauline->stat.number_of_LinphoneCallConnected,1,2000));
	CU_ASSERT_TRUE(wait_for_list(lcs,&pauline->stat.number_of_LinphoneCallStreamsRunning,1,2000));
	CU_ASSERT_TRUE(wait_for_list(lcs,&marie->stat.number_of_LinphoneTransferCallConnected,1,2000));

	/*terminate marie to pauline/laure call*/
	CU_ASSERT_TRUE(wait_for_list(lcs,&pauline->stat.number_of_LinphoneCallEnd,1,2000));
	CU_ASSERT_TRUE(wait_for_list(lcs,&marie->stat.number_of_LinphoneCallEnd,2,2000));
	CU_ASSERT_TRUE(wait_for_list(lcs,&laure->stat.number_of_LinphoneCallEnd,1,2000));

	linphone_core_manager_destroy(marie);
	linphone_core_manager_destroy(pauline);
	linphone_core_manager_destroy(laure);
	ms_list_free(lcs);
}

static void check_call_state(LinphoneCoreManager* mgr,LinphoneCallState state) {
	CU_ASSERT_PTR_NOT_NULL(linphone_core_get_current_call(mgr->lc));
	if (linphone_core_get_current_call(mgr->lc))
		CU_ASSERT_EQUAL(linphone_call_get_state(linphone_core_get_current_call(mgr->lc)),state);
}
static void call_established_with_rejected_info(void) {
	LinphoneCoreManager* marie = linphone_core_manager_new( "marie_rc");
	LinphoneCoreManager* pauline = linphone_core_manager_new( "pauline_rc");
	int dummy=0;

	CU_ASSERT_TRUE(call(pauline,marie));

	sal_enable_unconditional_answer(marie->lc->sal,TRUE);
	linphone_call_send_info_message(linphone_core_get_current_call(pauline->lc),linphone_core_create_info_message(pauline->lc));

	wait_for_until(marie->lc,pauline->lc,&dummy,1,1000); /*just to sleep while iterating 1s*/

	sal_enable_unconditional_answer(marie->lc->sal,FALSE);

	linphone_call_send_info_message(linphone_core_get_current_call(pauline->lc),linphone_core_create_info_message(pauline->lc));
	CU_ASSERT_TRUE(wait_for(pauline->lc,marie->lc,&marie->stat.number_of_inforeceived,1));
	CU_ASSERT_EQUAL(marie->stat.number_of_inforeceived,1);

	check_call_state(pauline,LinphoneCallStreamsRunning);
	check_call_state(marie,LinphoneCallStreamsRunning);

	/*just to sleep*/
	linphone_core_terminate_all_calls(pauline->lc);
	CU_ASSERT_TRUE(wait_for(pauline->lc,marie->lc,&pauline->stat.number_of_LinphoneCallEnd,1));
	CU_ASSERT_TRUE(wait_for(pauline->lc,marie->lc,&marie->stat.number_of_LinphoneCallEnd,1));

	linphone_core_manager_destroy(marie);
	linphone_core_manager_destroy(pauline);
}


static void call_established_with_rejected_reinvite(void) {
	LinphoneCoreManager* marie = linphone_core_manager_new( "marie_rc");
	LinphoneCoreManager* pauline = linphone_core_manager_new( "pauline_rc");

	CU_ASSERT_TRUE(call(pauline,marie));

	linphone_core_enable_payload_type(pauline->lc,linphone_core_find_payload_type(pauline->lc,"PCMU",8000,1),FALSE); /*disable PCMU*/
	linphone_core_enable_payload_type(pauline->lc,linphone_core_find_payload_type(pauline->lc,"PCMA",8000,1),TRUE); /*enable PCMA*/


	linphone_core_update_call(	pauline->lc
								,linphone_core_get_current_call(pauline->lc)
								,linphone_call_get_current_params(linphone_core_get_current_call(pauline->lc)));


	CU_ASSERT_TRUE(wait_for(marie->lc,pauline->lc,&pauline->stat.number_of_LinphoneCallStreamsRunning,2));

	CU_ASSERT_EQUAL(linphone_call_get_reason(linphone_core_get_current_call(pauline->lc)),LinphoneReasonNotAcceptable);

	CU_ASSERT_EQUAL(marie->stat.number_of_LinphoneCallStreamsRunning,1);
	check_call_state(pauline,LinphoneCallStreamsRunning);
	check_call_state(marie,LinphoneCallStreamsRunning);

	/*just to sleep*/
	linphone_core_terminate_all_calls(pauline->lc);
	CU_ASSERT_TRUE(wait_for(pauline->lc,marie->lc,&pauline->stat.number_of_LinphoneCallEnd,1));
	CU_ASSERT_TRUE(wait_for(pauline->lc,marie->lc,&marie->stat.number_of_LinphoneCallEnd,1));

	linphone_core_manager_destroy(marie);
	linphone_core_manager_destroy(pauline);
}

static void call_established_with_rejected_incoming_reinvite(void) {
	LinphoneCoreManager* marie = linphone_core_manager_new( "marie_rc");
	LinphoneCoreManager* pauline = linphone_core_manager_new( "pauline_rc");

	CU_ASSERT_TRUE(call(pauline,marie));

	/*wait for ACK to be transmitted before going to reINVITE*/
	wait_for_until(marie->lc,pauline->lc,NULL,0,1000);

	linphone_core_enable_payload_type(pauline->lc,linphone_core_find_payload_type(pauline->lc,"PCMU",8000,1),FALSE); /*disable PCMU*/
	linphone_core_enable_payload_type(pauline->lc,linphone_core_find_payload_type(pauline->lc,"PCMA",8000,1),TRUE); /*enable PCMA*/

	linphone_core_update_call(marie->lc
				,linphone_core_get_current_call(marie->lc)
				,linphone_call_get_current_params(linphone_core_get_current_call(marie->lc)));


	CU_ASSERT_TRUE(wait_for(marie->lc,pauline->lc,&marie->stat.number_of_LinphoneCallUpdating,1));
	CU_ASSERT_TRUE(wait_for(marie->lc,pauline->lc,&marie->stat.number_of_LinphoneCallStreamsRunning,2));

	CU_ASSERT_EQUAL(linphone_call_get_reason(linphone_core_get_current_call(marie->lc)),LinphoneReasonNotAcceptable);

	CU_ASSERT_EQUAL(pauline->stat.number_of_LinphoneCallStreamsRunning,1);
	check_call_state(pauline,LinphoneCallStreamsRunning);
	check_call_state(marie,LinphoneCallStreamsRunning);

	/*just to sleep*/
	linphone_core_terminate_all_calls(pauline->lc);
	CU_ASSERT_TRUE(wait_for(pauline->lc,marie->lc,&pauline->stat.number_of_LinphoneCallEnd,1));
	CU_ASSERT_TRUE(wait_for(pauline->lc,marie->lc,&marie->stat.number_of_LinphoneCallEnd,1));

	linphone_core_manager_destroy(marie);
	linphone_core_manager_destroy(pauline);
}

static void call_redirect(void){
	LinphoneCoreManager* marie   = linphone_core_manager_new("marie_rc");
	LinphoneCoreManager* pauline = linphone_core_manager_new("pauline_rc");
	LinphoneCoreManager* laure   = linphone_core_manager_new("laure_rc");
	MSList* lcs = NULL;
	char *margaux_url = NULL;
	LinphoneCall* marie_call;

	lcs = ms_list_append(lcs,marie->lc);
	lcs = ms_list_append(lcs,pauline->lc);
	lcs = ms_list_append(lcs,laure->lc);
	/*
		Marie calls Pauline, which will redirect the call to Laure via a 302
	*/

	marie_call = linphone_core_invite_address(marie->lc, pauline->identity);

	CU_ASSERT_TRUE(wait_for_list(lcs, &pauline->stat.number_of_LinphoneCallIncomingReceived,1,1000));

	margaux_url = linphone_address_as_string(laure->identity);
	linphone_core_redirect_call(pauline->lc, linphone_core_get_current_call(pauline->lc), margaux_url);
	ms_free(margaux_url);

	/* laure should be ringing now */
	CU_ASSERT_TRUE(wait_for_list(lcs, &laure->stat.number_of_LinphoneCallIncomingReceived,1,6000));
	/* pauline should have ended the call */
	CU_ASSERT_TRUE(wait_for_list(lcs, &pauline->stat.number_of_LinphoneCallEnd,1,1000));
	/* the call should still be ringing on marie's side */
	CU_ASSERT_TRUE(wait_for_list(lcs, &marie->stat.number_of_LinphoneCallOutgoingRinging, 1,1000));

	linphone_core_accept_call(laure->lc, linphone_core_get_current_call(laure->lc));

	CU_ASSERT_TRUE(wait_for_list(lcs, &marie->stat.number_of_LinphoneCallStreamsRunning, 1,1000));
	CU_ASSERT_TRUE(wait_for_list(lcs, &laure->stat.number_of_LinphoneCallStreamsRunning, 1,1000));

	CU_ASSERT_EQUAL(marie_call, linphone_core_get_current_call(marie->lc));

	liblinphone_tester_check_rtcp(marie, laure);

	linphone_core_terminate_all_calls(laure->lc);

	CU_ASSERT_TRUE(wait_for_list(lcs,&laure->stat.number_of_LinphoneCallEnd,1,1000));
	CU_ASSERT_TRUE(wait_for_list(lcs,&marie->stat.number_of_LinphoneCallEnd,1,1000));

	ms_list_free(lcs);

	linphone_core_manager_destroy(marie);
	linphone_core_manager_destroy(pauline);
	linphone_core_manager_destroy(laure);

}

static void call_established_with_rejected_reinvite_with_error(void) {
	LinphoneCoreManager* marie = linphone_core_manager_new( "marie_rc");
	LinphoneCoreManager* pauline = linphone_core_manager_new( "pauline_rc");

	CU_ASSERT_TRUE(call(pauline,marie));

	linphone_core_enable_payload_type(pauline->lc,linphone_core_find_payload_type(pauline->lc,"PCMA",8000,1),TRUE); /*add PCMA*/


	sal_enable_unconditional_answer(marie->lc->sal,TRUE);

	linphone_core_update_call(	pauline->lc
					,linphone_core_get_current_call(pauline->lc)
					,linphone_call_get_current_params(linphone_core_get_current_call(pauline->lc)));


	CU_ASSERT_TRUE(wait_for(marie->lc,pauline->lc,&pauline->stat.number_of_LinphoneCallStreamsRunning,2));

	CU_ASSERT_EQUAL(linphone_call_get_reason(linphone_core_get_current_call(pauline->lc)),LinphoneReasonTemporarilyUnavailable); /*might be change later*/

	CU_ASSERT_EQUAL(marie->stat.number_of_LinphoneCallStreamsRunning,1);
	check_call_state(pauline,LinphoneCallStreamsRunning);
	check_call_state(marie,LinphoneCallStreamsRunning);

	/*just to sleep*/
	linphone_core_terminate_all_calls(pauline->lc);
	CU_ASSERT_TRUE(wait_for(pauline->lc,marie->lc,&pauline->stat.number_of_LinphoneCallEnd,1));
	CU_ASSERT_TRUE(wait_for(pauline->lc,marie->lc,&marie->stat.number_of_LinphoneCallEnd,1));

	linphone_core_manager_destroy(marie);
	linphone_core_manager_destroy(pauline);
}

static void call_rejected_because_wrong_credentials_with_params(const char* user_agent,bool_t enable_auth_req_cb) {
	LinphoneCoreManager* marie = linphone_core_manager_new( "marie_rc");
	LinphoneAuthInfo* good_auth_info=linphone_auth_info_clone(linphone_core_find_auth_info(marie->lc,NULL,linphone_address_get_username(marie->identity),NULL));
	LinphoneAuthInfo* wrong_auth_info=linphone_auth_info_clone(good_auth_info);
	bool_t result=FALSE;
	linphone_auth_info_set_passwd(wrong_auth_info,"passecretdutout");
	linphone_core_clear_all_auth_info(marie->lc);

	if (user_agent) {
		linphone_core_set_user_agent(marie->lc,user_agent,NULL);
	}
	if (!enable_auth_req_cb) {

		((LinphoneCoreVTable*)(marie->lc->vtables->data))->auth_info_requested=NULL;

		linphone_core_add_auth_info(marie->lc,wrong_auth_info);
	}

	CU_ASSERT_PTR_NOT_NULL(linphone_core_invite_address(marie->lc,marie->identity));

	result=wait_for(marie->lc,marie->lc,&marie->stat.number_of_auth_info_requested,1);

	if (enable_auth_req_cb) {
		CU_ASSERT_TRUE(result);
		/*automatically re-inititae the call*/
		linphone_core_add_auth_info(marie->lc,wrong_auth_info);
	}

	CU_ASSERT_TRUE(wait_for(marie->lc,marie->lc,&marie->stat.number_of_LinphoneCallError,1));
	if (enable_auth_req_cb) {
		CU_ASSERT_EQUAL(marie->stat.number_of_auth_info_requested,2);
	}
	/*to make sure unregister will work*/
	linphone_core_clear_all_auth_info(marie->lc);
	linphone_core_add_auth_info(marie->lc,good_auth_info);
	linphone_auth_info_destroy(good_auth_info);
	linphone_core_manager_destroy(marie);
}

static void call_rejected_because_wrong_credentials() {
	call_rejected_because_wrong_credentials_with_params(NULL,TRUE);
}

static void call_rejected_without_403_because_wrong_credentials() {
	call_rejected_because_wrong_credentials_with_params("tester-no-403",TRUE);
}

static void call_rejected_without_403_because_wrong_credentials_no_auth_req_cb() {
	call_rejected_because_wrong_credentials_with_params("tester-no-403",FALSE);
}

#ifdef VIDEO_ENABLED
/*this is call forking with early media managed at client side (not by flexisip server)*/
static void multiple_early_media(void) {
	LinphoneCoreManager* pauline = linphone_core_manager_new("pauline_tcp_rc");
	LinphoneCoreManager* marie1 = linphone_core_manager_new("marie_early_rc");
	LinphoneCoreManager* marie2 = linphone_core_manager_new("marie_early_rc");
	MSList *lcs=NULL;
	LinphoneCallParams *params=linphone_core_create_default_call_parameters(pauline->lc);
	LinphoneVideoPolicy pol;
	LinphoneCall *marie1_call;
	LinphoneCall *marie2_call;
	LinphoneCall *pauline_call;
	LinphoneInfoMessage *info;
	int dummy=0;
	pol.automatically_accept=1;
	pol.automatically_initiate=1;

	linphone_core_enable_video(pauline->lc,TRUE,TRUE);

	linphone_core_enable_video(marie1->lc,TRUE,TRUE);
	linphone_core_set_video_policy(marie1->lc,&pol);

	linphone_core_enable_video(marie2->lc,TRUE,TRUE);
	linphone_core_set_video_policy(marie2->lc,&pol);
	linphone_core_set_audio_port_range(marie2->lc,40200,40300);
	linphone_core_set_video_port_range(marie2->lc,40400,40500);

	lcs=ms_list_append(lcs,marie1->lc);
	lcs=ms_list_append(lcs,marie2->lc);
	lcs=ms_list_append(lcs,pauline->lc);

	linphone_call_params_enable_early_media_sending(params,TRUE);
	linphone_call_params_enable_video(params,TRUE);

	linphone_core_invite_address_with_params(pauline->lc,marie1->identity,params);
	linphone_call_params_destroy(params);

	CU_ASSERT_TRUE(wait_for_list(lcs, &marie1->stat.number_of_LinphoneCallIncomingEarlyMedia,1,3000));
	CU_ASSERT_TRUE(wait_for_list(lcs, &marie2->stat.number_of_LinphoneCallIncomingEarlyMedia,1,3000));
	CU_ASSERT_TRUE(wait_for_list(lcs, &pauline->stat.number_of_LinphoneCallOutgoingEarlyMedia,1,3000));

	pauline_call=linphone_core_get_current_call(pauline->lc);
	marie1_call=linphone_core_get_current_call(marie1->lc);
	marie2_call=linphone_core_get_current_call(marie2->lc);

	/*wait a bit that streams are established*/
	wait_for_list(lcs,&dummy,1,3000);
	CU_ASSERT_TRUE(linphone_call_get_audio_stats(pauline_call)->download_bandwidth>70);
	CU_ASSERT_TRUE(linphone_call_get_audio_stats(marie1_call)->download_bandwidth>70);
	CU_ASSERT_TRUE(linphone_call_get_audio_stats(marie2_call)->download_bandwidth>70);

	linphone_core_accept_call(marie1->lc,linphone_core_get_current_call(marie1->lc));
	CU_ASSERT_TRUE(wait_for_list(lcs,&marie1->stat.number_of_LinphoneCallStreamsRunning,1,3000));
	CU_ASSERT_TRUE(wait_for_list(lcs,&pauline->stat.number_of_LinphoneCallStreamsRunning,1,3000));

	/*marie2 should get her call terminated*/
	CU_ASSERT_TRUE(wait_for_list(lcs,&marie2->stat.number_of_LinphoneCallEnd,1,1000));

	/*wait a bit that streams are established*/
	wait_for_list(lcs,&dummy,1,1000);
	CU_ASSERT_TRUE(linphone_call_get_audio_stats(pauline_call)->download_bandwidth>71);
	CU_ASSERT_TRUE(linphone_call_get_audio_stats(marie1_call)->download_bandwidth>71);

	/*send an INFO in reverse side to check that dialogs are properly established*/
	info=linphone_core_create_info_message(marie1->lc);
	linphone_call_send_info_message(marie1_call,info);
	CU_ASSERT_TRUE(wait_for_list(lcs,&pauline->stat.number_of_inforeceived,1,2000));

	linphone_core_terminate_all_calls(pauline->lc);
	CU_ASSERT_TRUE(wait_for_list(lcs,&pauline->stat.number_of_LinphoneCallEnd,1,2000));
	CU_ASSERT_TRUE(wait_for_list(lcs,&marie1->stat.number_of_LinphoneCallEnd,1,2000));

	ms_list_free(lcs);
	linphone_core_manager_destroy(marie1);
	linphone_core_manager_destroy(marie2);
	linphone_core_manager_destroy(pauline);
}
#endif

static char *create_filepath(const char *dir, const char *filename, const char *ext) {
	return ms_strdup_printf("%s/%s.%s",dir,filename,ext);
}

static void record_call(const char *filename, bool_t enableVideo) {
	LinphoneCoreManager *marie = NULL;
	LinphoneCoreManager *pauline = NULL;
	LinphoneCallParams *marieParams = NULL;
	LinphoneCallParams *paulineParams = NULL;
	LinphoneCall *callInst = NULL;
	const char **formats, *format;
	char *filepath;
	int dummy=0, i;

#if defined(HAVE_OPENH264) && defined(ANDROID)
	ms_init();
	libmsopenh264_init();
#endif


	marie = linphone_core_manager_new("marie_h264_rc");
	pauline = linphone_core_manager_new("pauline_h264_rc");
	marieParams = linphone_core_create_default_call_parameters(marie->lc);
	paulineParams = linphone_core_create_default_call_parameters(pauline->lc);

#ifdef VIDEO_ENABLED
	if(enableVideo) {
		if((linphone_core_find_payload_type(marie->lc, "H264", -1, -1) != NULL)
				&& (linphone_core_find_payload_type(pauline->lc, "H264", -1, -1) != NULL)) {
			linphone_call_params_enable_video(marieParams, TRUE);
			linphone_call_params_enable_video(paulineParams, TRUE);
			disable_all_video_codecs_except_one(marie->lc, "H264");
			disable_all_video_codecs_except_one(pauline->lc, "H264");
		} else {
			ms_warning("call_recording(): the H264 payload has not been found. Only sound will be recorded");
		}
	}
#endif

	formats = linphone_core_get_supported_file_formats(marie->lc);

	for(i=0, format = formats[0]; format != NULL; i++, format = formats[i]) {
		filepath = create_filepath(liblinphone_tester_writable_dir_prefix, filename, format);
		remove(filepath);
		linphone_call_params_set_record_file(marieParams, filepath);
		if((CU_ASSERT_TRUE(call_with_params(marie, pauline, marieParams, paulineParams)))
				&& (CU_ASSERT_PTR_NOT_NULL(callInst = linphone_core_get_current_call(marie->lc)))) {

			ms_message("call_recording(): start recording into %s", filepath);
			linphone_call_start_recording(callInst);
			wait_for_until(marie->lc,pauline->lc,&dummy,1,5000);
			linphone_call_stop_recording(callInst);
			end_call(marie, pauline);
			CU_ASSERT_EQUAL(access(filepath, F_OK), 0);
		}
		remove(filepath);
		ms_free(filepath);
	}
	linphone_core_manager_destroy(marie);
	linphone_core_manager_destroy(pauline);
#if defined(HAVE_OPENH264) && defined(ANDROID)
	ms_exit();
#endif
}

static void audio_call_recording_test(void) {
	record_call("recording", FALSE);
}

#ifdef VIDEO_ENABLED
static void video_call_recording_test(void) {
	record_call("recording", TRUE);
}

static void video_call_snapshot(void) {
	LinphoneCoreManager *marie = linphone_core_manager_new("marie_rc");
	LinphoneCoreManager *pauline = linphone_core_manager_new("pauline_rc");
	LinphoneCallParams *marieParams = linphone_core_create_default_call_parameters(marie->lc);
	LinphoneCallParams *paulineParams = linphone_core_create_default_call_parameters(pauline->lc);
	LinphoneCall *callInst = NULL;
	char *filename = create_filepath(liblinphone_tester_writable_dir_prefix, "snapshot", "jpeg");
	int dummy = 0;

	linphone_core_enable_video_capture(marie->lc, TRUE);
	linphone_core_enable_video_display(marie->lc, TRUE);
	linphone_core_enable_video_capture(pauline->lc, TRUE);
	linphone_core_enable_video_display(pauline->lc, FALSE);
	linphone_call_params_enable_video(marieParams, TRUE);
	linphone_call_params_enable_video(paulineParams, TRUE);

	if((CU_ASSERT_TRUE(call_with_params(marie, pauline, marieParams, paulineParams)))
			&& (CU_ASSERT_PTR_NOT_NULL(callInst = linphone_core_get_current_call(marie->lc)))) {
		linphone_call_take_video_snapshot(callInst, filename);
		wait_for_until(marie->lc, pauline->lc, &dummy, 1, 5000);
		CU_ASSERT_EQUAL(access(filename, F_OK), 0);
		remove(filename);
	}
	ms_free(filename);
	linphone_core_manager_destroy(marie);
	linphone_core_manager_destroy(pauline);
}

#endif

static void call_with_in_dialog_update(void) {
	int begin;
	int leaked_objects;
	LinphoneCoreManager* marie;
	LinphoneCoreManager* pauline;
	LinphoneCallParams *params;

	belle_sip_object_enable_leak_detector(TRUE);
	begin=belle_sip_object_get_object_count();

	marie = linphone_core_manager_new( "marie_rc");
	pauline = linphone_core_manager_new( "pauline_rc");
	CU_ASSERT_TRUE(call(pauline,marie));
	liblinphone_tester_check_rtcp(marie,pauline);
	params=linphone_core_create_call_params(marie->lc,linphone_core_get_current_call(marie->lc));
	params->no_user_consent=TRUE;
	linphone_core_update_call(marie->lc,linphone_core_get_current_call(marie->lc),params);
	linphone_call_params_destroy(params);
	CU_ASSERT_TRUE(wait_for(marie->lc,pauline->lc,&marie->stat.number_of_LinphoneCallUpdating,1));
	CU_ASSERT_TRUE(wait_for(marie->lc,pauline->lc,&marie->stat.number_of_LinphoneCallStreamsRunning,2));
	CU_ASSERT_TRUE(wait_for(marie->lc,pauline->lc,&pauline->stat.number_of_LinphoneCallUpdatedByRemote,1));
	CU_ASSERT_TRUE(wait_for(marie->lc,pauline->lc,&pauline->stat.number_of_LinphoneCallStreamsRunning,2));
	end_call(marie,pauline);
	linphone_core_manager_destroy(marie);
	linphone_core_manager_destroy(pauline);

	leaked_objects=belle_sip_object_get_object_count()-begin;
	CU_ASSERT_TRUE(leaked_objects==0);
	if (leaked_objects>0){
		belle_sip_object_dump_active_objects();
	}
}
static void call_with_in_dialog_codec_change_base(bool_t no_sdp) {
	int begin;
	int leaked_objects;
	int dummy=0;
	LinphoneCoreManager* marie;
	LinphoneCoreManager* pauline;
	LinphoneCallParams *params;

	belle_sip_object_enable_leak_detector(TRUE);
	begin=belle_sip_object_get_object_count();

	marie = linphone_core_manager_new( "marie_rc");
	pauline = linphone_core_manager_new( "pauline_rc");
	CU_ASSERT_TRUE(call(pauline,marie));
	liblinphone_tester_check_rtcp(marie,pauline);
	params=linphone_core_create_call_params(marie->lc,linphone_core_get_current_call(marie->lc));

	linphone_core_enable_payload_type(pauline->lc,linphone_core_find_payload_type(pauline->lc,"PCMU",8000,1),FALSE); /*disable PCMU*/
	linphone_core_enable_payload_type(marie->lc,linphone_core_find_payload_type(marie->lc,"PCMU",8000,1),FALSE); /*disable PCMU*/
	linphone_core_enable_payload_type(pauline->lc,linphone_core_find_payload_type(pauline->lc,"PCMA",8000,1),TRUE); /*enable PCMA*/
	linphone_core_enable_payload_type(marie->lc,linphone_core_find_payload_type(marie->lc,"PCMA",8000,1),TRUE); /*enable PCMA*/
	if (no_sdp) {
		linphone_core_enable_sdp_200_ack(marie->lc,TRUE);
	}
	linphone_core_update_call(marie->lc,linphone_core_get_current_call(marie->lc),params);
	linphone_call_params_destroy(params);
	CU_ASSERT_TRUE(wait_for(marie->lc,pauline->lc,&marie->stat.number_of_LinphoneCallUpdating,1));
	CU_ASSERT_TRUE(wait_for(marie->lc,pauline->lc,&marie->stat.number_of_LinphoneCallStreamsRunning,2));
	CU_ASSERT_TRUE(wait_for(marie->lc,pauline->lc,&pauline->stat.number_of_LinphoneCallUpdatedByRemote,1));
	CU_ASSERT_TRUE(wait_for(marie->lc,pauline->lc,&pauline->stat.number_of_LinphoneCallStreamsRunning,2));
	CU_ASSERT_STRING_EQUAL("PCMA",linphone_payload_type_get_mime_type(linphone_call_params_get_used_audio_codec(linphone_call_get_current_params(linphone_core_get_current_call(marie->lc)))));
	wait_for_until(marie->lc, pauline->lc, &dummy, 1, 3000);
	CU_ASSERT_TRUE(linphone_call_get_audio_stats(linphone_core_get_current_call(marie->lc))->download_bandwidth>70);
	CU_ASSERT_TRUE(linphone_call_get_audio_stats(linphone_core_get_current_call(pauline->lc))->download_bandwidth>70);

	end_call(marie,pauline);
	linphone_core_manager_destroy(marie);
	linphone_core_manager_destroy(pauline);

	leaked_objects=belle_sip_object_get_object_count()-begin;
	CU_ASSERT_TRUE(leaked_objects==0);
	if (leaked_objects>0){
		belle_sip_object_dump_active_objects();
	}
}
static void call_with_in_dialog_codec_change(void) {
	call_with_in_dialog_codec_change_base(FALSE);
}
static void call_with_in_dialog_codec_change_no_sdp(void) {
	call_with_in_dialog_codec_change_base(TRUE);
}
static void call_with_custom_supported_tags(void) {
	int begin;
	int leaked_objects;
	LinphoneCoreManager* marie;
	LinphoneCoreManager* pauline;
	const LinphoneCallParams *remote_params;
	const char *recv_supported;

	belle_sip_object_enable_leak_detector(TRUE);
	begin=belle_sip_object_get_object_count();

	marie = linphone_core_manager_new( "marie_rc");
	pauline = linphone_core_manager_new( "pauline_rc");

	linphone_core_add_supported_tag(marie->lc,"pouet-tag");
	CU_ASSERT_TRUE(call(pauline,marie));
	liblinphone_tester_check_rtcp(marie,pauline);
	remote_params=linphone_call_get_remote_params(linphone_core_get_current_call(pauline->lc));
	recv_supported=linphone_call_params_get_custom_header(remote_params,"supported");
	CU_ASSERT_PTR_NOT_NULL(recv_supported);
	if (recv_supported){
		CU_ASSERT_TRUE(strstr(recv_supported,"pouet-tag")!=NULL);
	}
	end_call(marie,pauline);
	linphone_core_manager_destroy(marie);
	linphone_core_manager_destroy(pauline);

	leaked_objects=belle_sip_object_get_object_count()-begin;
	CU_ASSERT_TRUE(leaked_objects==0);
	if (leaked_objects>0){
		belle_sip_object_dump_active_objects();
	}
}

static void call_log_from_taken_from_p_asserted_id(void) {
	LinphoneCoreManager* marie = linphone_core_manager_new( "marie_rc");
	LinphoneCoreManager* pauline = linphone_core_manager_new( "pauline_rc");
	LinphoneCall *c1,*c2;
	LinphoneCallParams *params;
	const char* paulie_asserted_id ="\"Paupauche\" <sip:pauline@super.net>";
	LinphoneAddress *paulie_asserted_id_addr = linphone_address_new(paulie_asserted_id);
	LpConfig *marie_lp;

	params=linphone_core_create_default_call_parameters(pauline->lc);

	linphone_call_params_add_custom_header(params,"P-Asserted-Identity",paulie_asserted_id);
	/*fixme, should be able to add several time the same header linphone_call_params_add_custom_header(params,"P-Asserted-Identity","\"Paupauche\" <tel:+12345>");*/

	marie_lp = linphone_core_get_config(marie->lc);
	lp_config_set_int(marie_lp,"sip","call_logs_use_asserted_id_instead_of_from",1);


	CU_ASSERT_TRUE(call_with_caller_params(pauline,marie,params));
	linphone_call_params_destroy(params);

	c1=linphone_core_get_current_call(pauline->lc);
	c2=linphone_core_get_current_call(marie->lc);

	CU_ASSERT_PTR_NOT_NULL(c1);
	CU_ASSERT_PTR_NOT_NULL(c2);

	/*make sure remote identity is hidden*/
	CU_ASSERT_TRUE(linphone_address_weak_equal(linphone_call_get_remote_address(c2),paulie_asserted_id_addr));


	/*just to sleep*/
	linphone_core_terminate_all_calls(pauline->lc);
	CU_ASSERT_TRUE(wait_for(pauline->lc,marie->lc,&pauline->stat.number_of_LinphoneCallEnd,1));
	CU_ASSERT_TRUE(wait_for(pauline->lc,marie->lc,&marie->stat.number_of_LinphoneCallEnd,1));

	linphone_core_manager_destroy(marie);
	linphone_core_manager_destroy(pauline);
}

static void incoming_invite_without_sdp()  {
	LinphoneCoreManager* caller = linphone_core_manager_new( "pauline_rc");
	LinphoneCoreManager* callee = linphone_core_manager_new( "marie_rc");
	LinphoneCallTestParams caller_test_params = {0}, callee_test_params = {0};

	callee_test_params.sdp_removal = TRUE;
	CU_ASSERT_FALSE(call_with_params2(caller,callee,&caller_test_params, &callee_test_params, FALSE));

	CU_ASSERT_PTR_NULL(linphone_core_get_current_call(callee->lc));
	CU_ASSERT_EQUAL(caller->stat.number_of_LinphoneCallError,1);
	/*call will be drop before presented to the application, because it is invalid*/
	CU_ASSERT_EQUAL(callee->stat.number_of_LinphoneCallIncomingReceived,0);

	linphone_core_manager_destroy(callee);
	linphone_core_manager_destroy(caller);
}

static void outgoing_invite_without_sdp()  {
	LinphoneCoreManager* caller = linphone_core_manager_new( "pauline_rc");
	LinphoneCoreManager* callee = linphone_core_manager_new( "marie_rc");
	LinphoneCallTestParams caller_test_params = {0}, callee_test_params = {0};

	caller_test_params.sdp_removal = TRUE;
	CU_ASSERT_FALSE(call_with_params2(caller,callee,&caller_test_params, &callee_test_params, FALSE));

	CU_ASSERT_PTR_NULL(linphone_core_get_current_call(callee->lc));
	CU_ASSERT_EQUAL(callee->stat.number_of_LinphoneCallIncomingReceived,1);
	CU_ASSERT_EQUAL(caller->stat.number_of_LinphoneCallError,1);
	// actually callee does not receive error, because it just get a BYE from the other part
	CU_ASSERT_EQUAL(callee->stat.number_of_LinphoneCallError,0);
	CU_ASSERT_EQUAL(callee->stat.number_of_LinphoneCallEnd,1);

	linphone_core_manager_destroy(callee);
	linphone_core_manager_destroy(caller);
}

static void incoming_reinvite_without_ack_sdp()  {
#ifdef VIDEO_ENABLED
	LinphoneCoreManager* caller = linphone_core_manager_new( "pauline_rc");
	LinphoneCoreManager* callee = linphone_core_manager_new( "marie_rc");
	LinphoneCall * inc_call;
	CU_ASSERT_TRUE(call(caller,callee));
	inc_call = linphone_core_get_current_call(callee->lc);

	CU_ASSERT_PTR_NOT_NULL(inc_call);
	if (inc_call) {
		const LinphoneCallParams *caller_params;
		stats initial_caller_stat=caller->stat;
		stats initial_callee_stat=callee->stat;
		sal_call_enable_sdp_removal(inc_call->op, TRUE);
 		CU_ASSERT_PTR_NOT_NULL(setup_video(caller, callee));
		CU_ASSERT_TRUE(wait_for(caller->lc,callee->lc,&callee->stat.number_of_LinphoneCallUpdating,initial_callee_stat.number_of_LinphoneCallUpdating+1));
		CU_ASSERT_TRUE(wait_for(caller->lc,callee->lc,&callee->stat.number_of_LinphoneCallStreamsRunning,initial_callee_stat.number_of_LinphoneCallStreamsRunning+1));
		CU_ASSERT_TRUE(wait_for(caller->lc,callee->lc,&caller->stat.number_of_LinphoneCallStreamsRunning,initial_caller_stat.number_of_LinphoneCallStreamsRunning));
		/*Basically the negotiation failed but since the call was already running, we expect it to restore to
		the previous state so error stats should not be changed*/
		CU_ASSERT_EQUAL(callee->stat.number_of_LinphoneCallError,initial_callee_stat.number_of_LinphoneCallError);
		/*and remote should have received an update notification*/
		CU_ASSERT_EQUAL(caller->stat.number_of_LinphoneCallUpdatedByRemote,initial_caller_stat.number_of_LinphoneCallUpdatedByRemote+1);


		CU_ASSERT_FALSE(linphone_call_params_video_enabled(linphone_call_get_current_params(linphone_core_get_current_call(callee->lc))));
		caller_params = linphone_call_get_current_params(linphone_core_get_current_call(caller->lc));
		CU_ASSERT_TRUE(wait_for(caller->lc,callee->lc,(int*)&caller_params->has_video,FALSE));

		sal_call_enable_sdp_removal(inc_call->op, FALSE);
	}
	linphone_core_terminate_all_calls(caller->lc);
	CU_ASSERT_TRUE(wait_for(caller->lc,callee->lc,&caller->stat.number_of_LinphoneCallEnd,1));
	CU_ASSERT_TRUE(wait_for(caller->lc,callee->lc,&callee->stat.number_of_LinphoneCallEnd,1));

	linphone_core_manager_destroy(callee);
	linphone_core_manager_destroy(caller);
#else
	ms_warning("not tested because video not available");
#endif
}

static void outgoing_reinvite_without_ack_sdp()  {
#ifdef VIDEO_ENABLED
	LinphoneCoreManager* caller = linphone_core_manager_new( "pauline_rc");
	LinphoneCoreManager* callee = linphone_core_manager_new( "marie_rc");
	LinphoneCall * out_call;
	CU_ASSERT_TRUE(call(caller,callee));
	out_call = linphone_core_get_current_call(caller->lc);

	CU_ASSERT_PTR_NOT_NULL(out_call);
	if (out_call) {
		stats initial_caller_stat=caller->stat;
		stats initial_callee_stat=callee->stat;
		sal_call_enable_sdp_removal(out_call->op, TRUE);
 		CU_ASSERT_PTR_NOT_NULL(setup_video(caller, callee));
		CU_ASSERT_TRUE(wait_for(caller->lc,callee->lc,&callee->stat.number_of_LinphoneCallUpdating,initial_callee_stat.number_of_LinphoneCallUpdating+1));
		CU_ASSERT_TRUE(wait_for(caller->lc,callee->lc,&callee->stat.number_of_LinphoneCallStreamsRunning,initial_callee_stat.number_of_LinphoneCallStreamsRunning+1));
		CU_ASSERT_TRUE(wait_for(caller->lc,callee->lc,&caller->stat.number_of_LinphoneCallStreamsRunning,initial_caller_stat.number_of_LinphoneCallStreamsRunning));
		/*Basically the negotiation failed but since the call was already running, we expect it to restore to
		the previous state so error stats should not be changed*/
		CU_ASSERT_EQUAL(callee->stat.number_of_LinphoneCallError,initial_callee_stat.number_of_LinphoneCallError);
		/*and remote should not have received any update notification*/
		CU_ASSERT_EQUAL(caller->stat.number_of_LinphoneCallUpdatedByRemote,initial_caller_stat.number_of_LinphoneCallUpdatedByRemote);

		CU_ASSERT_FALSE(linphone_call_params_video_enabled(linphone_call_get_current_params(linphone_core_get_current_call(callee->lc))));
		CU_ASSERT_FALSE(linphone_call_params_video_enabled(linphone_call_get_current_params(linphone_core_get_current_call(caller->lc))));

		sal_call_enable_sdp_removal(out_call->op, FALSE);
	}
	linphone_core_terminate_all_calls(caller->lc);
	CU_ASSERT_TRUE(wait_for(caller->lc,callee->lc,&caller->stat.number_of_LinphoneCallEnd,1));
	CU_ASSERT_TRUE(wait_for(caller->lc,callee->lc,&callee->stat.number_of_LinphoneCallEnd,1));

	linphone_core_manager_destroy(callee);
	linphone_core_manager_destroy(caller);
#else
	ms_warning("not tested because video not available");
#endif
}


static void call_with_paused_no_sdp_on_resume() {
	int begin;
	int leaked_objects;
	int dummy=0;
	LinphoneCoreManager* marie;
	LinphoneCoreManager* pauline;
	LinphoneCall* call_marie = NULL;

	belle_sip_object_enable_leak_detector(TRUE);
	begin=belle_sip_object_get_object_count();

	marie = linphone_core_manager_new( "marie_rc");
	pauline = linphone_core_manager_new( "pauline_rc");
	CU_ASSERT_TRUE(call(pauline,marie));
	liblinphone_tester_check_rtcp(marie,pauline);

	call_marie = linphone_core_get_current_call(marie->lc);
	CU_ASSERT_PTR_NOT_NULL(call_marie);

	ms_message("== Call is OK ==");

	/* the called party pause the call */
	wait_for_until(pauline->lc, marie->lc, NULL, 5, 3000);

	linphone_core_pause_call(marie->lc,call_marie);
	ms_message("== Call pausing ==");
	CU_ASSERT_TRUE(wait_for(pauline->lc,marie->lc,&marie->stat.number_of_LinphoneCallPausing,1));
	CU_ASSERT_TRUE(wait_for(pauline->lc,marie->lc,&pauline->stat.number_of_LinphoneCallPausedByRemote,1));
	CU_ASSERT_TRUE(wait_for(pauline->lc,marie->lc,&marie->stat.number_of_LinphoneCallPaused,1));

	/*stay in pause a little while in order to generate traffic*/
	wait_for_until(pauline->lc, marie->lc, NULL, 5, 2000);

	ms_message("== Call paused, marie call: %p ==", call_marie);
	
	linphone_core_enable_sdp_200_ack(marie->lc,TRUE);
	
	linphone_core_resume_call(marie->lc,call_marie);

	CU_ASSERT_TRUE(wait_for(marie->lc,pauline->lc,&marie->stat.number_of_LinphoneCallStreamsRunning,2));
	CU_ASSERT_TRUE(wait_for(marie->lc,pauline->lc,&pauline->stat.number_of_LinphoneCallStreamsRunning,2));

	wait_for_until(marie->lc, pauline->lc, &dummy, 1, 3000);
	CU_ASSERT_TRUE(linphone_call_get_audio_stats(call_marie)->download_bandwidth>70);
	CU_ASSERT_TRUE(linphone_call_get_audio_stats(linphone_core_get_current_call(pauline->lc))->download_bandwidth>70);

	end_call(marie,pauline);
	linphone_core_manager_destroy(marie);
	linphone_core_manager_destroy(pauline);

	leaked_objects=belle_sip_object_get_object_count()-begin;
	CU_ASSERT_TRUE(leaked_objects==0);
	if (leaked_objects>0){
		belle_sip_object_dump_active_objects();
	}
}


test_t call_tests[] = {
	{ "Early declined call", early_declined_call },
	{ "Call declined", call_declined },
	{ "Cancelled call", cancelled_call },
	{ "Early cancelled call", early_cancelled_call},
	{ "Call with DNS timeout", call_with_dns_time_out },
	{ "Cancelled ringing call", cancelled_ringing_call },
	{ "Simple call", simple_call },
	{ "Call with timeouted bye", call_with_timeouted_bye },
	{ "Direct call over IPv6", direct_call_over_ipv6},
	{ "Outbound call with multiple proxy possible", call_outbound_with_multiple_proxy },
	{ "Audio call recording", audio_call_recording_test },
#if 0 /* not yet activated because not implemented */
	{ "Multiple answers to a call", multiple_answers_call },
#endif
	{ "Multiple answers to a call with media relay", multiple_answers_call_with_media_relay },
	{ "Call with media relay", call_with_media_relay},
	{ "Call with media relay (random ports)", call_with_media_relay_random_ports},
	{ "Simple call compatibility mode", simple_call_compatibility_mode },
	{ "Early-media call", early_media_call },
	{ "Early-media call with ringing", early_media_call_with_ringing },
	{ "Early-media call with updated media session", early_media_call_with_session_update},
	{ "Early-media call with updated codec", early_media_call_with_codec_update},
	{ "Call terminated by caller", call_terminated_by_caller },
	{ "Call without SDP", call_with_no_sdp},
	{ "Call without SDP and ACK without SDP", call_with_no_sdp_ack_without_sdp},
	{ "Call paused resumed", call_paused_resumed },
	{ "Call paused resumed with loss", call_paused_resumed_with_loss },
	{ "Call paused resumed from callee", call_paused_resumed_from_callee },
	{ "SRTP call", srtp_call },
	{ "ZRTP call",zrtp_call},
	{ "DTLS SRTP call",dtls_srtp_call},
	{ "ZRTP video call",zrtp_video_call},
	{ "SRTP call with declined srtp", call_with_declined_srtp },
	{ "Call with file player", call_with_file_player},
	{ "Call with mkv file player", call_with_mkv_file_player},
	{ "Audio call with ICE no matching audio codecs", audio_call_with_ice_no_matching_audio_codecs },
#ifdef VIDEO_ENABLED
	{ "Simple video call",video_call},
	{ "Simple video call using policy",video_call_using_policy},
	{ "Video call without SDP",video_call_no_sdp},
	{ "SRTP ice video call", srtp_video_ice_call },
	{ "ZRTP ice video call", zrtp_video_ice_call },
	{ "Call with video added", call_with_video_added },
	{ "Call with video added (random ports)", call_with_video_added_random_ports },
	{ "Call with several video switches", call_with_several_video_switches },
	{ "SRTP call with several video switches", srtp_call_with_several_video_switches },
	{ "Call with video declined", call_with_declined_video},
	{ "Call with video declined using policy", call_with_declined_video_using_policy},
	{ "Call with multiple early media", multiple_early_media },
	{ "Call with ICE from video to non-video", call_with_ice_video_to_novideo},
	{ "Call with ICE and video added", call_with_ice_video_added },
	{ "Video call recording", video_call_recording_test },
	{ "Snapshot", video_call_snapshot },
	{ "Video call with early media and no matching audio codecs", video_call_with_early_media_no_matching_audio_codecs },
#endif
	{ "SRTP ice call", srtp_ice_call },
	{ "ZRTP ice call", zrtp_ice_call },
	{ "ZRTP ice call with relay", zrtp_ice_call_with_relay},
	{ "Call with privacy", call_with_privacy },
	{ "Call with privacy 2", call_with_privacy2 },
	{ "Call rejected because of wrong credential", call_rejected_because_wrong_credentials},
	{ "Call rejected without 403 because of wrong credential", call_rejected_without_403_because_wrong_credentials},
	{ "Call rejected without 403 because of wrong credential and no auth req cb", call_rejected_without_403_because_wrong_credentials_no_auth_req_cb},
	{ "Call waiting indication", call_waiting_indication },
	{ "Call waiting indication with privacy", call_waiting_indication_with_privacy },
	{ "Simple conference", simple_conference },
	{ "Simple conference with ICE",simple_conference_with_ice},
	{ "Simple call transfer", simple_call_transfer },
	{ "Unattended call transfer", unattended_call_transfer },
	{ "Unattended call transfer with error", unattended_call_transfer_with_error },
	{ "Call transfer existing call outgoing call", call_transfer_existing_call_outgoing_call },
	{ "Call with ICE", call_with_ice },
	{ "Call with ICE without SDP", call_with_ice_no_sdp },
	{ "Call with ICE (random ports)", call_with_ice_random_ports },
	{ "Call from ICE to not ICE",ice_to_not_ice},
	{ "Call from not ICE to ICE",not_ice_to_ice},
	{ "Call with custom headers",call_with_custom_headers},
	{ "Call established with rejected INFO",call_established_with_rejected_info},
	{ "Call established with rejected RE-INVITE",call_established_with_rejected_reinvite},
	{ "Call established with rejected incoming RE-INVITE", call_established_with_rejected_incoming_reinvite },
	{ "Call established with rejected RE-INVITE in error", call_established_with_rejected_reinvite_with_error},
	{ "Call redirected by callee", call_redirect},
	{ "Call with specified codec bitrate", call_with_specified_codec_bitrate},
	{ "Call with in-dialog UPDATE request", call_with_in_dialog_update },
	{ "Call with in-dialog codec change", call_with_in_dialog_codec_change },
	{ "Call with in-dialog codec change no sdp", call_with_in_dialog_codec_change_no_sdp },
	{ "Call with pause no SDP on resume", call_with_paused_no_sdp_on_resume },
	{ "Call with custom supported tags", call_with_custom_supported_tags },
	{ "Call log from taken from asserted id",call_log_from_taken_from_p_asserted_id},
	{ "Incoming INVITE without SDP",incoming_invite_without_sdp},
	{ "Outgoing INVITE without ACK SDP",outgoing_invite_without_sdp},
	{ "Incoming REINVITE without SDP",incoming_reinvite_without_ack_sdp},
	{ "Outgoing REINVITE without ACK SDP",outgoing_reinvite_without_ack_sdp},
};

test_suite_t call_test_suite = {
	"Call",
	NULL,
	NULL,
	sizeof(call_tests) / sizeof(call_tests[0]),
	call_tests
};<|MERGE_RESOLUTION|>--- conflicted
+++ resolved
@@ -33,12 +33,6 @@
 #endif
 
 static void srtp_call(void);
-<<<<<<< HEAD
-
-static void disable_all_audio_codecs_except_one(LinphoneCore *lc, const char *mime, int rate);
-=======
-static void call_base(LinphoneMediaEncryption mode, bool_t enable_video,bool_t enable_relay,LinphoneFirewallPolicy policy);
->>>>>>> acab82a2
 static char *create_filepath(const char *dir, const char *filename, const char *ext);
 
 // prototype definition for call_recording()
