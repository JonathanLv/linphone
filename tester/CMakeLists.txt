--- conflicted
+++ resolved
@@ -193,11 +193,8 @@
 )
 
 set(SOURCE_FILES_CXX
-<<<<<<< HEAD
 	confeventpackage_tester.cpp
-=======
 	cpim_tester.cpp
->>>>>>> 7f1414a6
 )
 
 set(SOURCE_FILES_OBJC )
