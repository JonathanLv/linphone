/*
linphone, gtk-glade interface.
Copyright (C) 2008  Simon MORLAT (simon.morlat@linphone.org)

This program is free software; you can redistribute it and/or
modify it under the terms of the GNU General Public License
as published by the Free Software Foundation; either version 2
of the License, or (at your option) any later version.

This program is distributed in the hope that it will be useful,
but WITHOUT ANY WARRANTY; without even the implied warranty of
MERCHANTABILITY or FITNESS FOR A PARTICULAR PURPOSE.  See the
GNU General Public License for more details.

You should have received a copy of the GNU General Public License
along with this program; if not, write to the Free Software
Foundation, Inc., 59 Temple Place - Suite 330, Boston, MA  02111-1307, USA.
*/


#define VIDEOSELFVIEW_DEFAULT 0

#include "linphone.h"
#include "lpconfig.h"


#include <sys/types.h>
#include <sys/stat.h>
#include <unistd.h>

#ifdef HAVE_GTK_OSX
#include <gtkosxapplication.h>
#endif

#ifdef WIN32
#define chdir _chdir
#include "direct.h"
#endif

#if defined(HAVE_NOTIFY1) || defined(HAVE_NOTIFY4)
#define HAVE_NOTIFY
#endif

#ifdef HAVE_NOTIFY
#include <libnotify/notify.h>
#endif

#ifdef ENABLE_NLS
#include <locale.h>
#endif
#define LINPHONE_ICON "linphone.png"

const char *this_program_ident_string="linphone_ident_string=" LINPHONE_VERSION;

static LinphoneCore *the_core=NULL;
static GtkWidget *the_ui=NULL;
static LinphoneLDAPContactProvider* ldap_provider = NULL;

static void linphone_gtk_global_state_changed(LinphoneCore *lc, LinphoneGlobalState state, const char*str);
static void linphone_gtk_registration_state_changed(LinphoneCore *lc, LinphoneProxyConfig *cfg, LinphoneRegistrationState rs, const char *msg);
static void linphone_gtk_notify_recv(LinphoneCore *lc, LinphoneFriend * fid);
static void linphone_gtk_new_unknown_subscriber(LinphoneCore *lc, LinphoneFriend *lf, const char *url);
static void linphone_gtk_auth_info_requested(LinphoneCore *lc, const char *realm, const char *username, const char *domain);
static void linphone_gtk_display_status(LinphoneCore *lc, const char *status);
static void linphone_gtk_configuring_status(LinphoneCore *lc, LinphoneConfiguringState status, const char *message);
static void linphone_gtk_display_message(LinphoneCore *lc, const char *msg);
static void linphone_gtk_display_warning(LinphoneCore *lc, const char *warning);
static void linphone_gtk_display_url(LinphoneCore *lc, const char *msg, const char *url);
static void linphone_gtk_call_log_updated(LinphoneCore *lc, LinphoneCallLog *cl);
static void linphone_gtk_call_state_changed(LinphoneCore *lc, LinphoneCall *call, LinphoneCallState cs, const char *msg);
static void linphone_gtk_call_encryption_changed(LinphoneCore *lc, LinphoneCall *call, bool_t enabled, const char *token);
static void linphone_gtk_transfer_state_changed(LinphoneCore *lc, LinphoneCall *call, LinphoneCallState cstate);
static void linphone_gtk_dtmf_received(LinphoneCore *lc, LinphoneCall *call, int dtmf);
void linphone_gtk_save_main_window_position(GtkWindow* mw, GdkEvent *event, gpointer data);
static gboolean linphone_gtk_auto_answer(LinphoneCall *call);
void linphone_gtk_status_icon_set_blinking(gboolean val);
void _linphone_gtk_enable_video(gboolean val);
void linphone_gtk_on_uribar_changed(GtkEditable *uribar, gpointer user_data);
static void linphone_gtk_init_ui(void);

#ifndef HAVE_GTK_OSX
static gint main_window_x=0;
static gint main_window_y=0;
#endif
static gboolean verbose=0;
static gboolean quit_done=FALSE;
static gboolean auto_answer = 0;
static gchar * addr_to_call = NULL;
static int start_option = START_LINPHONE;
static gboolean no_video=FALSE;
static gboolean iconified=FALSE;
static gboolean run_audio_assistant=FALSE;
static gchar *workingdir=NULL;
static char *progpath=NULL;
gchar *linphone_logfile=NULL;
static gboolean workaround_gtk_entry_chinese_bug=FALSE;
static gchar *custom_config_file=NULL;
static gboolean restart=FALSE;
static GtkWidget *config_fetching_dialog=NULL;

static GOptionEntry linphone_options[]={
	{
		.long_name="verbose",
		.short_name= '\0',
		.arg=G_OPTION_ARG_NONE,
		.arg_data= (gpointer)&verbose,
		.description=N_("log to stdout some debug information while running.")
	},
	{
	    .long_name = "logfile",
	    .short_name = 'l',
	    .arg = G_OPTION_ARG_STRING,
	    .arg_data = &linphone_logfile,
	    .description = N_("path to a file to write logs into.")
	},
	{
	    .long_name = "no-video",
	    .short_name = '\0',
	    .arg = G_OPTION_ARG_NONE,
	    .arg_data = (gpointer)&no_video,
	    .description = N_("Start linphone with video disabled.")
	},
	{
		.long_name="iconified",
		.short_name= '\0',
		.arg=G_OPTION_ARG_NONE,
		.arg_data= (gpointer)&iconified,
		.description=N_("Start only in the system tray, do not show the main interface.")
	},
	{
	    .long_name = "call",
	    .short_name = 'c',
	    .arg = G_OPTION_ARG_STRING,
	    .arg_data = &addr_to_call,
	    .description = N_("address to call right now")
	},
	{
	    .long_name = "auto-answer",
	    .short_name = 'a',
	    .arg = G_OPTION_ARG_NONE,
	    .arg_data = (gpointer) & auto_answer,
	    .description = N_("if set automatically answer incoming calls")
	},
	{
	    .long_name = "workdir",
	    .short_name = '\0',
	    .arg = G_OPTION_ARG_STRING,
	    .arg_data = (gpointer) & workingdir,
	    .description = N_("Specifiy a working directory (should be the base of the installation, eg: c:\\Program Files\\Linphone)")
	},
	{
		.long_name = "config",
		.short_name = '\0',
		.arg = G_OPTION_ARG_FILENAME,
		.arg_data = (gpointer) &custom_config_file,
		.description = N_("Configuration file")
	},
	{
		.long_name = "run-audio-assistant",
		.short_name = '\0',
		.arg = G_OPTION_ARG_NONE,
		.arg_data = (gpointer) &run_audio_assistant,
		.description = N_("Run the audio assistant")
	},
	{0}
};

#define INSTALLED_XML_DIR PACKAGE_DATA_DIR "/linphone"
#define RELATIVE_XML_DIR
#define BUILD_TREE_XML_DIR "gtk"

#ifndef WIN32
#define CONFIG_FILE ".linphonerc"
#define SECRETS_FILE ".linphone-zidcache"
#else
#define CONFIG_FILE "linphonerc"
#define SECRETS_FILE "linphone-zidcache"
#endif

char *linphone_gtk_get_config_file(const char *filename){
	const int path_max=1024;
	char *config_file=g_malloc0(path_max);
	if (filename==NULL) filename=CONFIG_FILE;
	/*try accessing a local file first if exists*/
	if (access(CONFIG_FILE,F_OK)==0){
		snprintf(config_file,path_max,"%s",filename);
	} else if (g_path_is_absolute(filename)) {
		snprintf(config_file,path_max,"%s",filename);
	} else{
#ifdef WIN32
		const char *appdata=getenv("APPDATA");
		if (appdata){
			snprintf(config_file,path_max,"%s\\%s",appdata,LINPHONE_CONFIG_DIR);
			CreateDirectory(config_file,NULL);
			snprintf(config_file,path_max,"%s\\%s\\%s",appdata,LINPHONE_CONFIG_DIR,filename);
		}
#else
		const char *home=getenv("HOME");
		if (home==NULL) home=".";
		snprintf(config_file,path_max,"%s/%s",home,filename);
#endif
	}
	return config_file;
}

#define FACTORY_CONFIG_FILE "linphonerc.factory"
static char _factory_config_file[1024];
static const char *linphone_gtk_get_factory_config_file(){
	/*try accessing a local file first if exists*/
	if (access(FACTORY_CONFIG_FILE,F_OK)==0){
		snprintf(_factory_config_file,sizeof(_factory_config_file),
						 "%s",FACTORY_CONFIG_FILE);
	} else {
		char *progdir;

		if (progpath != NULL) {
			char *basename;
			progdir = strdup(progpath);
#ifdef WIN32
			basename = strrchr(progdir, '\\');
			if (basename != NULL) {
				basename ++;
				*basename = '\0';
				snprintf(_factory_config_file, sizeof(_factory_config_file),
								 "%s\\..\\%s", progdir, FACTORY_CONFIG_FILE);
			} else {
				if (workingdir!=NULL) {
					snprintf(_factory_config_file, sizeof(_factory_config_file),
									 "%s\\%s", workingdir, FACTORY_CONFIG_FILE);
				} else {
					free(progdir);
					return NULL;
				}
			}
#else
			basename = strrchr(progdir, '/');
			if (basename != NULL) {
				basename ++;
				*basename = '\0';
				snprintf(_factory_config_file, sizeof(_factory_config_file),
								 "%s/../share/Linphone/%s", progdir, FACTORY_CONFIG_FILE);
			} else {
				free(progdir);
				return NULL;
			}
#endif
			free(progdir);
		}
	}
	return _factory_config_file;
}

LinphoneLDAPContactProvider* linphone_gtk_get_ldap(void){
	return ldap_provider;
}

int linphone_gtk_is_ldap_supported(void){
	return linphone_ldap_contact_provider_available();
}

void linphone_gtk_set_ldap(LinphoneLDAPContactProvider* ldap)
{
	if( ldap_provider )
		linphone_contact_provider_unref(ldap_provider);

	ldap_provider = ldap ? linphone_ldap_contact_provider_ref( ldap )
						 : NULL;
}

void linphone_gtk_schedule_restart(void){
	restart=TRUE;
}

gboolean linphone_gtk_get_audio_assistant_option(void){
	return run_audio_assistant;
}

static void linphone_gtk_init_liblinphone(const char *config_file,
		const char *factory_config_file, const char *db_file) {
	LinphoneCoreVTable vtable={0};
	gchar *secrets_file=linphone_gtk_get_config_file(SECRETS_FILE);

	vtable.global_state_changed=linphone_gtk_global_state_changed;
	vtable.call_state_changed=linphone_gtk_call_state_changed;
	vtable.registration_state_changed=linphone_gtk_registration_state_changed;
	vtable.notify_presence_received=linphone_gtk_notify_recv;
	vtable.new_subscription_requested=linphone_gtk_new_unknown_subscriber;
	vtable.auth_info_requested=linphone_gtk_auth_info_requested;
	vtable.display_status=linphone_gtk_display_status;
	vtable.display_message=linphone_gtk_display_message;
	vtable.display_warning=linphone_gtk_display_warning;
	vtable.display_url=linphone_gtk_display_url;
	vtable.call_log_updated=linphone_gtk_call_log_updated;
	//vtable.text_received=linphone_gtk_text_received;
	vtable.message_received=linphone_gtk_text_received;
	vtable.is_composing_received=linphone_gtk_is_composing_received;
	vtable.refer_received=linphone_gtk_refer_received;
	vtable.buddy_info_updated=linphone_gtk_buddy_info_updated;
	vtable.call_encryption_changed=linphone_gtk_call_encryption_changed;
	vtable.transfer_state_changed=linphone_gtk_transfer_state_changed;
	vtable.dtmf_received=linphone_gtk_dtmf_received;
	vtable.configuring_status=linphone_gtk_configuring_status;

	the_core=linphone_core_new(&vtable,config_file,factory_config_file,NULL);
	linphone_core_migrate_to_multi_transport(the_core);
	//lp_config_set_int(linphone_core_get_config(the_core), "sip", "store_auth_info", 0);


	if( lp_config_has_section(linphone_core_get_config(the_core),"ldap") ){
		LpConfig* cfg = linphone_core_get_config(the_core);
		LinphoneDictionary* ldap_cfg = lp_config_section_to_dict(cfg, "ldap");
		linphone_gtk_set_ldap( linphone_ldap_contact_provider_create(the_core, ldap_cfg) );
	}

	linphone_core_set_user_agent(the_core,"Linphone", LINPHONE_VERSION);
	linphone_core_set_waiting_callback(the_core,linphone_gtk_wait,NULL);
	linphone_core_set_zrtp_secrets_file(the_core,secrets_file);
	g_free(secrets_file);
	linphone_core_enable_video_capture(the_core, TRUE);
	linphone_core_enable_video_display(the_core, TRUE);
	if (no_video) {
		_linphone_gtk_enable_video(FALSE);
		linphone_gtk_set_ui_config_int("videoselfview",0);
	}
	if (db_file) linphone_core_set_chat_database_path(the_core,db_file);
}

LinphoneCore *linphone_gtk_get_core(void){
	return the_core;
}

GtkWidget *linphone_gtk_get_main_window(){
	return the_ui;
}

void linphone_gtk_destroy_main_window() {
	linphone_gtk_destroy_window(the_ui);
	the_ui = NULL;
}

static void linphone_gtk_configure_window(GtkWidget *w, const char *window_name){
	static const char *icon_path=NULL;
	static const char *hiddens=NULL;
	static const char *shown=NULL;
	static bool_t config_loaded=FALSE;
	if (linphone_gtk_get_core()==NULL) return;
	if (config_loaded==FALSE){
		hiddens=linphone_gtk_get_ui_config("hidden_widgets",NULL);
		shown=linphone_gtk_get_ui_config("shown_widgets",NULL);
		icon_path=linphone_gtk_get_ui_config("icon",LINPHONE_ICON);
		config_loaded=TRUE;
	}
	if (hiddens)
		linphone_gtk_visibility_set(hiddens,window_name,w,FALSE);
	if (shown)
		linphone_gtk_visibility_set(shown,window_name,w,TRUE);
	if (icon_path) {
		GdkPixbuf *pbuf=create_pixbuf(icon_path);
		if(pbuf != NULL) {
			gtk_window_set_icon(GTK_WINDOW(w),pbuf);
			g_object_unref(G_OBJECT(pbuf));
		}
	}
}

static int get_ui_file(const char *name, char *path, int pathsize){
	snprintf(path,pathsize,"%s/%s.ui",BUILD_TREE_XML_DIR,name);
	if (access(path,F_OK)!=0){
		snprintf(path,pathsize,"%s/%s.ui",INSTALLED_XML_DIR,name);
		if (access(path,F_OK)!=0){
			g_error("Could not locate neither %s/%s.ui nor %s/%s.ui",BUILD_TREE_XML_DIR,name,
				INSTALLED_XML_DIR,name);
			return -1;
		}
	}
	return 0;
}

void linphone_gtk_destroy_window(GtkWidget *widget) {
	GtkBuilder* builder = g_object_get_data(G_OBJECT(widget), "builder");
	gtk_widget_destroy(widget);
	g_object_unref (G_OBJECT (builder));
}

GtkWidget *linphone_gtk_create_window(const char *window_name){
	GError* error = NULL;
	GtkBuilder* builder = gtk_builder_new ();
	char path[512];
	GtkWidget *w;

	if (get_ui_file(window_name,path,sizeof(path))==-1) return NULL;

	gtk_builder_set_translation_domain(builder,GETTEXT_PACKAGE);

	if (!gtk_builder_add_from_file (builder, path, &error)){
		g_error("Couldn't load builder file: %s", error->message);
		g_error_free (error);
		return NULL;
	}
	w=GTK_WIDGET(gtk_builder_get_object (builder,window_name));
	if (w==NULL){
		g_error("Could not retrieve '%s' window from xml file",window_name);
		return NULL;
	}
	g_object_set_data(G_OBJECT(w), "builder",builder);
	gtk_builder_connect_signals(builder,w);
	linphone_gtk_configure_window(w,window_name);
	return w;
}

GtkWidget *linphone_gtk_create_widget(const char *filename, const char *widget_name){
	char path[2048];
	GtkWidget *w;
	GtkBuilder* builder = gtk_builder_new ();
	GError *error=NULL;
	gchar *object_ids[2];
	object_ids[0]=g_strdup(widget_name);
	object_ids[1]=NULL;

	if (get_ui_file(filename,path,sizeof(path))==-1) return NULL;

	gtk_builder_set_translation_domain(builder,GETTEXT_PACKAGE);

	if (!gtk_builder_add_objects_from_file(builder,path,object_ids,&error)){
		g_error("Couldn't load %s from builder file %s: %s", widget_name,path,error->message);
		g_error_free (error);
		g_free(object_ids[0]);
		return NULL;
	}
	g_free(object_ids[0]);
	w=GTK_WIDGET(gtk_builder_get_object (builder,widget_name));
	if (w==NULL){
		g_error("Could not retrieve '%s' window from xml file",widget_name);
		return NULL;
	}
	g_object_set_data(G_OBJECT(w),"builder",builder);
	g_signal_connect_swapped(G_OBJECT(w),"destroy",(GCallback)g_object_unref,builder);
	gtk_builder_connect_signals(builder,w);
	return w;
}

static void entry_unmapped(GtkWidget *entry){
	g_message("Entry is unmapped, calling unrealize to workaround chinese bug.");
	gtk_widget_unrealize(entry);
}

GtkWidget *linphone_gtk_get_widget(GtkWidget *window, const char *name){
	GtkBuilder *builder;
	GObject *w;
	if (window==NULL) return NULL;
	builder=(GtkBuilder*)g_object_get_data(G_OBJECT(window),"builder");
	if (builder==NULL){
		g_error("Fail to retrieve builder from window !");
		return NULL;
	}
	w=gtk_builder_get_object(builder,name);
	if (w==NULL){
		g_error("No widget named %s found in xml interface.",name);
	}
	if (workaround_gtk_entry_chinese_bug){
		if (strcmp(G_OBJECT_TYPE_NAME(w),"GtkEntry")==0){
			if (g_object_get_data(G_OBJECT(w),"entry_bug_workaround")==NULL){
				g_object_set_data(G_OBJECT(w),"entry_bug_workaround",GINT_TO_POINTER(1));
				g_message("%s is a GtkEntry",name);
				g_signal_connect(G_OBJECT(w),"unmap",(GCallback)entry_unmapped,NULL);
			}
		}
	}
	return GTK_WIDGET(w);
}


void linphone_gtk_display_something(GtkMessageType type,const gchar *message){
	GtkWidget *dialog;
	GtkWidget *main_window=linphone_gtk_get_main_window();

	gtk_widget_show(main_window);
	if (type==GTK_MESSAGE_QUESTION)
	{
		/* draw a question box. link to dialog_click callback */
		dialog = gtk_message_dialog_new (
				GTK_WINDOW(main_window),
                                GTK_DIALOG_DESTROY_WITH_PARENT,
				GTK_MESSAGE_QUESTION,
                                GTK_BUTTONS_YES_NO,
                                "%s",
				(const gchar*)message);
		/* connect to some callback : REVISIT */
		/*
		g_signal_connect_swapped (G_OBJECT (dialog), "response",
                           G_CALLBACK (dialog_click),
                           G_OBJECT (dialog));
		*/
		/* actually show the box */
		gtk_widget_show(dialog);
	}
	else
	{
		dialog = gtk_message_dialog_new (GTK_WINDOW(main_window),
                                  GTK_DIALOG_DESTROY_WITH_PARENT,
                                  type,
                                  GTK_BUTTONS_CLOSE,
                                  "%s",
                                  (const gchar*)message);
		/* Destroy the dialog when the user responds to it (e.g. clicks a button) */
		g_signal_connect_swapped (G_OBJECT (dialog), "response",
                           G_CALLBACK (gtk_widget_destroy),
                           G_OBJECT (dialog));
		gtk_widget_show(dialog);
	}
}

void linphone_gtk_about_response(GtkDialog *dialog, gint id){
	if (id==GTK_RESPONSE_CANCEL){
		gtk_widget_destroy(GTK_WIDGET(dialog));
	}
}

static void about_url_clicked(GtkAboutDialog *dialog, const char *url, gpointer data){
	g_message("About url clicked");
	linphone_gtk_open_browser(url);
}

void linphone_gtk_show_about(){
	struct stat filestat;
	const char *license_file=PACKAGE_DATA_DIR "/linphone/COPYING";
	GtkWidget *about;
	const char *tmp;
	GdkPixbuf *logo=create_pixbuf(
	    linphone_gtk_get_ui_config("logo","linphone-banner.png"));
	static const char *defcfg="defcfg";

	about=linphone_gtk_create_window("about");
	gtk_about_dialog_set_url_hook(about_url_clicked,NULL,NULL);
	memset(&filestat,0,sizeof(filestat));
	if (stat(license_file,&filestat)!=0){
		license_file="COPYING";
		stat(license_file,&filestat);
	}
	if (filestat.st_size>0){
		char *license=g_malloc(filestat.st_size+1);
		FILE *f=fopen(license_file,"r");
		if (f && fread(license,filestat.st_size,1,f)==1){
			license[filestat.st_size]='\0';
			gtk_about_dialog_set_license(GTK_ABOUT_DIALOG(about),license);
		}
		g_free(license);
	}
	gtk_about_dialog_set_version(GTK_ABOUT_DIALOG(about),LINPHONE_VERSION);
	gtk_about_dialog_set_program_name(GTK_ABOUT_DIALOG(about),linphone_gtk_get_ui_config("title","Linphone"));
	gtk_about_dialog_set_website(GTK_ABOUT_DIALOG(about),linphone_gtk_get_ui_config("home","http://www.linphone.org"));
	if (logo)	gtk_about_dialog_set_logo(GTK_ABOUT_DIALOG(about),logo);
	tmp=linphone_gtk_get_ui_config("artists",defcfg);
	if (tmp!=defcfg){
		const char *tmp2[2];
		tmp2[0]=tmp;
		tmp2[1]=NULL;
		gtk_about_dialog_set_artists(GTK_ABOUT_DIALOG(about),tmp2);
	}
	tmp=linphone_gtk_get_ui_config("translators",defcfg);
	if (tmp!=defcfg)
		gtk_about_dialog_set_translator_credits (GTK_ABOUT_DIALOG(about),tmp);
	tmp=linphone_gtk_get_ui_config("comments",defcfg);
	if (tmp!=defcfg)
		gtk_about_dialog_set_comments(GTK_ABOUT_DIALOG(about),tmp);
	gtk_widget_show(about);
}

static void set_video_window_decorations(GdkWindow *w){
	const char *title=linphone_gtk_get_ui_config("title","Linphone");
	const char *icon_path=linphone_gtk_get_ui_config("icon",LINPHONE_ICON);
	char video_title[256];
	GdkPixbuf *pbuf=create_pixbuf(icon_path);

	if (!linphone_core_in_call(linphone_gtk_get_core())){
		snprintf(video_title,sizeof(video_title),"%s video",title);
		/* When not in call, treat the video as a normal window */
		gdk_window_set_keep_above(w, FALSE);
	}else{
		LinphoneAddress *uri =
			linphone_address_clone(linphone_core_get_current_call_remote_address(linphone_gtk_get_core()));
		char *display_name;

		linphone_address_clean(uri);
		if (linphone_address_get_display_name(uri)!=NULL){
			display_name=ms_strdup(linphone_address_get_display_name(uri));
		}else{
			display_name=linphone_address_as_string(uri);
		}
		snprintf(video_title,sizeof(video_title),_("Call with %s"),display_name);
		linphone_address_destroy(uri);
		ms_free(display_name);

		/* During calls, bring up the video window, arrange so that
		it is above all the other windows */
		gdk_window_deiconify(w);
		gdk_window_set_keep_above(w,TRUE);
		/* Maybe we should have the following, but then we want to
		have a timer that turns it off after a little while. */
		/* gdk_window_set_urgency_hint(w,TRUE); */
	}
	gdk_window_set_title(w,video_title);
	/* Refrain the video window to be closed at all times. */
	gdk_window_set_functions(w,
				 GDK_FUNC_RESIZE|GDK_FUNC_MOVE|
				 GDK_FUNC_MINIMIZE|GDK_FUNC_MAXIMIZE);
	if (pbuf){
		GList *l=NULL;
		l=g_list_append(l,pbuf);
		gdk_window_set_icon_list(w,l);
		g_list_free(l);
		g_object_unref(G_OBJECT(pbuf));
	}
}

static gboolean video_needs_update=FALSE;

static void update_video_title(){
	video_needs_update=TRUE;
}

static void update_video_titles(LinphoneCore *lc){
	unsigned long id;
	static unsigned long previd=0;
	static unsigned long preview_previd=0;
	id=linphone_core_get_native_video_window_id(lc);
	if (id!=previd || video_needs_update){
		GdkWindow *w;
		previd=id;
		if (id!=0){
			ms_message("Updating window decorations");
#ifndef WIN32
			w=gdk_window_foreign_new((GdkNativeWindow)id);
#else
			w=gdk_window_foreign_new((HANDLE)id);
#endif
			if (w) {
				set_video_window_decorations(w);
				g_object_unref(G_OBJECT(w));
			}
			else ms_error("gdk_window_foreign_new() failed");
			if (video_needs_update) video_needs_update=FALSE;
		}
	}
	id=linphone_core_get_native_preview_window_id (lc);
	if (id!=preview_previd ){
		GdkWindow *w;
		preview_previd=id;
		if (id!=0){
			ms_message("Updating window decorations for preview");
#ifndef WIN32
			w=gdk_window_foreign_new((GdkNativeWindow)id);
#else
			w=gdk_window_foreign_new((HANDLE)id);
#endif
			if (w) {
				set_video_window_decorations(w);
				g_object_unref(G_OBJECT(w));
			}
			else ms_error("gdk_window_foreign_new() failed");
			if (video_needs_update) video_needs_update=FALSE;
		}
	}
}

static gboolean linphone_gtk_iterate(LinphoneCore *lc){
	static gboolean first_time=TRUE;
	static gboolean in_iterate=FALSE;

	/*avoid reentrancy*/
	if (in_iterate) return TRUE;
	in_iterate=TRUE;
	linphone_core_iterate(lc);
	if (first_time){
		/*after the first call to iterate, SipSetupContexts should be ready, so take actions:*/
		linphone_gtk_show_directory_search();
		first_time=FALSE;
	}

	update_video_titles(lc);
	if (addr_to_call!=NULL){
		/*make sure we are not showing the login screen*/
		GtkWidget *mw=linphone_gtk_get_main_window();
		GtkWidget *login_frame=linphone_gtk_get_widget(mw,"login_frame");
		if (!GTK_WIDGET_VISIBLE(login_frame)){
			GtkWidget *uri_bar=linphone_gtk_get_widget(mw,"uribar");
			gtk_entry_set_text(GTK_ENTRY(uri_bar),addr_to_call);
			addr_to_call=NULL;
			linphone_gtk_start_call(uri_bar);
		}
	}
	in_iterate=FALSE;
	return TRUE;
}

static gboolean uribar_completion_matchfunc(GtkEntryCompletion *completion, const gchar *key, GtkTreeIter *iter, gpointer user_data){
	char* address = NULL;
	gboolean ret  = FALSE;
	gchar *tmp= NULL;
	gtk_tree_model_get(gtk_entry_completion_get_model(completion),iter,0,&address,-1);

	tmp = g_utf8_casefold(address,-1);
	if (tmp){
		if (strstr(tmp,key))
			ret=TRUE;
		g_free(tmp);
	}

	if( address)
		g_free(address);

	return ret;
}

static void load_uri_history(){
	GtkEntry *uribar=GTK_ENTRY(linphone_gtk_get_widget(linphone_gtk_get_main_window(),"uribar"));
	char key[20];
	int i;
	GtkEntryCompletion *gep=gtk_entry_completion_new();
	GtkListStore *model=gtk_list_store_new(2,G_TYPE_STRING,G_TYPE_INT);
	for (i=0;;i++){
		const char *uri;
		snprintf(key,sizeof(key),"uri%i",i);
		uri=linphone_gtk_get_ui_config(key,NULL);
		if (uri!=NULL) {
			GtkTreeIter iter;
			gtk_list_store_append(model,&iter);
			gtk_list_store_set(model,&iter,0,uri,1,COMPLETION_HISTORY,-1);
			if (i==0) gtk_entry_set_text(uribar,uri);
		}
		else break;
	}
	gtk_entry_completion_set_model(gep,GTK_TREE_MODEL(model));
	gtk_entry_completion_set_text_column(gep,0);
	gtk_entry_completion_set_popup_completion(gep, TRUE);
	gtk_entry_completion_set_match_func(gep,uribar_completion_matchfunc, NULL, NULL);
	gtk_entry_completion_set_minimum_key_length(gep,3);
	gtk_entry_set_completion(uribar,gep);
	g_signal_connect (G_OBJECT (uribar), "changed", G_CALLBACK(linphone_gtk_on_uribar_changed), NULL);
}

static void save_uri_history(){
	LinphoneCore *lc=linphone_gtk_get_core();
	LpConfig *cfg=linphone_core_get_config(lc);
	GtkEntry *uribar=GTK_ENTRY(linphone_gtk_get_widget(linphone_gtk_get_main_window(),"uribar"));
	char key[20];
	int i=0;
	char *uri=NULL;
	GtkTreeIter iter;
	GtkTreeModel *model=gtk_entry_completion_get_model(gtk_entry_get_completion(uribar));

	if (!gtk_tree_model_get_iter_first(model,&iter)) return;
	do {
		gtk_tree_model_get(model,&iter,0,&uri,-1);
		if (uri) {
			snprintf(key,sizeof(key),"uri%i",i);
			lp_config_set_string(cfg,"GtkUi",key,uri);
			g_free(uri);
		}else break;
		i++;
		if (i>5) break;
	}while(gtk_tree_model_iter_next(model,&iter));
	lp_config_sync(cfg);
}

static void completion_add_text(GtkEntry *entry, const char *text){
	GtkTreeIter iter;
	GtkTreeModel *model=gtk_entry_completion_get_model(gtk_entry_get_completion(entry));

	if (gtk_tree_model_get_iter_first(model,&iter)){
		do {
			gchar *uri=NULL;
			gtk_tree_model_get(model,&iter,0,&uri,-1);
			if (uri!=NULL){
				if (strcmp(uri,text)==0) {
					/*remove text */
					gtk_list_store_remove(GTK_LIST_STORE(model),&iter);
					g_free(uri);
					break;
				}
				g_free(uri);
			}
		}while (gtk_tree_model_iter_next(model,&iter));
	}
	/* and prepend it on top of the list */
	gtk_list_store_prepend(GTK_LIST_STORE(model),&iter);
	gtk_list_store_set(GTK_LIST_STORE(model),&iter,0,text,1,COMPLETION_HISTORY,-1);
	save_uri_history();
}

void on_contact_provider_search_results( LinphoneContactSearch* req, MSList* friends, void* data )
{
	GtkTreeIter    iter;
	GtkEntry*    uribar = GTK_ENTRY(data);
	GtkEntryCompletion* compl = gtk_entry_get_completion(uribar);
	GtkTreeModel* model = gtk_entry_completion_get_model(compl);
	GtkListStore*  list = GTK_LIST_STORE(model);
	LinphoneLDAPContactSearch* search = linphone_ldap_contact_search_cast(req);
	gboolean valid;

	// clear completion list from previous non-history entries
	valid = gtk_tree_model_get_iter_first(model,&iter);
	while(valid)
	{
		char* url;
		int type;
		gtk_tree_model_get(model,&iter, 0,&url, 1,&type, -1);

		if (type != COMPLETION_HISTORY) {
			valid = gtk_list_store_remove(list, &iter);
		} else {
			valid = gtk_tree_model_iter_next(model,&iter);
		}

		if( url ) g_free(url);
		if( !valid ) break;
	}

	// add new non-history related matches
	while( friends ){
		LinphoneFriend* lf = friends->data;
		if( lf ) {
			const LinphoneAddress* la = linphone_friend_get_address(lf);
			if( la ){
				char *addr = linphone_address_as_string(la);

				if( addr ){
					ms_message("[LDAP]Insert match: %s",  addr);
					gtk_list_store_insert_with_values(list, &iter, -1,
													  0, addr,
													  1, COMPLETION_LDAP, -1);
					ms_free(addr);
				}
			}
		}
		friends = friends->next;
	}
	gtk_entry_completion_complete(compl);
	// save the number of LDAP results to better decide if new results should be fetched when search predicate gets bigger
	gtk_object_set_data(GTK_OBJECT(uribar), "ldap_res_cout",
						GINT_TO_POINTER(
							linphone_ldap_contact_search_result_count(search)
							)
						);

	// Gtk bug? we need to emit a "changed" signal so that the completion appears if
	// the list of results was previously empty
	g_signal_handlers_block_by_func(uribar, linphone_gtk_on_uribar_changed, NULL);
	g_signal_emit_by_name(uribar, "changed");
	g_signal_handlers_unblock_by_func(uribar, linphone_gtk_on_uribar_changed, NULL);
}

struct CompletionTimeout {
	guint timeout_id;
};

static gboolean launch_contact_provider_search(void *userdata)
{
	LinphoneLDAPContactProvider* ldap = linphone_gtk_get_ldap();
	GtkWidget*      uribar = GTK_WIDGET(userdata);
	const gchar* predicate = gtk_entry_get_text(GTK_ENTRY(uribar));
	gchar* previous_search = gtk_object_get_data(GTK_OBJECT(uribar), "previous_search");
	unsigned int prev_res_count = GPOINTER_TO_INT(gtk_object_get_data(GTK_OBJECT(uribar), "ldap_res_cout"));

	if( ldap && strlen(predicate) >= 3 ){ // don't search too small predicates
		unsigned int max_res_count = linphone_ldap_contact_provider_get_max_result(ldap);

		if( previous_search  &&
			(strstr(predicate, previous_search) == predicate) && // last search contained results from this one
			(prev_res_count != max_res_count) ){ // and we didn't reach the max result limit

			ms_message("Don't launch search on already searched data (current: %s, old search: %s), (%d/%d results)",
					   predicate, previous_search, prev_res_count, max_res_count);
			return FALSE;
		}

		// save current search
		if( previous_search ) ms_free(previous_search);
		gtk_object_set_data(GTK_OBJECT(uribar), "previous_search", ms_strdup(predicate));

		ms_message("launch_contact_provider_search");
		LinphoneContactSearch* search =linphone_contact_provider_begin_search(
					linphone_contact_provider_cast(ldap_provider),
					predicate, on_contact_provider_search_results, uribar
					);

		if(search)
			linphone_contact_search_ref(search);
	}
	return FALSE;
}

void linphone_gtk_on_uribar_changed(GtkEditable *uribar, gpointer user_data)
{
	if( linphone_gtk_get_ldap() ) {
		gchar* text = gtk_editable_get_chars(uribar, 0,-1);
		gint timeout = GPOINTER_TO_INT(gtk_object_get_data(GTK_OBJECT(uribar), "complete_timeout"));
		if( text ) g_free(text);

		if( timeout != 0 ) {
			g_source_remove(timeout);
		}

		timeout = g_timeout_add_seconds(1,(GSourceFunc)launch_contact_provider_search, uribar);

		gtk_object_set_data(GTK_OBJECT(uribar),"complete_timeout", GINT_TO_POINTER(timeout) );
	}
}

bool_t linphone_gtk_video_enabled(void){
	const LinphoneVideoPolicy *vpol=linphone_core_get_video_policy(linphone_gtk_get_core());
	return vpol->automatically_accept && vpol->automatically_initiate;
}

void linphone_gtk_show_main_window(){
	GtkWidget *w=linphone_gtk_get_main_window();
	LinphoneCore *lc=linphone_gtk_get_core();
	linphone_core_enable_video_preview(lc,linphone_gtk_get_ui_config_int("videoselfview",
	    	VIDEOSELFVIEW_DEFAULT));
	gtk_widget_show(w);
	gtk_window_present(GTK_WINDOW(w));
}

void linphone_gtk_call_terminated(LinphoneCall *call, const char *error){
	GtkWidget *mw=linphone_gtk_get_main_window();
	if (linphone_core_get_calls(linphone_gtk_get_core())==NULL){
	    gtk_widget_set_sensitive(linphone_gtk_get_widget(mw,"start_call"),TRUE);
	}
	if (linphone_gtk_use_in_call_view() && call)
		linphone_gtk_in_call_view_terminate(call,error);
	update_video_title();
}

static void linphone_gtk_update_call_buttons(LinphoneCall *call){
	LinphoneCore *lc=linphone_gtk_get_core();
	GtkWidget *mw=linphone_gtk_get_main_window();
	const MSList *calls=linphone_core_get_calls(lc);
	GtkWidget *button;
	bool_t start_active=TRUE;
	//bool_t stop_active=FALSE;
	bool_t add_call=FALSE;
	int call_list_size=ms_list_size(calls);

	if (calls==NULL){
		start_active=TRUE;
		//stop_active=FALSE;
	}else{
		//stop_active=TRUE;
		start_active=TRUE;
		add_call=TRUE;
	}
	button=linphone_gtk_get_widget(mw,"start_call");
	gtk_widget_set_sensitive(button,start_active);
	gtk_widget_set_visible(button,!add_call);

	button=linphone_gtk_get_widget(mw,"add_call");
	if (linphone_core_sound_resources_locked(lc) || (call && linphone_call_get_state(call)==LinphoneCallIncomingReceived)) {
		gtk_widget_set_sensitive(button,FALSE);
	} else {
		gtk_widget_set_sensitive(button,start_active);
	}
	gtk_widget_set_visible(button,add_call);

	//gtk_widget_set_sensitive(linphone_gtk_get_widget(mw,"terminate_call"),stop_active);
	GtkWidget *conf_frame=(GtkWidget *)g_object_get_data(G_OBJECT(mw),"conf_frame");
	if(conf_frame==NULL){
		linphone_gtk_enable_transfer_button(lc,call_list_size>1);
		linphone_gtk_enable_conference_button(lc,call_list_size>1);
	} else {
		linphone_gtk_enable_transfer_button(lc,FALSE);
		linphone_gtk_enable_conference_button(lc,FALSE);
	}
	update_video_title();
	if (call) {
		linphone_gtk_update_video_button(call);
	}
}

gchar *linphone_gtk_get_record_path(const LinphoneAddress *address, gboolean is_conference){
	const char *dir=g_get_user_special_dir(G_USER_DIRECTORY_MUSIC);
	const char *id="unknown";
	char filename[256]={0};
	char date[64]={0};
	time_t curtime=time(NULL);
	struct tm loctime;
<<<<<<< HEAD
	const char **fmts=linphone_core_get_supported_file_formats(linphone_gtk_get_core());
	int i;
	const char *ext="wav";
	
=======

>>>>>>> 779e0fc3
#ifdef WIN32
	loctime=*localtime(&curtime);
#else
	localtime_r(&curtime,&loctime);
#endif
	snprintf(date,sizeof(date)-1,"%i%02i%02i-%02i%02i",loctime.tm_year+1900,loctime.tm_mon+1,loctime.tm_mday, loctime.tm_hour, loctime.tm_min);
<<<<<<< HEAD
	
	for (i=0;fmts[i]!=NULL;++i){
		if (strcmp(fmts[i],"mkv")==0){
			ext="mkv";
			break;
		}
	}
	
=======

>>>>>>> 779e0fc3
	if (address){
		id=linphone_address_get_username(address);
		if (id==NULL) id=linphone_address_get_domain(address);
	}
	if (is_conference){
		snprintf(filename,sizeof(filename)-1,"%s-conference-%s.%s",
			linphone_gtk_get_ui_config("title","Linphone"),
			date,ext);
	}else{
		snprintf(filename,sizeof(filename)-1,"%s-call-%s-%s.%s",
			linphone_gtk_get_ui_config("title","Linphone"),
			date,
			id,ext);
	}
	if (!dir) {
		ms_message ("No directory for music, using [%s] instead",dir=getenv("HOME"));
	}
	return g_build_filename(dir,filename,NULL);
}

static gboolean linphone_gtk_start_call_do(GtkWidget *uri_bar){
	const char *entered=gtk_entry_get_text(GTK_ENTRY(uri_bar));
	LinphoneCore *lc=linphone_gtk_get_core();
	LinphoneAddress *addr=linphone_core_interpret_url(lc,entered);

	if (addr!=NULL){
		LinphoneCallParams *params=linphone_core_create_default_call_parameters(lc);
		gchar *record_file=linphone_gtk_get_record_path(addr,FALSE);
		linphone_call_params_set_record_file(params,record_file);
		linphone_core_invite_address_with_params(lc,addr,params);
		completion_add_text(GTK_ENTRY(uri_bar),entered);
		linphone_address_destroy(addr);
		linphone_call_params_destroy(params);
		g_free(record_file);
	}else{
		linphone_gtk_call_terminated(NULL,NULL);
	}
	return FALSE;
}


static void accept_incoming_call(LinphoneCall *call){
	LinphoneCore *lc=linphone_gtk_get_core();
	LinphoneCallParams *params=linphone_core_create_default_call_parameters(lc);
	gchar *record_file=linphone_gtk_get_record_path(linphone_call_get_remote_address(call),FALSE);
	linphone_call_params_set_record_file(params,record_file);
	linphone_core_accept_call_with_params(lc,call,params);
	linphone_call_params_destroy(params);
}

static gboolean linphone_gtk_auto_answer(LinphoneCall *call){
	LinphoneCallState state=linphone_call_get_state(call);
	if (state==LinphoneCallIncomingReceived || state==LinphoneCallIncomingEarlyMedia){
		accept_incoming_call(call);
	}
	return FALSE;
}

void linphone_gtk_start_call(GtkWidget *w){
	LinphoneCall *call=linphone_gtk_get_currently_displayed_call(NULL);
	/*change into in-call mode, then do the work later as it might block a bit */
	GtkWidget *mw=gtk_widget_get_toplevel(w);
	GtkWidget *uri_bar=linphone_gtk_get_widget(mw,"uribar");
	LinphoneCallState state= call ? linphone_call_get_state(call) : LinphoneCallIdle;

	if (state == LinphoneCallIncomingReceived || state == LinphoneCallIncomingEarlyMedia){
		accept_incoming_call(call);
	}else{
		/*immediately disable the button and delay a bit the execution the linphone_core_invite()
		so that we don't freeze the button. linphone_core_invite() might block for some hundreds of milliseconds*/
		gtk_widget_set_sensitive(linphone_gtk_get_widget(mw,"start_call"),FALSE);
		g_timeout_add(100,(GSourceFunc)linphone_gtk_start_call_do,uri_bar);
	}

}

void linphone_gtk_uri_bar_activate(GtkWidget *w){
	linphone_gtk_start_call(w);
}

void linphone_gtk_terminate_call(GtkWidget *button){
	gboolean is_conf;
	LinphoneCall *call=linphone_gtk_get_currently_displayed_call(&is_conf);
	if (call){
		linphone_core_terminate_call(linphone_gtk_get_core(),call);
	}else if (is_conf){
		linphone_core_terminate_conference(linphone_gtk_get_core());
	}
}

void linphone_gtk_decline_clicked(GtkWidget *button){
	LinphoneCall *call=linphone_gtk_get_currently_displayed_call(NULL);
	if (call)
		linphone_core_terminate_call(linphone_gtk_get_core(),call);
}

void linphone_gtk_answer_clicked(GtkWidget *button){
	LinphoneCall *call=linphone_gtk_get_currently_displayed_call(NULL);
	if (call){
		accept_incoming_call(call);
		linphone_gtk_show_main_window(); /* useful when the button is clicked on a notification */
	}
}

void _linphone_gtk_enable_video(gboolean val){
	LinphoneVideoPolicy policy={0};
	policy.automatically_initiate=policy.automatically_accept=val;
	linphone_core_enable_video_capture(linphone_gtk_get_core(), TRUE);
	linphone_core_enable_video_display(linphone_gtk_get_core(), TRUE);
	linphone_core_set_video_policy(linphone_gtk_get_core(),&policy);

	if (val){
		linphone_core_enable_video_preview(linphone_gtk_get_core(),
		linphone_gtk_get_ui_config_int("videoselfview",VIDEOSELFVIEW_DEFAULT));
	}else{
		linphone_core_enable_video_preview(linphone_gtk_get_core(),FALSE);
	}
}

void linphone_gtk_enable_video(GtkWidget *w){
	gboolean val=gtk_check_menu_item_get_active(GTK_CHECK_MENU_ITEM(w));
	//GtkWidget *selfview_item=linphone_gtk_get_widget(linphone_gtk_get_main_window(),"selfview_item");
	_linphone_gtk_enable_video(val);
}

void linphone_gtk_enable_self_view(GtkWidget *w){
	gboolean val=gtk_check_menu_item_get_active(GTK_CHECK_MENU_ITEM(w));
	LinphoneCore *lc=linphone_gtk_get_core();
	linphone_core_enable_video_preview(lc,val);
	linphone_core_enable_self_view(lc,val);
	linphone_gtk_set_ui_config_int("videoselfview",val);
}

void linphone_gtk_used_identity_changed(GtkWidget *w){
	int active=gtk_combo_box_get_active(GTK_COMBO_BOX(w));
	char *sel=gtk_combo_box_get_active_text(GTK_COMBO_BOX(w));
	if (sel && strlen(sel)>0){ //avoid a dummy "changed" at gui startup
		linphone_core_set_default_proxy_index(linphone_gtk_get_core(),(active==0) ? -1 : (active-1));
		linphone_gtk_show_directory_search();
	}
	if (sel) g_free(sel);
}

void on_proxy_refresh_button_clicked(GtkWidget *w){
	LinphoneCore *lc=linphone_gtk_get_core();
	MSList const *item=linphone_core_get_proxy_config_list(lc);
	while (item != NULL) {
		LinphoneProxyConfig *lpc=(LinphoneProxyConfig*)item->data;
		linphone_proxy_config_edit(lpc);
		linphone_proxy_config_done(lpc);
		item = item->next;
	}
}

static void linphone_gtk_notify_recv(LinphoneCore *lc, LinphoneFriend * fid){
	linphone_gtk_show_friends();
}

static void linphone_gtk_new_subscriber_response(GtkWidget *dialog, guint response_id, LinphoneFriend *lf){
	switch(response_id){
		case GTK_RESPONSE_YES:
			linphone_gtk_show_contact(lf);
		break;
		default:
			linphone_core_reject_subscriber(linphone_gtk_get_core(),lf);
	}
	gtk_widget_destroy(dialog);
}

static void linphone_gtk_new_unknown_subscriber(LinphoneCore *lc, LinphoneFriend *lf, const char *url){
	GtkWidget *dialog;

	if (linphone_gtk_get_ui_config_int("subscribe_deny_all",0)){
		linphone_core_reject_subscriber(linphone_gtk_get_core(),lf);
		return;
	}

	gchar *message=g_strdup_printf(_("%s would like to add you to his contact list.\nWould you allow him to see your presence status or add him to your contact list ?\nIf you answer no, this person will be temporarily blacklisted."),url);
	dialog = gtk_message_dialog_new (
				GTK_WINDOW(linphone_gtk_get_main_window()),
                                GTK_DIALOG_DESTROY_WITH_PARENT,
				GTK_MESSAGE_QUESTION,
                                GTK_BUTTONS_YES_NO,
                                "%s",
				message);
	g_free(message);
	g_signal_connect(G_OBJECT (dialog), "response",
		G_CALLBACK (linphone_gtk_new_subscriber_response),lf);
	/* actually show the box */
	gtk_widget_show(dialog);
}

typedef struct _AuthTimeout{
	GtkWidget *w;
} AuthTimeout;

static void auth_timeout_clean(AuthTimeout *tout){
	tout->w=NULL;
}

static gboolean auth_timeout_destroy(AuthTimeout *tout){
	if (tout->w)  {
		g_object_weak_unref(G_OBJECT(tout->w),(GWeakNotify)auth_timeout_clean,tout);
		gtk_widget_destroy(tout->w);
	}
	g_free(tout);
	return FALSE;
}

static AuthTimeout * auth_timeout_new(GtkWidget *w){
	AuthTimeout *tout=g_new(AuthTimeout,1);
	tout->w=w;
	/*so that the timeout no more references the widget when it is destroyed:*/
	g_object_weak_ref(G_OBJECT(w),(GWeakNotify)auth_timeout_clean,tout);
	/*so that the widget is automatically destroyed after some time */
	g_timeout_add(30000,(GtkFunction)auth_timeout_destroy,tout);
	return tout;
}

void linphone_gtk_password_cancel(GtkWidget *w){
	LinphoneAuthInfo *info;
	GtkWidget *window=gtk_widget_get_toplevel(w);
	info=(LinphoneAuthInfo*)g_object_get_data(G_OBJECT(window),"auth_info");
	linphone_core_abort_authentication(linphone_gtk_get_core(),info);
	gtk_widget_destroy(window);
}

void linphone_gtk_password_ok(GtkWidget *w){
	GtkWidget *entry;
	GtkWidget *window=gtk_widget_get_toplevel(w);
	LinphoneAuthInfo *info;
	info=(LinphoneAuthInfo*)g_object_get_data(G_OBJECT(window),"auth_info");
	g_object_weak_unref(G_OBJECT(window),(GWeakNotify)linphone_auth_info_destroy,info);
	entry=linphone_gtk_get_widget(window,"password_entry");
	linphone_auth_info_set_passwd(info,gtk_entry_get_text(GTK_ENTRY(entry)));
	linphone_auth_info_set_userid(info,
		gtk_entry_get_text(GTK_ENTRY(linphone_gtk_get_widget(window,"userid_entry"))));
	linphone_core_add_auth_info(linphone_gtk_get_core(),info);
	gtk_widget_destroy(window);
}

static void linphone_gtk_auth_info_requested(LinphoneCore *lc, const char *realm, const char *username, const char *domain){
	GtkWidget *w=linphone_gtk_create_window("password");
	GtkWidget *label=linphone_gtk_get_widget(w,"message");
	LinphoneAuthInfo *info;
	gchar *msg;
	GtkWidget *mw=linphone_gtk_get_main_window();

	if (mw && GTK_WIDGET_VISIBLE(linphone_gtk_get_widget(mw,"login_frame"))){
		/*don't prompt for authentication when login frame is visible*/
		linphone_core_abort_authentication(lc,NULL);
		return;
	}

	msg=g_strdup_printf(_("Please enter your password for username <i>%s</i>\n at realm <i>%s</i>:"),
		username,realm);
	gtk_label_set_markup(GTK_LABEL(label),msg);
	g_free(msg);
	gtk_entry_set_text(GTK_ENTRY(linphone_gtk_get_widget(w,"userid_entry")),username);
	info=linphone_auth_info_new(username, NULL, NULL, NULL,realm,domain);
	g_object_set_data(G_OBJECT(w),"auth_info",info);
	g_object_weak_ref(G_OBJECT(w),(GWeakNotify)linphone_auth_info_destroy,info);
	gtk_widget_show(w);
	auth_timeout_new(w);
}

static void linphone_gtk_dtmf_received(LinphoneCore *lc, LinphoneCall *call, int dtmf){
	ms_message("Dtmf %c received.",dtmf);
}

static void linphone_gtk_display_status(LinphoneCore *lc, const char *status){
	GtkWidget *w=linphone_gtk_get_main_window();
	GtkWidget *status_bar=linphone_gtk_get_widget(w,"status_bar");

	gtk_statusbar_push(GTK_STATUSBAR(status_bar),
			gtk_statusbar_get_context_id(GTK_STATUSBAR(status_bar),""),
			status);
}

static void linphone_gtk_configuring_status(LinphoneCore *lc, LinphoneConfiguringState status, const char *message) {
	if (config_fetching_dialog) linphone_gtk_close_config_fetching(config_fetching_dialog, status);
	config_fetching_dialog=NULL;
}

static void linphone_gtk_display_message(LinphoneCore *lc, const char *msg){
	linphone_gtk_display_something(GTK_MESSAGE_INFO,msg);
}

static void linphone_gtk_display_warning(LinphoneCore *lc, const char *warning){
	linphone_gtk_display_something(GTK_MESSAGE_WARNING,warning);
}

static void linphone_gtk_display_url(LinphoneCore *lc, const char *msg, const char *url){
	char richtext[4096];
	snprintf(richtext,sizeof(richtext),"%s %s",msg,url);
	linphone_gtk_display_something(GTK_MESSAGE_INFO,richtext);
}

static void linphone_gtk_call_log_updated(LinphoneCore *lc, LinphoneCallLog *cl){
	GtkWidget *w=(GtkWidget*)g_object_get_data(G_OBJECT(linphone_gtk_get_main_window()),"call_logs");
	if (w) linphone_gtk_call_log_update(w);
	linphone_gtk_call_log_update(linphone_gtk_get_main_window());
}

#ifdef HAVE_NOTIFY
static bool_t notify_actions_supported() {
	bool_t accepts_actions = FALSE;
	GList *capabilities = notify_get_server_caps();
	GList *c;
	if(capabilities != NULL) {
		for(c = capabilities; c != NULL; c = c->next) {
			if(strcmp((char*)c->data, "actions") == 0 ) {
				accepts_actions = TRUE;
				break;
			}
		}
		g_list_foreach(capabilities, (GFunc)g_free, NULL);
		g_list_free(capabilities);
	}
	return accepts_actions;
}

static NotifyNotification* build_notification(const char *title, const char *body) {
	const char *icon_path = linphone_gtk_get_ui_config("icon", LINPHONE_ICON);
	GdkPixbuf *pbuf = create_pixbuf(icon_path);
	NotifyNotification *n = notify_notification_new(title, body, NULL
#ifdef HAVE_NOTIFY1
		,NULL
#endif
	);
	notify_notification_set_icon_from_pixbuf(n, pbuf);
	return n;
}

static void show_notification(NotifyNotification* n){
	if (n && !notify_notification_show(n,NULL))
		ms_error("Failed to send notification.");
}

static void make_notification(const char *title, const char *body){
	show_notification(build_notification(title,body));
}

#endif

void linphone_gtk_notify(LinphoneCall *call, const char *msg){
#ifdef HAVE_NOTIFY
	if (!notify_is_initted())
		if (!notify_init ("Linphone")) ms_error("Libnotify failed to init.");
#endif
	if (!call) {

#ifdef HAVE_NOTIFY
		if (!notify_notification_show(notify_notification_new("Linphone",msg,NULL
#ifdef HAVE_NOTIFY1
	,NULL
#endif
),NULL))

				ms_error("Failed to send notification.");
#else
		linphone_gtk_show_main_window();
#endif
	} else if (!gtk_window_is_active((GtkWindow*)linphone_gtk_get_main_window())) {
#ifdef HAVE_NOTIFY
		char *body=NULL;
		char *remote=call!=NULL ? linphone_call_get_remote_address_as_string(call) : NULL;
		NotifyNotification *n;
		switch(linphone_call_get_state(call)){
			case LinphoneCallError:
				make_notification(_("Call error"),body=g_markup_printf_escaped("<b>%s</b>\n%s",msg,remote));
			break;
			case LinphoneCallEnd:
				make_notification(_("Call ended"),body=g_markup_printf_escaped("<b>%s</b>",remote));
			break;
			case LinphoneCallIncomingReceived:
				n=build_notification(_("Incoming call"),body=g_markup_printf_escaped("<b>%s</b>",remote));
				if (notify_actions_supported()) {
					notify_notification_add_action (n,"answer", _("Answer"),
						NOTIFY_ACTION_CALLBACK(linphone_gtk_answer_clicked),NULL,NULL);
					notify_notification_add_action (n,"decline",_("Decline"),
						NOTIFY_ACTION_CALLBACK(linphone_gtk_decline_clicked),NULL,NULL);
				}
				show_notification(n);
			break;
			case LinphoneCallPausedByRemote:
				make_notification(_("Call paused"),body=g_markup_printf_escaped(_("<b>by %s</b>"),remote));
			break;
			default:
			break;
		}
		if (body) g_free(body);
		if (remote) g_free(remote);
#endif
	}
}

static void linphone_gtk_global_state_changed(LinphoneCore *lc, LinphoneGlobalState state, const char*str){
	switch(state){
		case LinphoneGlobalStartup:
			the_core=lc;
		break;
		case LinphoneGlobalConfiguring:
			if (linphone_core_get_provisioning_uri(lc)){
				config_fetching_dialog=linphone_gtk_show_config_fetching();
			}
		break;
		case LinphoneGlobalOn:
			linphone_gtk_init_ui();
		break;
		default:
		break;
	}
}

static void on_call_updated_response(GtkWidget *dialog, gint responseid, LinphoneCall *call){
	if (linphone_call_get_state(call)==LinphoneCallUpdatedByRemote){
		LinphoneCore *lc=linphone_call_get_core(call);
		LinphoneCallParams *params=linphone_call_params_copy(linphone_call_get_current_params(call));
		linphone_call_params_enable_video(params,responseid==GTK_RESPONSE_YES);
		linphone_core_accept_call_update(lc,call,params);
		linphone_call_params_destroy(params);
	}
	linphone_call_unref(call);
	g_source_remove_by_user_data(dialog);
	gtk_widget_destroy(dialog);
}

static void on_call_updated_timeout(GtkWidget *dialog){
	gtk_widget_destroy(dialog);
}

static void linphone_gtk_call_updated_by_remote(LinphoneCall *call){
	LinphoneCore *lc=linphone_call_get_core(call);
	const LinphoneVideoPolicy *pol=linphone_core_get_video_policy(lc);
	const LinphoneCallParams *rparams=linphone_call_get_remote_params(call);
	const LinphoneCallParams *current_params=linphone_call_get_current_params(call);
	gboolean video_requested=linphone_call_params_video_enabled(rparams);
	gboolean video_used=linphone_call_params_video_enabled(current_params);
	g_message("Video used=%i, video requested=%i, automatically_accept=%i",
	          video_used,video_requested,pol->automatically_accept);
	if (video_used==FALSE && video_requested && !pol->automatically_accept){
		linphone_core_defer_call_update(lc,call);
		{
			const LinphoneAddress *addr=linphone_call_get_remote_address(call);
			GtkWidget *dialog;
			const char *dname=linphone_address_get_display_name(addr);
			if (dname==NULL) dname=linphone_address_get_username(addr);
			if (dname==NULL) dname=linphone_address_get_domain(addr);
			dialog=gtk_message_dialog_new(GTK_WINDOW(linphone_gtk_get_main_window()),
			                                         GTK_DIALOG_DESTROY_WITH_PARENT,
			                                         GTK_MESSAGE_WARNING,
			                                         GTK_BUTTONS_YES_NO,
			                                         _("%s proposed to start video. Do you accept ?"),dname);
			g_signal_connect(G_OBJECT(dialog),"response",(GCallback)on_call_updated_response,linphone_call_ref(call));
			g_timeout_add(20000,(GSourceFunc)on_call_updated_timeout,dialog);
			gtk_widget_show(dialog);
		}
	}
}

static void linphone_gtk_call_state_changed(LinphoneCore *lc, LinphoneCall *call, LinphoneCallState cs, const char *msg){
	switch(cs){
		case LinphoneCallOutgoingInit:
			linphone_gtk_create_in_call_view (call);
		break;
		case LinphoneCallOutgoingProgress:
			linphone_gtk_in_call_view_set_calling (call);
		break;
		case LinphoneCallStreamsRunning:
			linphone_gtk_in_call_view_set_in_call(call);
		break;
		case LinphoneCallUpdatedByRemote:
			linphone_gtk_call_updated_by_remote(call);
		break;
		case LinphoneCallError:
			linphone_gtk_in_call_view_terminate (call,msg);
		break;
		case LinphoneCallEnd:
			linphone_gtk_in_call_view_terminate(call,NULL);
			linphone_gtk_status_icon_set_blinking(FALSE);
		break;
		case LinphoneCallIncomingReceived:
			linphone_gtk_create_in_call_view(call);
			linphone_gtk_in_call_view_set_incoming(call);
			linphone_gtk_status_icon_set_blinking(TRUE);
			if (auto_answer)  {
				linphone_call_ref(call);
				g_timeout_add(2000,(GSourceFunc)linphone_gtk_auto_answer ,call);
			}
		break;
		case LinphoneCallResuming:
			linphone_gtk_enable_hold_button(call,TRUE,TRUE);
			linphone_gtk_in_call_view_set_in_call (call);
		break;
		case LinphoneCallPausing:
			linphone_gtk_enable_hold_button(call,TRUE,FALSE);
			linphone_gtk_call_update_tab_header(call,FALSE);
		case LinphoneCallPausedByRemote:
			linphone_gtk_in_call_view_set_paused(call);
			linphone_gtk_call_update_tab_header(call,TRUE);
		break;
		case LinphoneCallConnected:
			linphone_gtk_enable_hold_button (call,TRUE,TRUE);
			linphone_gtk_status_icon_set_blinking(FALSE);
		break;
		default:
		break;
	}
	linphone_gtk_notify(call, msg);
	linphone_gtk_update_call_buttons (call);
}

static void linphone_gtk_call_encryption_changed(LinphoneCore *lc, LinphoneCall *call, bool_t enabled, const char *token){
	linphone_gtk_in_call_view_show_encryption(call);
}

static void linphone_gtk_transfer_state_changed(LinphoneCore *lc, LinphoneCall *call, LinphoneCallState cstate){
	linphone_gtk_in_call_view_set_transfer_status(call,cstate);
}

static void update_registration_status(LinphoneProxyConfig *cfg, LinphoneRegistrationState rs){
	GtkComboBox *box=GTK_COMBO_BOX(linphone_gtk_get_widget(linphone_gtk_get_main_window(),"identities"));
	GtkTreeModel *model=gtk_combo_box_get_model(box);
	GtkTreeIter iter;
	gboolean found=FALSE;
	const char *stock_id=NULL;

	if (gtk_tree_model_get_iter_first(model,&iter)){
		gpointer p;
		do{
			gtk_tree_model_get(model,&iter,2,&p,-1);
			if (p==cfg) {
				found=TRUE;
				break;
			}
		}while(gtk_tree_model_iter_next(model,&iter));
	}
	if (!found) {
		g_warning("Could not find proxy config in combo box of identities.");
		return;
	}
	switch (rs){
		case LinphoneRegistrationOk:
			stock_id=GTK_STOCK_YES;
		break;
		case LinphoneRegistrationProgress:
			stock_id=GTK_STOCK_REFRESH;
		break;
		case LinphoneRegistrationCleared:
			stock_id=NULL;
		break;
		case LinphoneRegistrationFailed:
			stock_id=GTK_STOCK_DIALOG_WARNING;
		break;
		default:
		break;
	}
	gtk_list_store_set(GTK_LIST_STORE(model),&iter,1,stock_id,-1);
}

static void linphone_gtk_registration_state_changed(LinphoneCore *lc, LinphoneProxyConfig *cfg,
                                                    LinphoneRegistrationState rs, const char *msg){
	switch (rs){
		case LinphoneRegistrationOk:
			if (cfg){
				SipSetup *ss=linphone_proxy_config_get_sip_setup(cfg);
				if (ss && (sip_setup_get_capabilities(ss) & SIP_SETUP_CAP_LOGIN)){
					linphone_gtk_exit_login_frame();
				}
			}
		break;
		default:
		break;
	}
	update_registration_status(cfg,rs);
}

void linphone_gtk_open_browser(const char *url){
	/*in gtk 2.16, gtk_show_uri does not work...*/
#ifndef WIN32
#if GTK_CHECK_VERSION(2,18,3)
	gtk_show_uri(NULL,url,GDK_CURRENT_TIME,NULL);
#else
	char cl[255];
	snprintf(cl,sizeof(cl),"/usr/bin/x-www-browser %s",url);
	g_spawn_command_line_async(cl,NULL);
#endif
#else /*WIN32*/
	ShellExecute(0,"open",url,NULL,NULL,1);
#endif
}

void linphone_gtk_link_to_website(GtkWidget *item){
	const gchar *home=(const gchar*)g_object_get_data(G_OBJECT(item),"home");
	linphone_gtk_open_browser(home);
}

#ifndef HAVE_GTK_OSX

static GtkStatusIcon *icon=NULL;

static void icon_popup_menu(GtkStatusIcon *status_icon, guint button, guint activate_time, gpointer user_data){
	GtkWidget *menu=(GtkWidget*)g_object_get_data(G_OBJECT(status_icon),"menu");
	gtk_menu_popup(GTK_MENU(menu),NULL,NULL,gtk_status_icon_position_menu,status_icon,button,activate_time);
}

static GtkWidget *create_icon_menu(){
	GtkWidget *menu=gtk_menu_new();
	GtkWidget *menu_item;
	GtkWidget *image;
	gchar *tmp;
	const gchar *homesite;

	homesite=linphone_gtk_get_ui_config("home","http://www.linphone.org");
	menu_item=gtk_image_menu_item_new_with_label(_("Website link"));
	tmp=g_strdup(homesite);
	g_object_set_data(G_OBJECT(menu_item),"home",tmp);
	g_object_weak_ref(G_OBJECT(menu_item),(GWeakNotify)g_free,tmp);

	image=gtk_image_new_from_stock(GTK_STOCK_HELP,GTK_ICON_SIZE_MENU);
	gtk_widget_show(image);
	gtk_image_menu_item_set_image(GTK_IMAGE_MENU_ITEM(menu_item),image);
	//g_object_unref(G_OBJECT(image));
	gtk_widget_show(menu_item);
	gtk_menu_shell_append(GTK_MENU_SHELL(menu),menu_item);
	g_signal_connect(G_OBJECT(menu_item),"activate",(GCallback)linphone_gtk_link_to_website,NULL);

	menu_item=gtk_image_menu_item_new_from_stock(GTK_STOCK_ABOUT,NULL);
	gtk_widget_show(menu_item);
	gtk_menu_shell_append(GTK_MENU_SHELL(menu),menu_item);
	g_signal_connect_swapped(G_OBJECT(menu_item),"activate",(GCallback)linphone_gtk_show_about,NULL);
	menu_item=gtk_image_menu_item_new_from_stock(GTK_STOCK_QUIT,NULL);
	gtk_widget_show(menu_item);
	gtk_menu_shell_append(GTK_MENU_SHELL(menu),menu_item);
	g_signal_connect_swapped(G_OBJECT(menu_item),"activate",(GCallback)gtk_main_quit,NULL);
	gtk_widget_show(menu);
	return menu;
}

void linphone_gtk_save_main_window_position(GtkWindow* mw, GdkEvent *event, gpointer data){
       gtk_window_get_position(GTK_WINDOW(mw), &main_window_x, &main_window_y);
}

static void handle_icon_click() {
	GtkWidget *mw=linphone_gtk_get_main_window();
	if (!gtk_window_is_active((GtkWindow*)mw)) {
		if(!gtk_widget_is_drawable(mw)){
			//we only move if window was hidden. If it was simply behind the window stack, ie, drawable, we keep it as it was
			gtk_window_move (GTK_WINDOW(mw), main_window_x, main_window_y);
		}
		linphone_gtk_show_main_window();
	} else {
		linphone_gtk_save_main_window_position((GtkWindow*)mw, NULL, NULL);
		gtk_widget_hide(mw);
	}
}

static void linphone_gtk_init_status_icon(){
	const char *icon_path=linphone_gtk_get_ui_config("icon",LINPHONE_ICON);
	const char *call_icon_path=linphone_gtk_get_ui_config("start_call_icon","startcall-green.png");
	GdkPixbuf *pbuf=create_pixbuf(icon_path);
	GtkWidget *menu=create_icon_menu();
	const char *title;
	title=linphone_gtk_get_ui_config("title",_("Linphone - a video internet phone"));
	icon=gtk_status_icon_new_from_pixbuf(pbuf);
#if GTK_CHECK_VERSION(2,20,2)
	gtk_status_icon_set_name(icon,title);
#endif
	g_signal_connect_swapped(G_OBJECT(icon),"activate",(GCallback)handle_icon_click,NULL);
	g_signal_connect(G_OBJECT(icon),"popup-menu",(GCallback)icon_popup_menu,NULL);
	gtk_status_icon_set_tooltip(icon,title);
	gtk_status_icon_set_visible(icon,TRUE);
	g_object_set_data(G_OBJECT(icon),"menu",menu);
	g_object_weak_ref(G_OBJECT(icon),(GWeakNotify)gtk_widget_destroy,menu);
	g_object_set_data(G_OBJECT(icon),"icon",pbuf);
	g_object_weak_ref(G_OBJECT(icon),(GWeakNotify)g_object_unref,pbuf);
	pbuf=create_pixbuf(call_icon_path);
	g_object_set_data(G_OBJECT(icon),"call_icon",pbuf);
}

static gboolean do_icon_blink(GtkStatusIcon *gi){
	GdkPixbuf *call_icon=g_object_get_data(G_OBJECT(gi),"call_icon");
	GdkPixbuf *normal_icon=g_object_get_data(G_OBJECT(gi),"icon");
	GdkPixbuf *cur_icon=gtk_status_icon_get_pixbuf(gi);
	if (cur_icon==call_icon){
		gtk_status_icon_set_from_pixbuf(gi,normal_icon);
	}else{
		gtk_status_icon_set_from_pixbuf(gi,call_icon);
	}
	return TRUE;
}

#endif

void linphone_gtk_status_icon_set_blinking(gboolean val){
#ifdef HAVE_GTK_OSX
	static gint attention_id;
	GtkosxApplication *theMacApp=gtkosx_application_get();
	if (val)
		attention_id=gtkosx_application_attention_request(theMacApp,CRITICAL_REQUEST);
	else gtkosx_application_cancel_attention_request(theMacApp,attention_id);
#else
	if (icon!=NULL){
		guint tout;
		tout=(unsigned)GPOINTER_TO_INT(g_object_get_data(G_OBJECT(icon),"timeout"));
		if (val && tout==0){
			tout=g_timeout_add(500,(GSourceFunc)do_icon_blink,icon);
			g_object_set_data(G_OBJECT(icon),"timeout",GINT_TO_POINTER(tout));
		}else if (!val && tout!=0){
			GdkPixbuf *normal_icon=g_object_get_data(G_OBJECT(icon),"icon");
			g_source_remove(tout);
			g_object_set_data(G_OBJECT(icon),"timeout",NULL);
			gtk_status_icon_set_from_pixbuf(icon,normal_icon);
		}
	}
#endif
}

void linphone_gtk_options_activate(GtkWidget *item){
#ifndef HAVE_GTK_OSX
	gtk_widget_set_visible(linphone_gtk_get_widget(linphone_gtk_get_main_window(),"quit_item"),
		TRUE);
#endif
}

static void init_identity_combo(GtkComboBox *box){
	GtkListStore *store;
	GtkCellRenderer *r1,*r2;
	store=gtk_list_store_new(3,G_TYPE_STRING,G_TYPE_STRING,G_TYPE_POINTER);
	gtk_cell_layout_clear(GTK_CELL_LAYOUT(box));
	gtk_cell_layout_pack_start(GTK_CELL_LAYOUT(box),(r1=gtk_cell_renderer_text_new()),TRUE);
	gtk_cell_layout_pack_end(GTK_CELL_LAYOUT(box),(r2=gtk_cell_renderer_pixbuf_new()),FALSE);
	gtk_cell_layout_add_attribute(GTK_CELL_LAYOUT(box),r1,"text",0);
	gtk_cell_layout_add_attribute(GTK_CELL_LAYOUT(box),r2,"stock-id",1);
	g_object_set(G_OBJECT(r1),"ellipsize",PANGO_ELLIPSIZE_END,NULL);
	gtk_combo_box_set_model(box,GTK_TREE_MODEL(store));
}

void linphone_gtk_load_identities(void){
	const MSList *elem;
	GtkComboBox *box=GTK_COMBO_BOX(linphone_gtk_get_widget(linphone_gtk_get_main_window(),"identities"));
	char *def_identity;
	LinphoneProxyConfig *def=NULL;
	int def_index=0,i;
	GtkListStore *store;
	GtkTreeIter iter;

	store=GTK_LIST_STORE(gtk_combo_box_get_model(box));
	if (gtk_tree_model_get_n_columns(GTK_TREE_MODEL(store))==1){
		/* model is empty, this is the first time we go here */
		init_identity_combo(box);
		store=GTK_LIST_STORE(gtk_combo_box_get_model(box));
	}
	gtk_list_store_clear(store);
	linphone_core_get_default_proxy(linphone_gtk_get_core(),&def);
	def_identity=g_strdup_printf(_("%s (Default)"),linphone_core_get_primary_contact(linphone_gtk_get_core()));
	gtk_list_store_append(store,&iter);
	gtk_list_store_set(store,&iter,0,def_identity,1,NULL,2,NULL,-1);
	g_free(def_identity);
	for(i=1,elem=linphone_core_get_proxy_config_list(linphone_gtk_get_core());
			elem!=NULL;
			elem=ms_list_next(elem),i++){
		LinphoneProxyConfig *cfg=(LinphoneProxyConfig*)elem->data;
		gtk_list_store_append(store,&iter);
		gtk_list_store_set(store,&iter,0,linphone_proxy_config_get_identity(cfg),1,
		                   linphone_proxy_config_is_registered(cfg) ? GTK_STOCK_YES : NULL,
		                   2,cfg,-1);
		if (cfg==def) {
			def_index=i;
		}
	}
	gtk_combo_box_set_active(box,def_index);
}

static void linphone_gtk_dtmf_pressed(GtkButton *button){
	const char *label=(char *)g_object_get_data(G_OBJECT(button),"label");
	GtkWidget *uri_bar=linphone_gtk_get_widget(linphone_gtk_get_main_window(),"uribar");
	int pos=-1;
	gtk_editable_insert_text(GTK_EDITABLE(uri_bar),label,1,&pos);
	linphone_core_play_dtmf (linphone_gtk_get_core(),label[0],-1);
	if (linphone_core_in_call(linphone_gtk_get_core())){
		linphone_core_send_dtmf(linphone_gtk_get_core(),label[0]);
	}
}

static void linphone_gtk_dtmf_released(GtkButton *button){
	linphone_core_stop_dtmf (linphone_gtk_get_core());
}


static void linphone_gtk_connect_digits(GtkWidget *w){
	GtkContainer *cont=GTK_CONTAINER(linphone_gtk_get_widget(w,"dtmf_table"));
	GList *children=gtk_container_get_children(cont);
	GList *elem;
	for(elem=children;elem!=NULL;elem=elem->next){
		GtkButton *button=GTK_BUTTON(elem->data);
		g_signal_connect(G_OBJECT(button),"pressed",(GCallback)linphone_gtk_dtmf_pressed,NULL);
		g_signal_connect(G_OBJECT(button),"released",(GCallback)linphone_gtk_dtmf_released,NULL);
	}
}

static void linphone_gtk_check_menu_items(void){
	bool_t video_enabled=linphone_gtk_video_enabled();
	bool_t selfview=linphone_gtk_get_ui_config_int("videoselfview",VIDEOSELFVIEW_DEFAULT);
	GtkWidget *selfview_item=linphone_gtk_get_widget(
					linphone_gtk_get_main_window(),"selfview_item");
	gtk_check_menu_item_set_active(GTK_CHECK_MENU_ITEM(linphone_gtk_get_widget(
					linphone_gtk_get_main_window(),"enable_video_item")), video_enabled);
	gtk_check_menu_item_set_active(GTK_CHECK_MENU_ITEM(selfview_item),selfview);
}

static gboolean linphone_gtk_can_manage_accounts(){
	LinphoneCore *lc=linphone_gtk_get_core();
	const MSList *elem;
	for(elem=linphone_core_get_sip_setups(lc);elem!=NULL;elem=elem->next){
		SipSetup *ss=(SipSetup*)elem->data;
		if (sip_setup_get_capabilities(ss) & SIP_SETUP_CAP_ACCOUNT_MANAGER){
			return TRUE;
		}
	}
	return FALSE;
}

static void linphone_gtk_configure_main_window(){
	static gboolean config_loaded=FALSE;
	static const char *title;
	static const char *home;
	static const char *start_call_icon;
	static const char *add_call_icon;
	static const char *search_icon;
	static gboolean update_check_menu;
	static gboolean buttons_have_borders;
	static gboolean show_abcd;
	GtkWidget *w=linphone_gtk_get_main_window();

	if (!config_loaded){
		title=linphone_gtk_get_ui_config("title","Linphone");
		home=linphone_gtk_get_ui_config("home","http://www.linphone.org");
		start_call_icon=linphone_gtk_get_ui_config("start_call_icon","startcall-green.png");
		add_call_icon=linphone_gtk_get_ui_config("add_call_icon","addcall-green.png");
		search_icon=linphone_gtk_get_ui_config("directory_search_icon",NULL);
		update_check_menu=linphone_gtk_get_ui_config_int("update_check_menu",0);
		buttons_have_borders=linphone_gtk_get_ui_config_int("buttons_border",1);
		show_abcd=linphone_gtk_get_ui_config_int("show_abcd",1);
		config_loaded=TRUE;
	}
	linphone_gtk_configure_window(w,"main_window");
	if (title) {
		gtk_window_set_title(GTK_WINDOW(w),title);
	}
	if (start_call_icon){
		gtk_button_set_image(GTK_BUTTON(linphone_gtk_get_widget(w,"start_call")),
		                    create_pixmap (start_call_icon));
		if (!buttons_have_borders)
			gtk_button_set_relief(GTK_BUTTON(linphone_gtk_get_widget(w,"start_call")),GTK_RELIEF_NONE);
	}
	if (add_call_icon){
		gtk_button_set_image(GTK_BUTTON(linphone_gtk_get_widget(w,"add_call")),
		                    create_pixmap (add_call_icon));
		if (!buttons_have_borders)
			gtk_button_set_relief(GTK_BUTTON(linphone_gtk_get_widget(w,"add_call")),GTK_RELIEF_NONE);
	}
	if (search_icon){
		GdkPixbuf *pbuf=create_pixbuf(search_icon);
		if(pbuf != NULL) {
			gtk_image_set_from_pixbuf(GTK_IMAGE(linphone_gtk_get_widget(w,"directory_search_button_icon")),pbuf);
			g_object_unref(G_OBJECT(pbuf));
		}
	}
	if (home){
		gchar *tmp;
		GtkWidget *menu_item=linphone_gtk_get_widget(w,"home_item");
		tmp=g_strdup(home);
		g_object_set_data(G_OBJECT(menu_item),"home",tmp);
	}
	{
		/*
		GdkPixbuf *pbuf=create_pixbuf("contact-orange.png");
		if (pbuf) {
			gtk_image_set_from_pixbuf(GTK_IMAGE(linphone_gtk_get_widget(w,"contact_tab_icon")),pbuf);
			g_object_unref(G_OBJECT(pbuf));
		}
		*/
	}
	{
		GdkPixbuf *pbuf=create_pixbuf("dialer.png");
		if (pbuf) {
			GtkButton *button=GTK_BUTTON(linphone_gtk_get_widget(w,"keypad"));
			gtk_button_set_image(button,gtk_image_new_from_pixbuf (pbuf));
		}
	}
	if (linphone_gtk_can_manage_accounts()) {
		gtk_widget_show(linphone_gtk_get_widget(w,"assistant_item"));
	}
	if (update_check_menu){
		gtk_widget_show(linphone_gtk_get_widget(w,"versioncheck_item"));
	}
	g_object_set_data(G_OBJECT(w),"show_abcd",GINT_TO_POINTER(show_abcd));
}

void linphone_gtk_manage_login(void){
	LinphoneCore *lc=linphone_gtk_get_core();
	LinphoneProxyConfig *cfg=NULL;
	linphone_core_get_default_proxy(lc,&cfg);
	if (cfg){
		SipSetup *ss=linphone_proxy_config_get_sip_setup(cfg);
		if (ss && (sip_setup_get_capabilities(ss) & SIP_SETUP_CAP_LOGIN)){
			linphone_gtk_show_login_frame(cfg,FALSE);
		}
	}
}

gboolean linphone_gtk_close(GtkWidget *mw){
	/*shutdown calls if any*/
	LinphoneCore *lc=linphone_gtk_get_core();
	if (linphone_core_in_call(lc)){
		linphone_core_terminate_all_calls(lc);
	}
	linphone_core_enable_video_preview(lc,FALSE);
#ifdef __APPLE__ /*until with have a better option*/
	gtk_window_iconify(GTK_WINDOW(mw));
#else
	gtk_widget_hide(mw);
#endif
	return TRUE;
}

#ifdef HAVE_GTK_OSX
static gboolean on_window_state_event(GtkWidget *w, GdkEventWindowState *event){
	bool_t video_enabled=linphone_gtk_video_enabled();
	if ((event->new_window_state & GDK_WINDOW_STATE_ICONIFIED) ||(event->new_window_state & GDK_WINDOW_STATE_WITHDRAWN) ){
		linphone_core_enable_video_preview(linphone_gtk_get_core(),FALSE);
	}else{
		linphone_core_enable_video_preview(linphone_gtk_get_core(),
		linphone_gtk_get_ui_config_int("videoselfview",VIDEOSELFVIEW_DEFAULT) && video_enabled);
	}
	return FALSE;
}
#endif

void linphone_gtk_init_dtmf_table(GtkWidget *mw){
	GtkWidget *dtmf_table=linphone_gtk_get_widget(mw,"dtmf_table");
	gtk_widget_set_direction(dtmf_table, GTK_TEXT_DIR_LTR);

	g_object_set_data(G_OBJECT(linphone_gtk_get_widget(mw,"dtmf_A")),"label","A");
	g_object_set_data(G_OBJECT(linphone_gtk_get_widget(mw,"dtmf_B")),"label","B");
	g_object_set_data(G_OBJECT(linphone_gtk_get_widget(mw,"dtmf_C")),"label","C");
	g_object_set_data(G_OBJECT(linphone_gtk_get_widget(mw,"dtmf_D")),"label","D");
	g_object_set_data(G_OBJECT(linphone_gtk_get_widget(mw,"dtmf_1")),"label","1");
	g_object_set_data(G_OBJECT(linphone_gtk_get_widget(mw,"dtmf_2")),"label","2");
	g_object_set_data(G_OBJECT(linphone_gtk_get_widget(mw,"dtmf_3")),"label","3");
	g_object_set_data(G_OBJECT(linphone_gtk_get_widget(mw,"dtmf_4")),"label","4");
	g_object_set_data(G_OBJECT(linphone_gtk_get_widget(mw,"dtmf_5")),"label","5");
	g_object_set_data(G_OBJECT(linphone_gtk_get_widget(mw,"dtmf_6")),"label","6");
	g_object_set_data(G_OBJECT(linphone_gtk_get_widget(mw,"dtmf_7")),"label","7");
	g_object_set_data(G_OBJECT(linphone_gtk_get_widget(mw,"dtmf_8")),"label","8");
	g_object_set_data(G_OBJECT(linphone_gtk_get_widget(mw,"dtmf_9")),"label","9");
	g_object_set_data(G_OBJECT(linphone_gtk_get_widget(mw,"dtmf_0")),"label","0");
	g_object_set_data(G_OBJECT(linphone_gtk_get_widget(mw,"dtmf_#")),"label","#");
	g_object_set_data(G_OBJECT(linphone_gtk_get_widget(mw,"dtmf_*")),"label","*");
}

static gboolean key_allowed(guint32 code){
	static const char *allowed="1234567890#*ABCD";
	return code!=0 && strchr(allowed,(char)code)!=NULL;
}

static GtkButton *get_button_from_key(GtkWidget *w, GdkEvent *event){
	guint keyval=event->key.keyval;
	guint32 code=gdk_keyval_to_unicode(keyval);
	code=g_unichar_toupper(code);
	if (key_allowed(code)){
		char widgetname[16];
		w=gtk_widget_get_toplevel(w);
		snprintf(widgetname,sizeof(widgetname),"dtmf_%c",code);
		return GTK_BUTTON(linphone_gtk_get_widget(w,widgetname));
	}
	return NULL;
}

void linphone_gtk_keypad_key_pressed(GtkWidget *w, GdkEvent *event, gpointer userdata){
	GtkButton *button=get_button_from_key(w,event);
	if (button) {
		linphone_gtk_dtmf_pressed(button);
		/*g_signal_emit_by_name(button, "button-press-event");*/
	}
}

void linphone_gtk_keypad_key_released(GtkWidget *w, GdkEvent *event, gpointer userdata){
	GtkButton *button=get_button_from_key(w,event);
	if (button) {
		linphone_gtk_dtmf_released(button);
		/*g_signal_emit_by_name(button, "button-release-event");*/
	}
}

void linphone_gtk_create_keypad(GtkWidget *button){
	GtkWidget *mw=linphone_gtk_get_main_window();
	GtkWidget *k=(GtkWidget *)g_object_get_data(G_OBJECT(mw),"keypad");
	if(k!=NULL){
		gtk_widget_destroy(k);
	}
	GtkWidget *keypad=linphone_gtk_create_window("keypad");
	linphone_gtk_connect_digits(keypad);
	linphone_gtk_init_dtmf_table(keypad);
	g_object_set_data(G_OBJECT(mw),"keypad",(gpointer)keypad);
	if(!GPOINTER_TO_INT(g_object_get_data(G_OBJECT(mw),"show_abcd"))){
		gtk_widget_hide(linphone_gtk_get_widget(keypad,"dtmf_A"));
		gtk_widget_hide(linphone_gtk_get_widget(keypad,"dtmf_B"));
		gtk_widget_hide(linphone_gtk_get_widget(keypad,"dtmf_C"));
		gtk_widget_hide(linphone_gtk_get_widget(keypad,"dtmf_D"));
		gtk_table_resize(GTK_TABLE(linphone_gtk_get_widget(keypad,"dtmf_table")),4,3);
	}
	gtk_widget_show(keypad);
}

static void linphone_gtk_init_main_window(){
	GtkWidget *main_window;
	linphone_gtk_configure_main_window();
	linphone_gtk_manage_login();
	load_uri_history();
	linphone_gtk_load_identities();
	linphone_gtk_set_my_presence(linphone_core_get_presence_info(linphone_gtk_get_core()));
	linphone_gtk_show_friends();
	linphone_core_reset_missed_calls_count(linphone_gtk_get_core());
	main_window=linphone_gtk_get_main_window();
	linphone_gtk_call_log_update(main_window);

	linphone_gtk_update_call_buttons (NULL);
	g_object_set_data(G_OBJECT(main_window),"keypad",NULL);
	g_object_set_data(G_OBJECT(main_window),"is_conf",GINT_TO_POINTER(FALSE));
	/*prevent the main window from being destroyed by a user click on WM controls, instead we hide it*/
	g_signal_connect (G_OBJECT (main_window), "delete-event",
		G_CALLBACK (linphone_gtk_close), main_window);
#ifdef HAVE_GTK_OSX
	{
		GtkWidget *menubar=linphone_gtk_get_widget(main_window,"menubar1");
		GtkosxApplication *theMacApp = gtkosx_application_get();
		gtkosx_application_set_menu_bar(theMacApp,GTK_MENU_SHELL(menubar));
		gtk_widget_hide(menubar);
		gtkosx_application_ready(theMacApp);
	}
	g_signal_connect(G_OBJECT(main_window), "window-state-event",G_CALLBACK(on_window_state_event), NULL);
#endif
	linphone_gtk_check_menu_items();
}

void linphone_gtk_log_handler(OrtpLogLevel lev, const char *fmt, va_list args){
	if (verbose){
		const char *lname="undef";
		char *msg;
#if defined(__linux) || defined(__APPLE__)
		va_list cap;/*copy of our argument list: a va_list cannot be re-used (SIGSEGV on linux 64 bits)*/
#endif
		switch(lev){
			case ORTP_DEBUG:
				lname="debug";
				break;
			case ORTP_MESSAGE:
				lname="message";
				break;
			case ORTP_WARNING:
				lname="warning";
				break;
			case ORTP_ERROR:
				lname="error";
				break;
			case ORTP_FATAL:
				lname="fatal";
				break;
			default:
				g_error("Bad level !");
		}
#if defined(__linux) || defined(__APPLE__)
		va_copy(cap,args);
		msg=g_strdup_vprintf(fmt,cap);
		va_end(cap);
#else
		msg=g_strdup_vprintf(fmt,args);
#endif
		fprintf(stdout,"linphone-%s : %s\n",lname,msg);
		ortp_free(msg);
	}
	linphone_gtk_log_push(lev,fmt,args);
}


void linphone_gtk_refer_received(LinphoneCore *lc, const char *refer_to){
	GtkEntry * uri_bar =GTK_ENTRY(linphone_gtk_get_widget(
		linphone_gtk_get_main_window(), "uribar"));
	char *text;
	linphone_gtk_notify(NULL,(text=ms_strdup_printf(_("We are transferred to %s"),refer_to)));
	g_free(text);
	gtk_entry_set_text(uri_bar, refer_to);
	linphone_gtk_start_call(linphone_gtk_get_main_window());
}

static void linphone_gtk_check_soundcards(){
	const char **devices=linphone_core_get_sound_devices(linphone_gtk_get_core());
	if (devices==NULL || devices[0]==NULL){
		linphone_gtk_display_something(GTK_MESSAGE_WARNING,
			_("No sound cards have been detected on this computer.\n"
				"You won't be able to send or receive audio calls."));
	}
}

static void linphone_gtk_quit_core(void){
	linphone_gtk_unmonitor_usb();
	g_source_remove_by_user_data(linphone_gtk_get_core());
#ifdef BUILD_WIZARD
	linphone_gtk_close_assistant();
#endif
	linphone_gtk_set_ldap(NULL);
	linphone_gtk_destroy_log_window();
	linphone_core_destroy(the_core);
	linphone_gtk_log_uninit();
}

static void linphone_gtk_quit(void){
	if (!quit_done){
		quit_done=TRUE;
		linphone_gtk_quit_core();
		linphone_gtk_uninit_instance();
#ifndef HAVE_GTK_OSX
		g_object_unref(icon);
		icon=NULL;
#endif
#ifdef HAVE_NOTIFY
		notify_uninit();
#endif
		gtk_widget_destroy(the_ui);
		the_ui=NULL;
		gdk_threads_leave();
	}
}

#ifdef HAVE_GTK_OSX
/*
This is not the correct way to implement block termination.
The good way would be to call gtk_main_quit(), and return TRUE.
Unfortunately this does not work, because if we return TRUE the NSApplication sometimes calls the CFRunLoop recursively, which prevents gtk_main() to exit.
As a result the program cannot exit at all.
As a workaround we do all the cleanup (unregistration and config save) within the handler.
*/
static gboolean on_block_termination(void){
	gtk_main_quit();
	linphone_gtk_quit();
	return FALSE;
}
#endif

static void linphone_gtk_init_ui(void){
	linphone_gtk_init_main_window();

#ifdef BUILD_WIZARD
	// Veryfing if at least one sip account is configured. If not, show wizard
	if (linphone_core_get_proxy_config_list(linphone_gtk_get_core()) == NULL) {
		linphone_gtk_show_assistant();
	}
#endif

	if(run_audio_assistant){
		linphone_gtk_show_audio_assistant();
		start_option=START_AUDIO_ASSISTANT;
		iconified = TRUE;
	}
#ifndef HAVE_GTK_OSX
	linphone_gtk_init_status_icon();
#endif
	if (!iconified){
		linphone_gtk_show_main_window();
		linphone_gtk_check_soundcards();
	}
	if (linphone_gtk_get_ui_config_int("update_check_menu",0)==0)
		linphone_gtk_check_for_new_version();
	linphone_gtk_monitor_usb();
}

int main(int argc, char *argv[]){
	char *config_file;
	const char *factory_config_file;
	const char *lang;
	GtkSettings *settings;
	const char *icon_path=LINPHONE_ICON;
	GdkPixbuf *pbuf;
	const char *app_name="Linphone";
	LpConfig *factory;
	const char *db_file;
	GError *error=NULL;

#if !GLIB_CHECK_VERSION(2, 31, 0)
	g_thread_init(NULL);
#endif
	gdk_threads_init();

	progpath = strdup(argv[0]);

	config_file=linphone_gtk_get_config_file(NULL);

#ifdef WIN32
	/*workaround for windows: sometimes LANG is defined to an integer value, not understood by gtk */
	if ((lang=getenv("LANG"))!=NULL){
		if (atoi(lang)!=0){
			char tmp[128];
			snprintf(tmp,sizeof(tmp),"LANG=",lang);
			_putenv(tmp);
		}
	}
#else
	/*for pulseaudio:*/
	g_setenv("PULSE_PROP_media.role", "phone", TRUE);
#endif

	if ((lang=linphone_gtk_get_lang(config_file))!=NULL && lang[0]!='\0'){
#ifdef WIN32
		char tmp[128];
		snprintf(tmp,sizeof(tmp),"LANG=%s",lang);
		_putenv(tmp);
		if (strncmp(lang,"zh",2)==0){
			workaround_gtk_entry_chinese_bug=TRUE;
		}
#elif __APPLE__
		setenv("LANG",lang,1);
#else
		setenv("LANGUAGE",lang,1);
#endif
	}

#ifdef ENABLE_NLS
	bindtextdomain(GETTEXT_PACKAGE, PACKAGE_LOCALE_DIR);
	bind_textdomain_codeset (GETTEXT_PACKAGE, "UTF-8");
	setlocale(LC_ALL,"");
	/*do not use textdomain(): this sets a global default domain. On Mac OS bundle, it breaks gtk translations (obscure bug somewhere)*/
	/*textdomain (GETTEXT_PACKAGE);*/
#else
	g_message("NLS disabled.\n");
#endif
#ifdef WIN32
	gtk_rc_add_default_file("./gtkrc");
#endif
	gdk_threads_enter();

	if (!gtk_init_with_args(&argc,&argv,_("A free SIP video-phone"),
				linphone_options,NULL,&error)){
		gdk_threads_leave();
		g_critical("%s", error->message);
		return -1;
	}
	if (config_file) free(config_file);
	if (custom_config_file && !g_path_is_absolute(custom_config_file)) {
		gchar *res = g_get_current_dir();
		res = g_strjoin(G_DIR_SEPARATOR_S, res, custom_config_file, NULL);
		free(custom_config_file);
		custom_config_file = res;
	}
	config_file=linphone_gtk_get_config_file(custom_config_file);

	if(run_audio_assistant) start_option=START_AUDIO_ASSISTANT;
	if(addr_to_call != NULL) start_option=START_LINPHONE_WITH_CALL;

	settings=gtk_settings_get_default();
	g_type_class_unref (g_type_class_ref (GTK_TYPE_IMAGE_MENU_ITEM));
	g_type_class_unref (g_type_class_ref (GTK_TYPE_BUTTON));
	g_object_set(settings, "gtk-menu-images", TRUE, NULL);
	g_object_set(settings, "gtk-button-images", TRUE, NULL);

	if (workingdir!=NULL){
		if (chdir(workingdir)==-1){
			g_error("Could not change directory to %s : %s",workingdir,strerror(errno));
		}
	}

#if defined(__APPLE__) && defined(ENABLE_NLS)
	/*workaround for bundles. GTK is unable to find translations in the bundle (obscure bug again).
	So we help it:*/
	{
		if (g_file_test(PACKAGE_LOCALE_DIR, G_FILE_TEST_IS_DIR)){
			bindtextdomain("gtk20",PACKAGE_LOCALE_DIR);
			bindtextdomain("gdk-pixbuf",PACKAGE_LOCALE_DIR);
			bindtextdomain("glib20",PACKAGE_LOCALE_DIR);
		}
	}
#endif
	add_pixmap_directory("pixmaps");
	add_pixmap_directory(PACKAGE_DATA_DIR "/pixmaps/linphone");

	/* Now, look for the factory configuration file, we do it this late
		 since we want to have had time to change directory and to parse
		 the options, in case we needed to access the working directory */
	factory_config_file = linphone_gtk_get_factory_config_file();
	if (factory_config_file){
		factory=lp_config_new(NULL);
		lp_config_read_file(factory,factory_config_file);
		app_name=lp_config_get_string(factory,"GtkUi","title","Linphone");
		icon_path=lp_config_get_string(factory,"GtkUi","icon",LINPHONE_ICON);
	}
	g_set_application_name(app_name);
	pbuf=create_pixbuf(icon_path);
	if (pbuf!=NULL) gtk_window_set_default_icon(pbuf);

#ifdef HAVE_GTK_OSX
	GtkosxApplication *theMacApp = gtkosx_application_get();
	g_signal_connect(G_OBJECT(theMacApp),"NSApplicationDidBecomeActive",(GCallback)linphone_gtk_show_main_window,NULL);
	g_signal_connect(G_OBJECT(theMacApp),"NSApplicationWillTerminate",(GCallback)gtk_main_quit,NULL);
	/*never block termination:*/
	g_signal_connect(G_OBJECT(theMacApp),"NSApplicationBlockTermination",(GCallback)on_block_termination,NULL);
#endif

core_start:
	if (linphone_gtk_init_instance(app_name, start_option, addr_to_call) == FALSE){
		g_warning("Another running instance of linphone has been detected. It has been woken-up.");
		g_warning("This instance is going to exit now.");
		gdk_threads_leave();
		return 0;
	}

	the_ui=linphone_gtk_create_window("main");

	g_object_set_data(G_OBJECT(the_ui),"is_created",GINT_TO_POINTER(FALSE));

	linphone_gtk_create_log_window();
	linphone_core_enable_logs_with_cb(linphone_gtk_log_handler);

	db_file=linphone_gtk_message_storage_get_db_file(NULL);

	linphone_gtk_init_liblinphone(config_file, factory_config_file, db_file);

	/* do not lower timeouts under 30 ms because it exhibits a bug on gtk+/win32, with cpu running 20% all the time...*/
	gtk_timeout_add(30,(GtkFunction)linphone_gtk_iterate,(gpointer)linphone_gtk_get_core());
	gtk_timeout_add(30,(GtkFunction)linphone_gtk_check_logs,(gpointer)linphone_gtk_get_core());

	gtk_main();
	linphone_gtk_quit();

	if (restart){
		quit_done=FALSE;
		restart=FALSE;
		goto core_start;
	}
#ifndef HAVE_GTK_OSX
	/*workaround a bug on win32 that makes status icon still present in the systray even after program exit.*/
	if (icon) gtk_status_icon_set_visible(icon,FALSE);
#endif
	free(progpath);
	return 0;
}
<|MERGE_RESOLUTION|>--- conflicted
+++ resolved
@@ -983,22 +983,17 @@
 	char date[64]={0};
 	time_t curtime=time(NULL);
 	struct tm loctime;
-<<<<<<< HEAD
 	const char **fmts=linphone_core_get_supported_file_formats(linphone_gtk_get_core());
 	int i;
 	const char *ext="wav";
-	
-=======
-
->>>>>>> 779e0fc3
+
 #ifdef WIN32
 	loctime=*localtime(&curtime);
 #else
 	localtime_r(&curtime,&loctime);
 #endif
 	snprintf(date,sizeof(date)-1,"%i%02i%02i-%02i%02i",loctime.tm_year+1900,loctime.tm_mon+1,loctime.tm_mday, loctime.tm_hour, loctime.tm_min);
-<<<<<<< HEAD
-	
+
 	for (i=0;fmts[i]!=NULL;++i){
 		if (strcmp(fmts[i],"mkv")==0){
 			ext="mkv";
@@ -1006,9 +1001,6 @@
 		}
 	}
 	
-=======
-
->>>>>>> 779e0fc3
 	if (address){
 		id=linphone_address_get_username(address);
 		if (id==NULL) id=linphone_address_get_domain(address);
