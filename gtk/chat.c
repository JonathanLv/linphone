/*
linphone, gtk-glade interface.
Copyright (C) 2008  Simon MORLAT (simon.morlat@linphone.org)

This program is free software; you can redistribute it and/or
modify it under the terms of the GNU General Public License
as published by the Free Software Foundation; either version 2
of the License, or (at your option) any later version.

This program is distributed in the hope that it will be useful,
but WITHOUT ANY WARRANTY; without even the implied warranty of
MERCHANTABILITY or FITNESS FOR A PARTICULAR PURPOSE.  See the
GNU General Public License for more details.

You should have received a copy of the GNU General Public License
along with this program; if not, write to the Free Software
Foundation, Inc., 59 Temple Place - Suite 330, Boston, MA  02111-1307, USA.
*/

#include "linphone.h"

#ifdef HAVE_GTK_OSX
#include <gtkosxapplication.h>
#endif

#define NB_MSG_HIST 250

#define CONFIG_FILE ".linphone-history.db"

const char *linphone_gtk_message_storage_get_db_file(const char *filename){
	const int path_max=1024;
	static char *db_file=NULL;
	
	if (db_file) return db_file;
	
	db_file=(char *)malloc(path_max*sizeof(char));
	if (filename==NULL) filename=CONFIG_FILE;
	/*try accessing a local file first if exists*/
	if (access(CONFIG_FILE,F_OK)==0){
		snprintf(db_file,path_max,"%s",filename);
	}else{
#ifdef WIN32
		const char *appdata=getenv("APPDATA");
		if (appdata){
			snprintf(db_file,path_max,"%s\\%s",appdata,LINPHONE_CONFIG_DIR);
			CreateDirectory(db_file,NULL);
			snprintf(db_file,path_max,"%s\\%s\\%s",appdata,LINPHONE_CONFIG_DIR,filename);
		}
#else
		const char *home=getenv("HOME");
		if (home==NULL) home=".";
		snprintf(db_file,path_max,"%s/%s",home,filename);
#endif
	}
	return db_file;
}


void linphone_gtk_quit_chatroom(LinphoneChatRoom *cr) {
	GtkWidget *main_window=linphone_gtk_get_main_window ();
	GtkWidget *nb=linphone_gtk_get_widget(main_window,"viewswitch");
	GtkWidget *friendlist=linphone_gtk_get_widget(main_window,"contact_list");
	GtkWidget *w=g_object_get_data(G_OBJECT(friendlist),"chatview");
	gchar *from;
	GHashTable *table=g_object_get_data(G_OBJECT(w),"table");
	
	g_return_if_fail(w!=NULL);
	gtk_notebook_remove_page(GTK_NOTEBOOK(nb),gtk_notebook_page_num(GTK_NOTEBOOK(nb),w));
	linphone_chat_room_mark_as_read(cr);
	linphone_gtk_friend_list_update_chat_picture();
	g_object_set_data(G_OBJECT(friendlist),"chatview",NULL);
	from=g_object_get_data(G_OBJECT(w),"from_message");
	if (from){
		g_object_set_data(G_OBJECT(w),"from_message",NULL);
		g_free(from);
	}
	g_hash_table_destroy(table);
	g_object_set_data(G_OBJECT(w),"cr",NULL);
	g_object_set_data(G_OBJECT(friendlist),"from",NULL);
	gtk_widget_destroy(w);
}

const char* get_display_name(const LinphoneAddress *from){
	const char *display;
	display=linphone_address_get_display_name(from);
	if (display==NULL || display[0]=='\0') {
		display=linphone_address_get_username(from);
	}
	return display;
}

GtkWidget *create_tab_chat_header(LinphoneChatRoom *cr,const LinphoneAddress *uri){
	GtkWidget *w=gtk_hbox_new (FALSE,0);
	GtkWidget *i=create_pixmap ("chat.png");
	GtkWidget *l;
	GtkWidget *image=gtk_image_new_from_stock(GTK_STOCK_CLOSE,GTK_ICON_SIZE_MENU);
	GtkWidget *b=gtk_button_new();
	
	gtk_button_set_image(GTK_BUTTON(b),image);
	gtk_button_set_relief(GTK_BUTTON(b),GTK_RELIEF_NONE);
	gtk_widget_set_size_request(b,25,20);
	g_signal_connect_swapped(G_OBJECT(b),"clicked",G_CALLBACK(linphone_gtk_quit_chatroom),cr);
	l=gtk_label_new(get_display_name(uri));
	gtk_box_pack_start (GTK_BOX(w),i,FALSE,FALSE,0);
	gtk_box_pack_start (GTK_BOX(w),l,FALSE,FALSE,0);
	gtk_box_pack_end(GTK_BOX(w),b,TRUE,TRUE,0);
	gtk_widget_show_all(w);
	return w;
}

void udpate_tab_chat_header(GtkWidget *chat_view,const LinphoneAddress *uri,LinphoneChatRoom *cr){
	GtkWidget *main_window=linphone_gtk_get_main_window();
	GtkNotebook *notebook=GTK_NOTEBOOK(linphone_gtk_get_widget(main_window,"viewswitch"));
	GtkWidget *w=gtk_hbox_new (FALSE,0);
	GtkWidget *i=create_pixmap ("chat.png");
	GtkWidget *l;
	GtkWidget *image=gtk_image_new_from_stock(GTK_STOCK_CLOSE,GTK_ICON_SIZE_MENU);
	GtkWidget *b=gtk_button_new();

	gtk_button_set_image(GTK_BUTTON(b),image);
	gtk_button_set_relief(GTK_BUTTON(b),GTK_RELIEF_NONE);
	gtk_widget_set_size_request(b,25,20);
	g_signal_connect_swapped(G_OBJECT(b),"clicked",G_CALLBACK(linphone_gtk_quit_chatroom),cr);
	l=gtk_label_new (get_display_name(uri));
	gtk_box_pack_start (GTK_BOX(w),i,FALSE,FALSE,0);
	gtk_box_pack_start (GTK_BOX(w),l,FALSE,FALSE,0);
	gtk_box_pack_end(GTK_BOX(w),b,TRUE,TRUE,0);
	gtk_notebook_set_tab_label(notebook,chat_view,w);
	gtk_widget_show_all(w);
}

static gboolean scroll_to_end(GtkTextView *w){
	GtkTextBuffer *buffer=gtk_text_view_get_buffer(w);
	GtkTextIter iter;
	gtk_text_buffer_get_end_iter(buffer,&iter);
	GtkTextMark *mark=gtk_text_buffer_create_mark(buffer,NULL,&iter,FALSE);
	gtk_text_view_scroll_mark_onscreen(w,mark); 
	return FALSE;
}

void linphone_gtk_push_text(GtkWidget *w, const LinphoneAddress *from, 
                 gboolean me,LinphoneChatRoom *cr,LinphoneChatMessage *msg, gboolean hist){
	GtkTextView *text=GTK_TEXT_VIEW(linphone_gtk_get_widget(w,"textview"));
	GtkTextBuffer *buffer=gtk_text_view_get_buffer(text);
	GtkTextIter iter,begin;
	int off;
	char *from_str=linphone_address_as_string_uri_only(from);
	gchar *from_message=(gchar *)g_object_get_data(G_OBJECT(w),"from_message");
	GHashTable *table=(GHashTable*)g_object_get_data(G_OBJECT(w),"table");
	time_t t;
	char buf[80];
	time_t tnow;
	struct tm *tm;
	int tnow_day;
	int tnow_year;
	
	gtk_text_buffer_get_start_iter(buffer,&begin);
	gtk_text_buffer_get_end_iter(buffer,&iter);
	off=gtk_text_iter_get_offset(&iter);
	if(g_strcmp0(from_message,from_str)!=0){
		gtk_text_buffer_get_iter_at_offset(buffer,&iter,off);
		gtk_text_buffer_get_end_iter(buffer,&iter);
		gtk_text_buffer_insert_with_tags_by_name(buffer,&iter,get_display_name(from),-1,"bold",me ? "bg":NULL,NULL);
		gtk_text_buffer_get_end_iter(buffer,&iter);
		gtk_text_buffer_insert_with_tags_by_name(buffer,&iter," : ",-1,"bold",me ? "bg":NULL,NULL);
		gtk_text_buffer_get_end_iter(buffer,&iter);
		gtk_text_buffer_insert(buffer,&iter,"\n",-1);
		g_free(from_message);
		g_object_set_data(G_OBJECT(w),"from_message",g_strdup(from_str));
	}
	gtk_text_buffer_get_end_iter(buffer,&iter);
	gtk_text_buffer_insert_with_tags_by_name(buffer,&iter,linphone_chat_message_get_text(msg),-1,"margin",me ? "bg":NULL,NULL);
	gtk_text_buffer_get_end_iter(buffer,&iter);
	gtk_text_buffer_insert(buffer,&iter,"\n",-1);
	gtk_text_buffer_get_end_iter(buffer,&iter);
	t=linphone_chat_message_get_time(msg);
	switch (linphone_chat_message_get_state (msg)){
		case LinphoneChatMessageStateInProgress:
		{
			g_hash_table_insert(table,(gpointer)msg,GINT_TO_POINTER(gtk_text_iter_get_line(&iter)));
<<<<<<< HEAD
			gtk_text_buffer_insert_with_tags_by_name(buffer,&iter,"Sending ..",-1,									
=======
			gtk_text_buffer_insert_with_tags_by_name(buffer,&iter,"Sending .. ",-1,									
>>>>>>> 5dbfc1d3
		                                "right","small","italic","font_grey","bg",NULL);
			g_object_set_data(G_OBJECT(w),"table",table);
			break;
		}
		case LinphoneChatMessageStateDelivered:
		{
			tnow=time(NULL);
			tm=localtime(&tnow);
			tnow_day=tm->tm_yday;
			tnow_year=tm->tm_year;
			tm=localtime(&t);
			if(tnow_day != tm->tm_yday || (tnow_day == tm->tm_yday && tnow_year != tm->tm_year)) {
				strftime(buf,80,"%a %x, %H:%M",tm);
			} else {
				strftime(buf,80,"%H:%M",tm);
			}
			gtk_text_buffer_insert_with_tags_by_name(buffer,&iter,buf,-1,									
	                      "right","small","italic","font_grey",me ? "bg":NULL,NULL);
			break;
		}
		case  LinphoneChatMessageStateNotDelivered:
				gtk_text_buffer_insert_with_tags_by_name(buffer,&iter,"Message not sent",-1,									
	                       "right","small","italic","font_grey",me ? "bg":NULL,NULL);
				break;
		default : gtk_text_buffer_insert_with_tags_by_name(buffer,&iter,"Sending ..",-1,									
	                       "right","small","italic","font_grey",me ? "bg":NULL,NULL);
	}
	gtk_text_buffer_get_end_iter(buffer,&iter);
	gtk_text_buffer_insert(buffer,&iter,"\n",-1);
	g_idle_add((GSourceFunc)scroll_to_end,text);
	ms_free(from_str);
}

const LinphoneAddress* linphone_gtk_get_used_identity(){
	LinphoneCore *lc=linphone_gtk_get_core();
	LinphoneProxyConfig *cfg;
	linphone_core_get_default_proxy(lc,&cfg);
	if (cfg) return linphone_address_new(linphone_proxy_config_get_identity(cfg));
	else  return linphone_core_get_primary_contact_parsed(lc);
}

void update_chat_state_message(LinphoneChatMessageState state,LinphoneChatMessage *msg){
	GtkWidget *main_window=linphone_gtk_get_main_window();
	GtkWidget *friendlist=linphone_gtk_get_widget(main_window,"contact_list");
	GtkWidget *page=(GtkWidget*)g_object_get_data(G_OBJECT(friendlist),"chatview");
	GHashTable *table=(GHashTable*)g_object_get_data(G_OBJECT(page),"table");
	
	if(page!=NULL){
		GtkTextView *text=GTK_TEXT_VIEW(linphone_gtk_get_widget(page,"textview"));
		GtkTextBuffer *b=gtk_text_view_get_buffer(text);
		GtkTextIter iter;
		GtkTextIter end;
		GtkTextIter start;
		gchar *result;
		gint line;
		line=GPOINTER_TO_INT(g_hash_table_lookup(table,msg));

		gtk_text_buffer_get_iter_at_line(b,&iter,line);
		if(gtk_text_iter_get_chars_in_line(&iter) >0) {
			gtk_text_buffer_get_iter_at_line_offset(b,&start,line,
					gtk_text_iter_get_chars_in_line(&iter)-1);
		}else{
			gtk_text_buffer_get_iter_at_line_offset(b,&start,line,0);
		}
		gtk_text_buffer_get_iter_at_line_offset(b,&end,line,0);
		gtk_text_buffer_delete(b,&start,&end);
		gtk_text_buffer_get_iter_at_line(b,&iter,line);
<<<<<<< HEAD
		
=======

>>>>>>> 5dbfc1d3
		switch (state) {
			case LinphoneChatMessageStateInProgress:
				result="Sending ..";
				break;
			case LinphoneChatMessageStateDelivered:
			{
				time_t t=time(NULL);
				struct tm *tm=localtime(&t);
				char buf[80];
				strftime(buf,80,"%H:%M",tm);
				result=buf;
				g_hash_table_remove(table,msg);
				break;
			}
			case  LinphoneChatMessageStateNotDelivered:
<<<<<<< HEAD
			{
				result="Message not sent";
				g_hash_table_remove(table,msg);
=======
				result="Message not sent";
>>>>>>> 5dbfc1d3
				break;
			}
			default : result="Sending ..";
		}
		gtk_text_buffer_insert_with_tags_by_name(b,&iter,result,-1,
												"right","small","italic","font_grey","bg",NULL);
<<<<<<< HEAD
=======
		g_hash_table_remove(table,msg);
>>>>>>> 5dbfc1d3
		g_object_set_data(G_OBJECT(page),"table",table);
	} 
}

static void on_chat_state_changed(LinphoneChatMessage *msg, LinphoneChatMessageState state, void *user_pointer){
	update_chat_state_message(state,msg);
}

void linphone_gtk_send_text(){
	GtkWidget *main_window=linphone_gtk_get_main_window();
	GtkWidget *friendlist=linphone_gtk_get_widget(main_window,"contact_list");
	GtkWidget *w=(GtkWidget*)g_object_get_data(G_OBJECT(friendlist),"chatview");
	GtkWidget *entry=linphone_gtk_get_widget(w,"text_entry");
	const gchar *entered;
	LinphoneChatRoom *cr=g_object_get_data(G_OBJECT(w),"cr");
	entered=gtk_entry_get_text(GTK_ENTRY(entry));
	if (strlen(entered)>0) {
		LinphoneChatMessage *msg;
		msg=linphone_chat_room_create_message(cr,entered);
		linphone_chat_room_send_message2(cr,msg,on_chat_state_changed,NULL);
		linphone_gtk_push_text(w,linphone_chat_message_get_from(msg),
				TRUE,cr,msg,FALSE);
		gtk_entry_set_text(GTK_ENTRY(entry),"");
	}
}

static void linphone_gtk_chat_message_destroy(LinphoneChatMessage *msg){
	linphone_chat_message_destroy(msg);
}

void linphone_gtk_free_list(MSList *messages){
	ms_list_for_each(messages,(void (*)(void*))linphone_gtk_chat_message_destroy);
	ms_list_free(messages);
}

void display_history_message(GtkWidget *chat_view,MSList *messages,const LinphoneAddress *with){
	if(messages != NULL){
		MSList *it;
		char *from_str;
		char *with_str;
		gchar *tmp;
		for(it=messages;it!=NULL;it=it->next){
			LinphoneChatMessage *msg=(LinphoneChatMessage *)it->data;
			from_str=linphone_address_as_string_uri_only(linphone_chat_message_get_from(msg));
			with_str=linphone_address_as_string_uri_only(with);
			linphone_gtk_push_text(chat_view,strcmp(from_str,with_str)==0? with : 
				                       linphone_chat_message_get_from(msg), 
            						strcmp(from_str,with_str)==0? FALSE : TRUE,
			                        linphone_chat_message_get_chat_room(msg),msg,TRUE);
		}
		tmp=g_object_get_data(G_OBJECT(chat_view),"from_message");
		if (tmp){
			g_object_set_data(G_OBJECT(chat_view),"from_message",NULL);
			g_free(tmp);
		}
		ms_free(from_str);
		ms_free(with_str);
		linphone_gtk_free_list(messages);
	} 
}

void linphone_gtk_chat_add_contact(const LinphoneAddress *addr){
	LinphoneFriend *lf=NULL;
	char *uri=linphone_address_as_string(addr);
	lf=linphone_friend_new_with_addr(uri);
	ms_free(uri);
	char *fixed_uri=NULL;
	gboolean show_presence=FALSE;

	linphone_friend_set_inc_subscribe_policy(lf,LinphoneSPDeny);
	linphone_friend_send_subscribe(lf,show_presence);

	linphone_core_interpret_friend_uri(linphone_gtk_get_core(),uri,&fixed_uri);
	if (fixed_uri==NULL){
		linphone_gtk_display_something(GTK_MESSAGE_WARNING,_("Invalid sip contact !"));
		return ;
	}
	linphone_friend_set_addr(lf,addr);
	linphone_core_add_friend(linphone_gtk_get_core(),lf);
	ms_free(fixed_uri);
	linphone_gtk_show_friends();
}

GtkWidget* linphone_gtk_init_chatroom(LinphoneChatRoom *cr, const LinphoneAddress *with){
	GtkWidget *chat_view=linphone_gtk_create_widget("main","chatroom_frame");
	GtkWidget *main_window=linphone_gtk_get_main_window ();
	GtkNotebook *notebook=(GtkNotebook *)linphone_gtk_get_widget(main_window,"viewswitch");
	GtkWidget *text=linphone_gtk_get_widget(chat_view,"textview");
	GdkColor color;
	GdkColor colorb;
	int idx;
	GtkWidget *button;
	GtkWidget *entry;
	MSList *messages;
	GHashTable *table;
	char *with_str;

	color.red = 32512;
  	color.green = 32512;
  	color.blue = 32512;
	colorb.red = 56832;
  	colorb.green = 60928;
  	colorb.blue = 61952;
	
	with_str=linphone_address_as_string_uri_only(with);
	gtk_text_view_set_wrap_mode(GTK_TEXT_VIEW(text),GTK_WRAP_WORD_CHAR);
	gtk_text_view_set_editable(GTK_TEXT_VIEW(text),FALSE);
	gtk_text_view_set_cursor_visible(GTK_TEXT_VIEW(text),FALSE);
	gtk_notebook_append_page(notebook,chat_view,create_tab_chat_header(cr,with));
	idx = gtk_notebook_page_num(notebook, chat_view);
	gtk_notebook_set_current_page(notebook, idx);
	gtk_widget_show(chat_view);
	table=g_hash_table_new_full(g_direct_hash,g_direct_equal,NULL,NULL);
	g_object_set_data(G_OBJECT(chat_view),"cr",cr);
	g_object_set_data(G_OBJECT(chat_view),"from_message",NULL);
	g_object_set_data(G_OBJECT(chat_view),"table",table);
	gtk_text_buffer_create_tag(gtk_text_view_get_buffer(GTK_TEXT_VIEW(text)),
	                        "right","justification", GTK_JUSTIFY_RIGHT,NULL);
	gtk_text_buffer_create_tag(gtk_text_view_get_buffer(GTK_TEXT_VIEW(text)),
	                        "left","justification", GTK_JUSTIFY_LEFT,NULL);
	gtk_text_buffer_create_tag(gtk_text_view_get_buffer(GTK_TEXT_VIEW(text)),
	                       	    "bold","weight", PANGO_WEIGHT_BOLD,NULL);
	gtk_text_buffer_create_tag(gtk_text_view_get_buffer(GTK_TEXT_VIEW(text)),
								"italic","style", PANGO_STYLE_ITALIC,NULL);
	gtk_text_buffer_create_tag(gtk_text_view_get_buffer(GTK_TEXT_VIEW(text)),
	                           	"small","size",9*PANGO_SCALE,NULL);
	gtk_text_buffer_create_tag(gtk_text_view_get_buffer(GTK_TEXT_VIEW(text)),
	                           	"font_grey","foreground-gdk",&color,NULL);
	gtk_text_buffer_create_tag(gtk_text_view_get_buffer(GTK_TEXT_VIEW(text)),
	                           	"margin","indent",10,NULL);
	gtk_text_buffer_create_tag(gtk_text_view_get_buffer(GTK_TEXT_VIEW(text)),
	                           	"bg","paragraph-background-gdk",&colorb,NULL);
	messages = linphone_chat_room_get_history(cr,NB_MSG_HIST);
	display_history_message(chat_view,messages,with);
	button = linphone_gtk_get_widget(chat_view,"send");
	g_signal_connect_swapped(G_OBJECT(button),"clicked",(GCallback)linphone_gtk_send_text,NULL);
	entry = linphone_gtk_get_widget(chat_view,"text_entry");
	g_signal_connect_swapped(G_OBJECT(entry),"activate",(GCallback)linphone_gtk_send_text,NULL);
	g_signal_connect(G_OBJECT(notebook),"switch_page",(GCallback)linphone_gtk_notebook_tab_select,NULL);
	ms_free(with_str);
	return chat_view;
}

LinphoneChatRoom * linphone_gtk_create_chatroom(const LinphoneAddress *with){
	char *tmp=linphone_address_as_string(with);
	LinphoneChatRoom *cr=linphone_core_create_chat_room(linphone_gtk_get_core(),tmp);
	ms_free(tmp);
	return cr;
}

void linphone_gtk_load_chatroom(LinphoneChatRoom *cr,const LinphoneAddress *uri,GtkWidget *chat_view){
	GtkWidget *main_window=linphone_gtk_get_main_window ();
	LinphoneChatRoom *cr2=(LinphoneChatRoom *)g_object_get_data(G_OBJECT(chat_view),"cr");
	const LinphoneAddress *from=linphone_chat_room_get_peer_address(cr2);
	char *from_str=linphone_address_as_string_uri_only(from);
	char *uri_str=linphone_address_as_string(uri);
	char *uri_only=linphone_address_as_string_uri_only(uri);
	MSList *messages=NULL;
	
	if(g_strcmp0(from_str,uri_only)!=0){
		GtkTextView *text_view=GTK_TEXT_VIEW(linphone_gtk_get_widget(chat_view,"textview"));
		GtkTextIter start;
		GtkTextIter end;
		GtkTextBuffer *text_buffer;

		text_buffer=gtk_text_view_get_buffer(text_view);
		gtk_text_buffer_get_bounds(text_buffer, &start, &end);
		gtk_text_buffer_delete (text_buffer, &start, &end);
		udpate_tab_chat_header(chat_view,uri,cr);
		g_object_set_data(G_OBJECT(chat_view),"cr",cr);
		g_object_set_data(G_OBJECT(linphone_gtk_get_widget(main_window,"contact_list")),"chatview",(gpointer)chat_view);
		messages=linphone_chat_room_get_history(cr,NB_MSG_HIST);
		g_object_set_data(G_OBJECT(chat_view),"from_message",g_strdup(uri_str));
		display_history_message(chat_view,messages,uri);
		gtk_text_buffer_get_end_iter(text_buffer,&end);
		gtk_text_view_scroll_to_iter(text_view,&end,0,FALSE,1.0,0);
	}
	ms_free(from_str);
	ms_free(uri_str);
	ms_free(uri_only);
}

void linphone_gtk_chat_destroyed(GtkWidget *w){
	LinphoneChatRoom *cr=(LinphoneChatRoom*)g_object_get_data(G_OBJECT(w),"cr");
	linphone_chat_room_destroy(cr);
}


void linphone_gtk_text_received ( LinphoneCore *lc, LinphoneChatRoom *room,
								  LinphoneChatMessage *msg ) {
	GtkWidget *main_window=linphone_gtk_get_main_window();
	GtkWidget *friendlist=linphone_gtk_get_widget ( main_window,"contact_list" );
	GtkWidget *w;
	gboolean send=TRUE;
	/*GtkNotebook *notebook= ( GtkNotebook * ) linphone_gtk_get_widget ( main_window,"viewswitch" );*/
	char *from=linphone_address_as_string ( linphone_chat_message_get_from ( msg ) );

	w= ( GtkWidget* ) g_object_get_data ( G_OBJECT ( friendlist ),"chatview" );
	if ( w!=NULL ) {
		char *from_chatview= ( char * ) g_object_get_data ( G_OBJECT ( friendlist ),"from" );
		if ( g_strcmp0 ( from,from_chatview ) ==0 ) {
			send=TRUE;
		} else {
			if ( !linphone_gtk_friend_list_is_contact ( linphone_chat_message_get_from ( msg ) ) ) {
				linphone_gtk_chat_add_contact ( linphone_chat_message_get_from ( msg ) );
			}
			send=FALSE;
		}
	} else {
		send=FALSE;
		if ( !linphone_gtk_friend_list_is_contact ( linphone_chat_message_get_from ( msg ) ) ) {
			linphone_gtk_chat_add_contact ( linphone_chat_message_get_from ( msg ) );
		}
		w=linphone_gtk_init_chatroom ( room,linphone_chat_message_get_from ( msg ) );
		g_object_set_data ( G_OBJECT ( friendlist ),"chatview", ( gpointer ) w );
		g_object_set_data ( G_OBJECT ( friendlist ),"from",from );
	}

#ifdef HAVE_GTK_OSX
	/* Notified when a new message is sent */
	linphone_gtk_status_icon_set_blinking ( TRUE );
#else
	if ( !gtk_window_is_active ( GTK_WINDOW ( main_window ) ) ) {
		if ( !GPOINTER_TO_INT ( g_object_get_data ( G_OBJECT ( w ),"is_notified" ) ) ) {
			linphone_gtk_notify ( NULL,linphone_chat_message_get_text ( msg ) );
			g_object_set_data ( G_OBJECT ( w ),"is_notified",GINT_TO_POINTER ( TRUE ) );
		} else {
			g_object_set_data ( G_OBJECT ( w ),"is_notified",GINT_TO_POINTER ( FALSE ) );
		}
	}
#endif
	if ( send ) {
		linphone_gtk_push_text ( w,linphone_chat_message_get_from ( msg ),
								 FALSE,room,msg,FALSE );
	}
	linphone_gtk_show_friends();
	
}<|MERGE_RESOLUTION|>--- conflicted
+++ resolved
@@ -178,11 +178,7 @@
 		case LinphoneChatMessageStateInProgress:
 		{
 			g_hash_table_insert(table,(gpointer)msg,GINT_TO_POINTER(gtk_text_iter_get_line(&iter)));
-<<<<<<< HEAD
 			gtk_text_buffer_insert_with_tags_by_name(buffer,&iter,"Sending ..",-1,									
-=======
-			gtk_text_buffer_insert_with_tags_by_name(buffer,&iter,"Sending .. ",-1,									
->>>>>>> 5dbfc1d3
 		                                "right","small","italic","font_grey","bg",NULL);
 			g_object_set_data(G_OBJECT(w),"table",table);
 			break;
@@ -250,11 +246,7 @@
 		gtk_text_buffer_get_iter_at_line_offset(b,&end,line,0);
 		gtk_text_buffer_delete(b,&start,&end);
 		gtk_text_buffer_get_iter_at_line(b,&iter,line);
-<<<<<<< HEAD
-		
-=======
-
->>>>>>> 5dbfc1d3
+
 		switch (state) {
 			case LinphoneChatMessageStateInProgress:
 				result="Sending ..";
@@ -270,23 +262,15 @@
 				break;
 			}
 			case  LinphoneChatMessageStateNotDelivered:
-<<<<<<< HEAD
 			{
 				result="Message not sent";
 				g_hash_table_remove(table,msg);
-=======
-				result="Message not sent";
->>>>>>> 5dbfc1d3
 				break;
 			}
 			default : result="Sending ..";
 		}
 		gtk_text_buffer_insert_with_tags_by_name(b,&iter,result,-1,
 												"right","small","italic","font_grey","bg",NULL);
-<<<<<<< HEAD
-=======
-		g_hash_table_remove(table,msg);
->>>>>>> 5dbfc1d3
 		g_object_set_data(G_OBJECT(page),"table",table);
 	} 
 }
