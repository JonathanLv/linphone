--- conflicted
+++ resolved
@@ -241,14 +241,6 @@
 	return FALSE;
 }
 
-<<<<<<< HEAD
-static gint do_gtk_widget_destroy(GtkWidget *w){
-	gtk_widget_destroy(w);
-	return FALSE;
-}
-
-=======
->>>>>>> 761c27d8
 static void schedule_video_controls_disapearance(GtkWidget *w){
 	gint timeout=GPOINTER_TO_INT(g_object_get_data(G_OBJECT(w),"timeout"));
 	if (timeout != 0) g_source_remove(timeout);
