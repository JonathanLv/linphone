--- conflicted
+++ resolved
@@ -35,12 +35,8 @@
 			System.loadLibrary(s);
 			return true;
 		} catch (Throwable e) {
-<<<<<<< HEAD
-			android.util.Log.w("LinphoneCoreFactoryImpl", "Unable to load optional library " + s +"\n" +e.getMessage());
-=======
 			android.util.Log.w("LinphoneCoreFactoryImpl", "Unable to load optional library " + s
 					+ ": " +e.getMessage());
->>>>>>> 2e0cfb13
 		}
 		return false;
 	}
@@ -114,13 +110,7 @@
 			String userConfig, String factoryConfig, Object userdata, Object context)
 			throws LinphoneCoreException {
 		try {
-<<<<<<< HEAD
-			fcontext = (Context)context;
-			OpenH264DownloadHelper downloadHelper = new OpenH264DownloadHelper((Context)context);
-			if(context!=null && downloadHelper.isCodecFound()) System.load(downloadHelper.getFullPathLib());
-=======
 			loadOpenH264((Context) context);
->>>>>>> 2e0cfb13
 			MediastreamerAndroidContext.setContext(context);
 			File user = userConfig == null ? null : new File(userConfig);
 			File factory = factoryConfig == null ? null : new File(factoryConfig);
@@ -135,13 +125,7 @@
 	@Override
 	public LinphoneCore createLinphoneCore(LinphoneCoreListener listener, Object context) throws LinphoneCoreException {
 		try {
-<<<<<<< HEAD
-			fcontext = (Context)context;
-			OpenH264DownloadHelper downloadHelper = new OpenH264DownloadHelper((Context)context);
-			if(context!=null && downloadHelper.isCodecFound()) System.load(downloadHelper.getFullPathLib());
-=======
 			loadOpenH264((Context) context);
->>>>>>> 2e0cfb13
 			MediastreamerAndroidContext.setContext(context);
 			LinphoneCore lc = new LinphoneCoreImpl(listener);
 			if(context!=null) lc.setContext(context);
