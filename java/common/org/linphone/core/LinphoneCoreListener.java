--- conflicted
+++ resolved
@@ -130,11 +130,7 @@
 	 * @param lc the LinphoneCore.
 	 * @param info the info message
 	 */
-<<<<<<< HEAD
-	void infoReceived(LinphoneCore lc, LinphoneInfoMessage info);
-=======
 	void infoReceived(LinphoneCore lc, LinphoneCall call, LinphoneInfoMessage info);
->>>>>>> 59b86f49
 	
 	/**< @Deprecated Notifies the application that it should show up
 	 * @return */
