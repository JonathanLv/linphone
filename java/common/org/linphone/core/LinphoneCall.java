--- conflicted
+++ resolved
@@ -214,12 +214,9 @@
 	 * See getCurrentQuality() for more details about quality measurement.
 	 */
 	float getAverageQuality();
-<<<<<<< HEAD
-=======
 	
 	
 	String getAuthenticationToken();
 	boolean isAuthenticationTokenVerified();
 	boolean areStreamsEncrypted();
->>>>>>> f5f8a155
 }